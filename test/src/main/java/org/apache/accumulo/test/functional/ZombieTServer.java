--- conflicted
+++ resolved
@@ -16,12 +16,8 @@
  */
 package org.apache.accumulo.test.functional;
 
-<<<<<<< HEAD
-import java.nio.charset.StandardCharsets;
-=======
-import static com.google.common.base.Charsets.UTF_8;
+import static java.nio.charset.StandardCharsets.UTF_8;
 
->>>>>>> 9b20a9d4
 import java.util.HashMap;
 import java.util.Random;
 
@@ -136,11 +132,7 @@
       }
     };
     
-<<<<<<< HEAD
-    byte[] lockContent = new ServerServices(addressString, Service.TSERV_CLIENT).toString().getBytes(StandardCharsets.UTF_8);
-=======
     byte[] lockContent = new ServerServices(addressString, Service.TSERV_CLIENT).toString().getBytes(UTF_8);
->>>>>>> 9b20a9d4
     if (zlock.tryLock(lw, lockContent)) {
       log.debug("Obtained tablet server lock " + zlock.getLockPath());
     }
