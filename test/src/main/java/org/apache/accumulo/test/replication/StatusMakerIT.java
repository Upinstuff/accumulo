--- conflicted
+++ resolved
@@ -112,7 +112,6 @@
 
     statusMaker.run();
 
-<<<<<<< HEAD
     try (Scanner s = ReplicationTable.getScanner(conn)) {
       StatusSection.limit(s);
       Text file = new Text();
@@ -120,27 +119,12 @@
         StatusSection.getFile(entry.getKey(), file);
         Table.ID tableId = StatusSection.getTableId(entry.getKey());
 
-        Assert.assertTrue("Found unexpected file: " + file, files.contains(file.toString()));
-        Assert.assertEquals(fileToTableId.get(file.toString()), new Integer(tableId.canonicalID()));
+        assertTrue("Found unexpected file: " + file, files.contains(file.toString()));
+        assertEquals(fileToTableId.get(file.toString()), new Integer(tableId.canonicalID()));
         timeCreated = fileToTimeCreated.get(file.toString());
-        Assert.assertNotNull(timeCreated);
-        Assert.assertEquals(StatusUtil.fileCreated(timeCreated),
-            Status.parseFrom(entry.getValue().get()));
+        assertNotNull(timeCreated);
+        assertEquals(StatusUtil.fileCreated(timeCreated), Status.parseFrom(entry.getValue().get()));
       }
-=======
-    Scanner s = ReplicationTable.getScanner(conn);
-    StatusSection.limit(s);
-    Text file = new Text();
-    for (Entry<Key,Value> entry : s) {
-      StatusSection.getFile(entry.getKey(), file);
-      String tableId = StatusSection.getTableId(entry.getKey());
-
-      assertTrue("Found unexpected file: " + file, files.contains(file.toString()));
-      assertEquals(fileToTableId.get(file.toString()), new Integer(tableId));
-      timeCreated = fileToTimeCreated.get(file.toString());
-      assertNotNull(timeCreated);
-      assertEquals(StatusUtil.fileCreated(timeCreated), Status.parseFrom(entry.getValue().get()));
->>>>>>> 851c2d13
     }
   }
 
@@ -176,18 +160,11 @@
 
     statusMaker.run();
 
-<<<<<<< HEAD
     try (Scanner s = conn.createScanner(sourceTable, Authorizations.EMPTY)) {
       s.setRange(ReplicationSection.getRange());
       s.fetchColumnFamily(ReplicationSection.COLF);
-      Assert.assertEquals(files.size(), Iterables.size(s));
-    }
-=======
-    Scanner s = conn.createScanner(sourceTable, Authorizations.EMPTY);
-    s.setRange(ReplicationSection.getRange());
-    s.fetchColumnFamily(ReplicationSection.COLF);
-    assertEquals(files.size(), Iterables.size(s));
->>>>>>> 851c2d13
+      assertEquals(files.size(), Iterables.size(s));
+    }
   }
 
   @Test
@@ -229,18 +206,11 @@
         System.out.println(e.getKey().toStringNoTruncate() + " " + e.getValue());
       }
     }
-<<<<<<< HEAD
-=======
-    s = conn.createScanner(sourceTable, Authorizations.EMPTY);
-    s.setRange(ReplicationSection.getRange());
-    s.fetchColumnFamily(ReplicationSection.COLF);
-    assertEquals(0, Iterables.size(s));
->>>>>>> 851c2d13
 
     try (Scanner s = conn.createScanner(sourceTable, Authorizations.EMPTY)) {
       s.setRange(ReplicationSection.getRange());
       s.fetchColumnFamily(ReplicationSection.COLF);
-      Assert.assertEquals(0, Iterables.size(s));
+      assertEquals(0, Iterables.size(s));
     }
   }
 
@@ -278,19 +248,18 @@
 
     statusMaker.run();
 
-<<<<<<< HEAD
     Iterator<Entry<Key,Value>> iter;
     Iterator<String> expectedFiles;
     try (Scanner s = conn.createScanner(sourceTable, Authorizations.EMPTY)) {
       s.setRange(ReplicationSection.getRange());
       s.fetchColumnFamily(ReplicationSection.COLF);
-      Assert.assertEquals(0, Iterables.size(s));
+      assertEquals(0, Iterables.size(s));
     }
 
     try (Scanner s = ReplicationTable.getScanner(conn)) {
       OrderSection.limit(s);
       iter = s.iterator();
-      Assert.assertTrue("Found no order records in replication table", iter.hasNext());
+      assertTrue("Found no order records in replication table", iter.hasNext());
 
       expectedFiles = files.iterator();
       Text buff = new Text();
@@ -298,38 +267,13 @@
         String file = expectedFiles.next();
         Entry<Key,Value> entry = iter.next();
 
-        Assert.assertEquals(file, OrderSection.getFile(entry.getKey(), buff));
+        assertEquals(file, OrderSection.getFile(entry.getKey(), buff));
         OrderSection.getTableId(entry.getKey(), buff);
-        Assert.assertEquals(fileToTableId.get(file).intValue(), Integer.parseInt(buff.toString()));
+        assertEquals(fileToTableId.get(file).intValue(), Integer.parseInt(buff.toString()));
       }
     }
-    Assert.assertFalse("Found more files unexpectedly", expectedFiles.hasNext());
-    Assert.assertFalse("Found more entries in replication table unexpectedly", iter.hasNext());
-=======
-    Scanner s = conn.createScanner(sourceTable, Authorizations.EMPTY);
-    s.setRange(ReplicationSection.getRange());
-    s.fetchColumnFamily(ReplicationSection.COLF);
-    assertEquals(0, Iterables.size(s));
-
-    s = ReplicationTable.getScanner(conn);
-    OrderSection.limit(s);
-    Iterator<Entry<Key,Value>> iter = s.iterator();
-    assertTrue("Found no order records in replication table", iter.hasNext());
-
-    Iterator<String> expectedFiles = files.iterator();
-    Text buff = new Text();
-    while (expectedFiles.hasNext() && iter.hasNext()) {
-      String file = expectedFiles.next();
-      Entry<Key,Value> entry = iter.next();
-
-      assertEquals(file, OrderSection.getFile(entry.getKey(), buff));
-      OrderSection.getTableId(entry.getKey(), buff);
-      assertEquals(fileToTableId.get(file).intValue(), Integer.parseInt(buff.toString()));
-    }
-
     assertFalse("Found more files unexpectedly", expectedFiles.hasNext());
     assertFalse("Found more entries in replication table unexpectedly", iter.hasNext());
->>>>>>> 851c2d13
   }
 
   @Test
