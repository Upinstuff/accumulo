--- conflicted
+++ resolved
@@ -113,29 +113,17 @@
 
     int count = 0;
 
-<<<<<<< HEAD
     try (Scanner scanner = connector.createScanner(MetadataTable.NAME, opts.auths)) {
       scanner.setBatchSize(scanOpts.scanBatchSize);
       Text mdrow = new Text(KeyExtent.getMetadataEntry(MetadataTable.ID, null));
-=======
-    for (Entry<Key,Value> entry : scanner) {
-      System.out.print(".");
-      if (count % 72 == 0) {
-        System.out.printf(" %,d%n", count);
-      }
-      if (entry.getKey().compareRow(mdrow) == 0 && entry.getKey().getColumnFamily()
-          .compareTo(TabletsSection.CurrentLocationColumnFamily.NAME) == 0) {
-        System.out.println(entry.getKey() + " " + entry.getValue());
-        location = entry.getValue().toString();
-      }
->>>>>>> f4f43feb
 
       for (Entry<Key,Value> entry : scanner) {
         System.out.print(".");
         if (count % 72 == 0) {
           System.out.printf(" %,d%n", count);
         }
-        if (entry.getKey().compareRow(mdrow) == 0 && entry.getKey().getColumnFamily().compareTo(TabletsSection.CurrentLocationColumnFamily.NAME) == 0) {
+        if (entry.getKey().compareRow(mdrow) == 0 && entry.getKey().getColumnFamily()
+            .compareTo(TabletsSection.CurrentLocationColumnFamily.NAME) == 0) {
           System.out.println(entry.getKey() + " " + entry.getValue());
           location = entry.getValue().toString();
         }
