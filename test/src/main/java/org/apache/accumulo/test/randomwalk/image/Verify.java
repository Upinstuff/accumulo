--- conflicted
+++ resolved
@@ -16,12 +16,8 @@
  */
 package org.apache.accumulo.test.randomwalk.image;
 
-<<<<<<< HEAD
-import java.nio.charset.StandardCharsets;
-=======
-import static com.google.common.base.Charsets.UTF_8;
+import static java.nio.charset.StandardCharsets.UTF_8;
 
->>>>>>> 9b20a9d4
 import java.security.MessageDigest;
 import java.util.Iterator;
 import java.util.Map.Entry;
@@ -64,11 +60,7 @@
     String uuid = UUID.randomUUID().toString();
     
     MessageDigest alg = MessageDigest.getInstance("SHA-1");
-<<<<<<< HEAD
-    alg.update(uuid.getBytes(StandardCharsets.UTF_8));
-=======
     alg.update(uuid.getBytes(UTF_8));
->>>>>>> 9b20a9d4
     
     indexScanner.setRange(new Range(new Text(alg.digest()), null));
     indexScanner.setBatchSize(numVerifications);
