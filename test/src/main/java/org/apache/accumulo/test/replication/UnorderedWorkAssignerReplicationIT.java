/*
 * Licensed to the Apache Software Foundation (ASF) under one
 * or more contributor license agreements.  See the NOTICE file
 * distributed with this work for additional information
 * regarding copyright ownership.  The ASF licenses this file
 * to you under the Apache License, Version 2.0 (the
 * "License"); you may not use this file except in compliance
 * with the License.  You may obtain a copy of the License at
 *
 *   http://www.apache.org/licenses/LICENSE-2.0
 *
 * Unless required by applicable law or agreed to in writing,
 * software distributed under the License is distributed on an
 * "AS IS" BASIS, WITHOUT WARRANTIES OR CONDITIONS OF ANY
 * KIND, either express or implied.  See the License for the
 * specific language governing permissions and limitations
 * under the License.
 */
package org.apache.accumulo.test.replication;

import static org.apache.accumulo.fate.util.UtilWaitThread.sleepUninterruptibly;
import static org.junit.Assert.assertEquals;
import static org.junit.Assert.assertFalse;
import static org.junit.Assert.assertNotEquals;
import static org.junit.Assert.assertNotNull;
import static org.junit.Assert.assertTrue;
import static org.junit.Assert.fail;

import java.util.HashMap;
import java.util.Iterator;
import java.util.Map;
import java.util.Map.Entry;
import java.util.Set;
import java.util.concurrent.ExecutorService;
import java.util.concurrent.Executors;
import java.util.concurrent.Future;
import java.util.concurrent.TimeUnit;
import java.util.concurrent.TimeoutException;

import org.apache.accumulo.core.client.Accumulo;
import org.apache.accumulo.core.client.AccumuloClient;
import org.apache.accumulo.core.client.BatchWriter;
import org.apache.accumulo.core.client.Scanner;
import org.apache.accumulo.core.client.admin.NewTableConfiguration;
import org.apache.accumulo.core.client.security.tokens.PasswordToken;
import org.apache.accumulo.core.conf.ClientProperty;
import org.apache.accumulo.core.conf.Property;
import org.apache.accumulo.core.data.Key;
import org.apache.accumulo.core.data.Mutation;
import org.apache.accumulo.core.data.PartialKey;
import org.apache.accumulo.core.data.Value;
import org.apache.accumulo.core.metadata.MetadataTable;
import org.apache.accumulo.core.metadata.schema.MetadataSchema.ReplicationSection;
import org.apache.accumulo.core.protobuf.ProtobufUtil;
import org.apache.accumulo.core.replication.ReplicationSchema.WorkSection;
import org.apache.accumulo.core.replication.ReplicationTable;
import org.apache.accumulo.core.security.Authorizations;
import org.apache.accumulo.core.security.TablePermission;
import org.apache.accumulo.master.replication.UnorderedWorkAssigner;
import org.apache.accumulo.minicluster.ServerType;
import org.apache.accumulo.miniclusterImpl.MiniAccumuloClusterImpl;
import org.apache.accumulo.miniclusterImpl.MiniAccumuloConfigImpl;
import org.apache.accumulo.miniclusterImpl.ProcessReference;
import org.apache.accumulo.server.replication.ReplicaSystemFactory;
import org.apache.accumulo.server.replication.StatusUtil;
import org.apache.accumulo.server.replication.proto.Replication.Status;
import org.apache.accumulo.test.functional.ConfigurableMacBase;
import org.apache.accumulo.tserver.TabletServer;
import org.apache.accumulo.tserver.replication.AccumuloReplicaSystem;
import org.apache.hadoop.conf.Configuration;
import org.apache.hadoop.fs.RawLocalFileSystem;
import org.junit.After;
import org.junit.Before;
import org.junit.Ignore;
import org.junit.Test;
import org.slf4j.Logger;
import org.slf4j.LoggerFactory;

import com.google.common.collect.Iterators;

@Ignore("Replication ITs are not stable and not currently maintained")
public class UnorderedWorkAssignerReplicationIT extends ConfigurableMacBase {
  private static final Logger log =
      LoggerFactory.getLogger(UnorderedWorkAssignerReplicationIT.class);

  private ExecutorService executor;
  private int timeoutFactor = 1;

  @Before
  public void createExecutor() {
    executor = Executors.newSingleThreadExecutor();

    try {
      timeoutFactor = Integer.parseInt(System.getProperty("timeout.factor"));
    } catch (NumberFormatException exception) {
      log.warn("Could not parse timeout.factor, not increasing timeout.");
    }

    assertTrue("The timeout factor must be a positive, non-zero value", timeoutFactor > 0);
  }

  @After
  public void stopExecutor() {
    if (executor != null) {
      executor.shutdownNow();
    }
  }

  @Override
  public int defaultTimeoutSeconds() {
    return 60 * 6;
  }

  @Override
  public void configure(MiniAccumuloConfigImpl cfg, Configuration hadoopCoreSite) {
    cfg.setNumTservers(1);
    cfg.setClientProperty(ClientProperty.INSTANCE_ZOOKEEPERS_TIMEOUT, "15s");
    cfg.setProperty(Property.INSTANCE_ZK_TIMEOUT, "15s");
    cfg.setProperty(Property.TSERV_WALOG_MAX_SIZE, "2M");
    cfg.setProperty(Property.GC_CYCLE_START, "1s");
    cfg.setProperty(Property.GC_CYCLE_DELAY, "5s");
    cfg.setProperty(Property.REPLICATION_WORK_ASSIGNMENT_SLEEP, "1s");
    cfg.setProperty(Property.MASTER_REPLICATION_SCAN_INTERVAL, "1s");
    cfg.setProperty(Property.REPLICATION_MAX_UNIT_SIZE, "8M");
    cfg.setProperty(Property.REPLICATION_NAME, "master");
    cfg.setProperty(Property.REPLICATION_WORK_ASSIGNER, UnorderedWorkAssigner.class.getName());
    cfg.setProperty(Property.TSERV_TOTAL_MUTATION_QUEUE_MAX, "1M");
    hadoopCoreSite.set("fs.file.impl", RawLocalFileSystem.class.getName());
  }

  /**
   * Use the same SSL and credential provider configuration that is set up by AbstractMacIT for the
   * other MAC used for replication
   */
  private void updatePeerConfigFromPrimary(MiniAccumuloConfigImpl primaryCfg,
      MiniAccumuloConfigImpl peerCfg) {
    // Set the same SSL information from the primary when present
    Map<String,String> primarySiteConfig = primaryCfg.getSiteConfig();
    if ("true".equals(primarySiteConfig.get(Property.INSTANCE_RPC_SSL_ENABLED.getKey()))) {
      Map<String,String> peerSiteConfig = new HashMap<>();
      peerSiteConfig.put(Property.INSTANCE_RPC_SSL_ENABLED.getKey(), "true");
      String keystorePath = primarySiteConfig.get(Property.RPC_SSL_KEYSTORE_PATH.getKey());
      assertNotNull("Keystore Path was null", keystorePath);
      peerSiteConfig.put(Property.RPC_SSL_KEYSTORE_PATH.getKey(), keystorePath);
      String truststorePath = primarySiteConfig.get(Property.RPC_SSL_TRUSTSTORE_PATH.getKey());
      assertNotNull("Truststore Path was null", truststorePath);
      peerSiteConfig.put(Property.RPC_SSL_TRUSTSTORE_PATH.getKey(), truststorePath);

      // Passwords might be stored in CredentialProvider
      String keystorePassword = primarySiteConfig.get(Property.RPC_SSL_KEYSTORE_PASSWORD.getKey());
      if (keystorePassword != null) {
        peerSiteConfig.put(Property.RPC_SSL_KEYSTORE_PASSWORD.getKey(), keystorePassword);
      }
      String truststorePassword =
          primarySiteConfig.get(Property.RPC_SSL_TRUSTSTORE_PASSWORD.getKey());
      if (truststorePassword != null) {
        peerSiteConfig.put(Property.RPC_SSL_TRUSTSTORE_PASSWORD.getKey(), truststorePassword);
      }

      System.out.println("Setting site configuration for peer " + peerSiteConfig);
      peerCfg.setSiteConfig(peerSiteConfig);
    }

    // Use the CredentialProvider if the primary also uses one
    String credProvider =
        primarySiteConfig.get(Property.GENERAL_SECURITY_CREDENTIAL_PROVIDER_PATHS.getKey());
    if (credProvider != null) {
      Map<String,String> peerSiteConfig = peerCfg.getSiteConfig();
      peerSiteConfig.put(Property.GENERAL_SECURITY_CREDENTIAL_PROVIDER_PATHS.getKey(),
          credProvider);
      peerCfg.setSiteConfig(peerSiteConfig);
    }
  }

  @Test
  public void dataWasReplicatedToThePeer() throws Exception {
    MiniAccumuloConfigImpl peerCfg = new MiniAccumuloConfigImpl(
        createTestDir(this.getClass().getName() + "_" + this.testName.getMethodName() + "_peer"),
        ROOT_PASSWORD);
    peerCfg.setNumTservers(1);
    peerCfg.setInstanceName("peer");
    updatePeerConfigFromPrimary(getCluster().getConfig(), peerCfg);
    peerCfg.setProperty(Property.REPLICATION_NAME, "peer");
    MiniAccumuloClusterImpl peerCluster = new MiniAccumuloClusterImpl(peerCfg);

    peerCluster.start();

    try (AccumuloClient clientMaster = Accumulo.newClient().from(getClientProperties()).build();
        AccumuloClient clientPeer =
            peerCluster.createAccumuloClient("root", new PasswordToken(ROOT_PASSWORD))) {

      ReplicationTable.setOnline(clientMaster);

      String peerUserName = "peer", peerPassword = "foo";

      String peerClusterName = "peer";

      clientPeer.securityOperations().createLocalUser(peerUserName,
          new PasswordToken(peerPassword));

      clientMaster.instanceOperations()
          .setProperty(Property.REPLICATION_PEER_USER.getKey() + peerClusterName, peerUserName);
      clientMaster.instanceOperations()
          .setProperty(Property.REPLICATION_PEER_PASSWORD.getKey() + peerClusterName, peerPassword);

      // ...peer = AccumuloReplicaSystem,instanceName,zookeepers
      clientMaster.instanceOperations().setProperty(
          Property.REPLICATION_PEERS.getKey() + peerClusterName,
          ReplicaSystemFactory.getPeerConfigurationValue(AccumuloReplicaSystem.class,
              AccumuloReplicaSystem.buildConfiguration(peerCluster.getInstanceName(),
                  peerCluster.getZooKeepers())));

      final String masterTable = "master", peerTable = "peer";

      clientPeer.tableOperations().create(peerTable);
      String peerTableId = clientPeer.tableOperations().tableIdMap().get(peerTable);
      assertNotNull(peerTableId);

      Map<String,String> props = new HashMap<>();
      props.put(Property.TABLE_REPLICATION.getKey(), "true");
      props.put(Property.TABLE_REPLICATION_TARGET.getKey() + peerClusterName, peerTableId);

      clientMaster.tableOperations().create(masterTable,
          new NewTableConfiguration().setProperties(props));
      String masterTableId = clientMaster.tableOperations().tableIdMap().get(masterTable);
      assertNotNull(masterTableId);

      clientPeer.securityOperations().grantTablePermission(peerUserName, peerTable,
          TablePermission.WRITE);

      // Wait for zookeeper updates (configuration) to propagate
      sleepUninterruptibly(3, TimeUnit.SECONDS);

      // Write some data to table1
      try (BatchWriter bw = clientMaster.createBatchWriter(masterTable)) {
        for (int rows = 0; rows < 5000; rows++) {
          Mutation m = new Mutation(Integer.toString(rows));
          for (int cols = 0; cols < 100; cols++) {
            String value = Integer.toString(cols);
            m.put(value, "", value);
          }
          bw.addMutation(m);
        }
      }

      log.info("Wrote all data to master cluster");

      final Set<String> filesNeedingReplication =
          clientMaster.replicationOperations().referencedFiles(masterTable);

      for (ProcessReference proc : cluster.getProcesses().get(ServerType.TABLET_SERVER)) {
        cluster.killProcess(ServerType.TABLET_SERVER, proc);
      }
      cluster.exec(TabletServer.class);

      log.info("TabletServer restarted");
      Iterators.size(ReplicationTable.getScanner(clientMaster).iterator());
      log.info("TabletServer is online");

      log.info("");
      log.info("Fetching metadata records:");
<<<<<<< HEAD
      for (Entry<Key,Value> kv : clientMaster.createScanner(MetadataTable.NAME,
          Authorizations.EMPTY)) {
        if (ReplicationSection.COLF.equals(kv.getKey().getColumnFamily())) {
          log.info("{} {}", kv.getKey().toStringNoTruncate(),
              ProtobufUtil.toString(Status.parseFrom(kv.getValue().get())));
        } else {
          log.info("{} {}", kv.getKey().toStringNoTruncate(), kv.getValue());
=======
      try (Scanner s = connMaster.createScanner(MetadataTable.NAME, Authorizations.EMPTY)) {
        for (Entry<Key,Value> kv : s) {
          if (ReplicationSection.COLF.equals(kv.getKey().getColumnFamily())) {
            log.info(kv.getKey().toStringNoTruncate() + " "
                + ProtobufUtil.toString(Status.parseFrom(kv.getValue().get())));
          } else {
            log.info(kv.getKey().toStringNoTruncate() + " " + kv.getValue());
          }
>>>>>>> 1b2946f1
        }
      }

      log.info("");
      log.info("Fetching replication records:");
<<<<<<< HEAD
      for (Entry<Key,Value> kv : ReplicationTable.getScanner(clientMaster)) {
        log.info("{} {}", kv.getKey().toStringNoTruncate(),
            ProtobufUtil.toString(Status.parseFrom(kv.getValue().get())));
=======
      try (Scanner s = ReplicationTable.getScanner(connMaster)) {
        for (Entry<Key,Value> kv : s) {
          log.info(kv.getKey().toStringNoTruncate() + " "
              + ProtobufUtil.toString(Status.parseFrom(kv.getValue().get())));
        }
>>>>>>> 1b2946f1
      }

      Future<Boolean> future = executor.submit(() -> {
        clientMaster.replicationOperations().drain(masterTable, filesNeedingReplication);
        log.info("Drain completed");
        return true;
      });

      long timeoutSeconds = timeoutFactor * 30;
      try {
        future.get(timeoutSeconds, TimeUnit.SECONDS);
      } catch (TimeoutException e) {
        future.cancel(true);
        fail("Drain did not finish within " + timeoutSeconds + " seconds");
      }

      log.info("drain completed");

      log.info("");
      log.info("Fetching metadata records:");
<<<<<<< HEAD
      for (Entry<Key,Value> kv : clientMaster.createScanner(MetadataTable.NAME,
          Authorizations.EMPTY)) {
        if (ReplicationSection.COLF.equals(kv.getKey().getColumnFamily())) {
          log.info("{} {}", kv.getKey().toStringNoTruncate(),
              ProtobufUtil.toString(Status.parseFrom(kv.getValue().get())));
        } else {
          log.info("{} {}", kv.getKey().toStringNoTruncate(), kv.getValue());
=======
      try (Scanner s = connMaster.createScanner(MetadataTable.NAME, Authorizations.EMPTY)) {
        for (Entry<Key,Value> kv : s) {
          if (ReplicationSection.COLF.equals(kv.getKey().getColumnFamily())) {
            log.info(kv.getKey().toStringNoTruncate() + " "
                + ProtobufUtil.toString(Status.parseFrom(kv.getValue().get())));
          } else {
            log.info(kv.getKey().toStringNoTruncate() + " " + kv.getValue());
          }
>>>>>>> 1b2946f1
        }
      }

      log.info("");
      log.info("Fetching replication records:");
<<<<<<< HEAD
      for (Entry<Key,Value> kv : ReplicationTable.getScanner(clientMaster)) {
        log.info("{} {}", kv.getKey().toStringNoTruncate(),
            ProtobufUtil.toString(Status.parseFrom(kv.getValue().get())));
=======
      try (Scanner s = ReplicationTable.getScanner(connMaster)) {
        for (Entry<Key,Value> kv : s) {
          log.info(kv.getKey().toStringNoTruncate() + " "
              + ProtobufUtil.toString(Status.parseFrom(kv.getValue().get())));
        }
>>>>>>> 1b2946f1
      }

      try (Scanner master = clientMaster.createScanner(masterTable, Authorizations.EMPTY);
          Scanner peer = clientPeer.createScanner(peerTable, Authorizations.EMPTY)) {
        Iterator<Entry<Key,Value>> masterIter = master.iterator(), peerIter = peer.iterator();
        Entry<Key,Value> masterEntry = null, peerEntry = null;
        while (masterIter.hasNext() && peerIter.hasNext()) {
          masterEntry = masterIter.next();
          peerEntry = peerIter.next();
          assertEquals(masterEntry.getKey() + " was not equal to " + peerEntry.getKey(), 0,
              masterEntry.getKey().compareTo(peerEntry.getKey(),
                  PartialKey.ROW_COLFAM_COLQUAL_COLVIS));
          assertEquals(masterEntry.getValue(), peerEntry.getValue());
        }

        log.info("Last master entry: {}", masterEntry);
        log.info("Last peer entry: {}", peerEntry);

        assertFalse("Had more data to read from the master", masterIter.hasNext());
        assertFalse("Had more data to read from the peer", peerIter.hasNext());
      }
    } finally {
      peerCluster.stop();
    }
  }

  @Test
  public void dataReplicatedToCorrectTable() throws Exception {
    MiniAccumuloConfigImpl peerCfg = new MiniAccumuloConfigImpl(
        createTestDir(this.getClass().getName() + "_" + this.testName.getMethodName() + "_peer"),
        ROOT_PASSWORD);
    peerCfg.setNumTservers(1);
    peerCfg.setInstanceName("peer");
    updatePeerConfigFromPrimary(getCluster().getConfig(), peerCfg);
    peerCfg.setProperty(Property.REPLICATION_NAME, "peer");
    MiniAccumuloClusterImpl peer1Cluster = new MiniAccumuloClusterImpl(peerCfg);

    peer1Cluster.start();

    try (AccumuloClient clientMaster = Accumulo.newClient().from(getClientProperties()).build();
        AccumuloClient clientPeer =
            peer1Cluster.createAccumuloClient("root", new PasswordToken(ROOT_PASSWORD))) {

      String peerClusterName = "peer";
      String peerUserName = "peer", peerPassword = "foo";

      // Create local user
      clientPeer.securityOperations().createLocalUser(peerUserName,
          new PasswordToken(peerPassword));

      clientMaster.instanceOperations()
          .setProperty(Property.REPLICATION_PEER_USER.getKey() + peerClusterName, peerUserName);
      clientMaster.instanceOperations()
          .setProperty(Property.REPLICATION_PEER_PASSWORD.getKey() + peerClusterName, peerPassword);

      // ...peer = AccumuloReplicaSystem,instanceName,zookeepers
      clientMaster.instanceOperations().setProperty(
          Property.REPLICATION_PEERS.getKey() + peerClusterName,
          ReplicaSystemFactory.getPeerConfigurationValue(AccumuloReplicaSystem.class,
              AccumuloReplicaSystem.buildConfiguration(peer1Cluster.getInstanceName(),
                  peer1Cluster.getZooKeepers())));

      String masterTable1 = "master1", peerTable1 = "peer1", masterTable2 = "master2",
          peerTable2 = "peer2";

      // Create tables

      clientPeer.tableOperations().create(peerTable1);
      String peerTableId1 = clientPeer.tableOperations().tableIdMap().get(peerTable1);
      assertNotNull(peerTableId1);

      clientPeer.tableOperations().create(peerTable2);
      String peerTableId2 = clientPeer.tableOperations().tableIdMap().get(peerTable2);
      assertNotNull(peerTableId2);

      // Grant write permission
      clientPeer.securityOperations().grantTablePermission(peerUserName, peerTable1,
          TablePermission.WRITE);
      clientPeer.securityOperations().grantTablePermission(peerUserName, peerTable2,
          TablePermission.WRITE);

      Map<String,String> props1 = new HashMap<>();
      props1.put(Property.TABLE_REPLICATION.getKey(), "true");
      props1.put(Property.TABLE_REPLICATION_TARGET.getKey() + peerClusterName, peerTableId1);

      clientMaster.tableOperations().create(masterTable1,
          new NewTableConfiguration().setProperties(props1));
      String masterTableId1 = clientMaster.tableOperations().tableIdMap().get(masterTable1);
      assertNotNull(masterTableId1);

      Map<String,String> props2 = new HashMap<>();
      props2.put(Property.TABLE_REPLICATION.getKey(), "true");
      props2.put(Property.TABLE_REPLICATION_TARGET.getKey() + peerClusterName, peerTableId2);

      clientMaster.tableOperations().create(masterTable2,
          new NewTableConfiguration().setProperties(props2));
      String masterTableId2 = clientMaster.tableOperations().tableIdMap().get(masterTable2);
      assertNotNull(masterTableId2);

      // Wait for zookeeper updates (configuration) to propagate
      sleepUninterruptibly(3, TimeUnit.SECONDS);

      // Write some data to table1
      long masterTable1Records = 0L;
      try (BatchWriter bw = clientMaster.createBatchWriter(masterTable1)) {
        for (int rows = 0; rows < 2500; rows++) {
          Mutation m = new Mutation(masterTable1 + rows);
          for (int cols = 0; cols < 100; cols++) {
            String value = Integer.toString(cols);
            m.put(value, "", value);
            masterTable1Records++;
          }
          bw.addMutation(m);
        }
      }

      // Write some data to table2
      long masterTable2Records = 0L;
      try (BatchWriter bw = clientMaster.createBatchWriter(masterTable2)) {
        for (int rows = 0; rows < 2500; rows++) {
          Mutation m = new Mutation(masterTable2 + rows);
          for (int cols = 0; cols < 100; cols++) {
            String value = Integer.toString(cols);
            m.put(value, "", value);
            masterTable2Records++;
          }
          bw.addMutation(m);
        }
      }

      log.info("Wrote all data to master cluster");

      Set<String> filesFor1 = clientMaster.replicationOperations().referencedFiles(masterTable1),
          filesFor2 = clientMaster.replicationOperations().referencedFiles(masterTable2);

      while (!ReplicationTable.isOnline(clientMaster)) {
        Thread.sleep(500);
      }

      // Restart the tserver to force a close on the WAL
      for (ProcessReference proc : cluster.getProcesses().get(ServerType.TABLET_SERVER)) {
        cluster.killProcess(ServerType.TABLET_SERVER, proc);
      }
      cluster.exec(TabletServer.class);

      log.info("Restarted the tserver");

      // Read the data -- the tserver is back up and running
      Iterators.size(clientMaster.createScanner(masterTable1, Authorizations.EMPTY).iterator());

      // Wait for both tables to be replicated
      log.info("Waiting for {} for {}", filesFor1, masterTable1);
      clientMaster.replicationOperations().drain(masterTable1, filesFor1);

      log.info("Waiting for {} for {}", filesFor2, masterTable2);
      clientMaster.replicationOperations().drain(masterTable2, filesFor2);

      long countTable = 0L;
      for (int i = 0; i < 5; i++) {
        countTable = 0L;
        for (Entry<Key,Value> entry : clientPeer.createScanner(peerTable1, Authorizations.EMPTY)) {
          countTable++;
          assertTrue("Found unexpected key-value" + entry.getKey().toStringNoTruncate() + " "
              + entry.getValue(), entry.getKey().getRow().toString().startsWith(masterTable1));
        }

        log.info("Found {} records in {}", countTable, peerTable1);

        if (masterTable1Records != countTable) {
          log.warn("Did not find {} expected records in {}, only found {}", masterTable1Records,
              peerTable1, countTable);
        }
      }

      assertEquals(masterTable1Records, countTable);

      for (int i = 0; i < 5; i++) {
        countTable = 0L;
        for (Entry<Key,Value> entry : clientPeer.createScanner(peerTable2, Authorizations.EMPTY)) {
          countTable++;
          assertTrue("Found unexpected key-value" + entry.getKey().toStringNoTruncate() + " "
              + entry.getValue(), entry.getKey().getRow().toString().startsWith(masterTable2));
        }

        log.info("Found {} records in {}", countTable, peerTable2);

        if (masterTable2Records != countTable) {
          log.warn("Did not find {} expected records in {}, only found {}", masterTable2Records,
              peerTable2, countTable);
        }
      }

      assertEquals(masterTable2Records, countTable);

    } finally {
      peer1Cluster.stop();
    }
  }

  @Test
  public void dataWasReplicatedToThePeerWithoutDrain() throws Exception {
    MiniAccumuloConfigImpl peerCfg = new MiniAccumuloConfigImpl(
        createTestDir(this.getClass().getName() + "_" + this.testName.getMethodName() + "_peer"),
        ROOT_PASSWORD);
    peerCfg.setNumTservers(1);
    peerCfg.setInstanceName("peer");
    updatePeerConfigFromPrimary(getCluster().getConfig(), peerCfg);
    peerCfg.setProperty(Property.REPLICATION_NAME, "peer");
    MiniAccumuloClusterImpl peerCluster = new MiniAccumuloClusterImpl(peerCfg);

    peerCluster.start();

    try (AccumuloClient clientMaster = Accumulo.newClient().from(getClientProperties()).build();
        AccumuloClient clientPeer =
            peerCluster.createAccumuloClient("root", new PasswordToken(ROOT_PASSWORD))) {

      String peerUserName = "repl";
      String peerPassword = "passwd";

      // Create a user on the peer for replication to use
      clientPeer.securityOperations().createLocalUser(peerUserName,
          new PasswordToken(peerPassword));

      String peerClusterName = "peer";

      // ...peer = AccumuloReplicaSystem,instanceName,zookeepers
      clientMaster.instanceOperations().setProperty(
          Property.REPLICATION_PEERS.getKey() + peerClusterName,
          ReplicaSystemFactory.getPeerConfigurationValue(AccumuloReplicaSystem.class,
              AccumuloReplicaSystem.buildConfiguration(peerCluster.getInstanceName(),
                  peerCluster.getZooKeepers())));

      // Configure the credentials we should use to authenticate ourselves to the peer for
      // replication
      clientMaster.instanceOperations()
          .setProperty(Property.REPLICATION_PEER_USER.getKey() + peerClusterName, peerUserName);
      clientMaster.instanceOperations()
          .setProperty(Property.REPLICATION_PEER_PASSWORD.getKey() + peerClusterName, peerPassword);

      String masterTable = "master", peerTable = "peer";

<<<<<<< HEAD
      clientPeer.tableOperations().create(peerTable);
      String peerTableId = clientPeer.tableOperations().tableIdMap().get(peerTable);
      assertNotNull(peerTableId);
=======
    try (Scanner s = connMaster.createScanner(ReplicationTable.NAME, Authorizations.EMPTY)) {
      for (Entry<Key,Value> kv : s) {
        log.debug(kv.getKey().toStringNoTruncate() + " "
            + ProtobufUtil.toString(Status.parseFrom(kv.getValue().get())));
      }
    }
>>>>>>> 1b2946f1

      Map<String,String> props = new HashMap<>();
      props.put(Property.TABLE_REPLICATION.getKey(), "true");
      props.put(Property.TABLE_REPLICATION_TARGET.getKey() + peerClusterName, peerTableId);

      clientMaster.tableOperations().create(masterTable,
          new NewTableConfiguration().setProperties(props));
      String masterTableId = clientMaster.tableOperations().tableIdMap().get(masterTable);
      assertNotNull(masterTableId);

      // Give our replication user the ability to write to the table
      clientPeer.securityOperations().grantTablePermission(peerUserName, peerTable,
          TablePermission.WRITE);

      // Write some data to table1
      try (BatchWriter bw = clientMaster.createBatchWriter(masterTable)) {
        for (int rows = 0; rows < 5000; rows++) {
          Mutation m = new Mutation(Integer.toString(rows));
          for (int cols = 0; cols < 100; cols++) {
            String value = Integer.toString(cols);
            m.put(value, "", value);
          }
          bw.addMutation(m);
        }
      }

      log.info("Wrote all data to master cluster");

      Set<String> files = clientMaster.replicationOperations().referencedFiles(masterTable);
      for (String s : files) {
        log.info("Found referenced file for {}: {}", masterTable, s);
      }

      for (ProcessReference proc : cluster.getProcesses().get(ServerType.TABLET_SERVER)) {
        cluster.killProcess(ServerType.TABLET_SERVER, proc);
      }

      cluster.exec(TabletServer.class);

      Iterators.size(clientMaster.createScanner(masterTable, Authorizations.EMPTY).iterator());

      for (Entry<Key,Value> kv : clientMaster.createScanner(ReplicationTable.NAME,
          Authorizations.EMPTY)) {
        log.debug("{} {}", kv.getKey().toStringNoTruncate(),
            ProtobufUtil.toString(Status.parseFrom(kv.getValue().get())));
      }

      clientMaster.replicationOperations().drain(masterTable, files);

      try (Scanner master = clientMaster.createScanner(masterTable, Authorizations.EMPTY);
          Scanner peer = clientPeer.createScanner(peerTable, Authorizations.EMPTY)) {
        Iterator<Entry<Key,Value>> masterIter = master.iterator(), peerIter = peer.iterator();
        assertTrue("No data in master table", masterIter.hasNext());
        assertTrue("No data in peer table", peerIter.hasNext());
        while (masterIter.hasNext() && peerIter.hasNext()) {
          Entry<Key,Value> masterEntry = masterIter.next(), peerEntry = peerIter.next();
          assertEquals(peerEntry.getKey() + " was not equal to " + peerEntry.getKey(), 0,
              masterEntry.getKey().compareTo(peerEntry.getKey(),
                  PartialKey.ROW_COLFAM_COLQUAL_COLVIS));
          assertEquals(masterEntry.getValue(), peerEntry.getValue());
        }

        assertFalse("Had more data to read from the master", masterIter.hasNext());
        assertFalse("Had more data to read from the peer", peerIter.hasNext());
      }
      peerCluster.stop();
    }
  }

  @Test
  public void dataReplicatedToCorrectTableWithoutDrain() throws Exception {
    MiniAccumuloConfigImpl peerCfg = new MiniAccumuloConfigImpl(
        createTestDir(this.getClass().getName() + "_" + this.testName.getMethodName() + "_peer"),
        ROOT_PASSWORD);
    peerCfg.setNumTservers(1);
    peerCfg.setInstanceName("peer");
    updatePeerConfigFromPrimary(getCluster().getConfig(), peerCfg);
    peerCfg.setProperty(Property.REPLICATION_NAME, "peer");
    MiniAccumuloClusterImpl peer1Cluster = new MiniAccumuloClusterImpl(peerCfg);

    peer1Cluster.start();

    try (AccumuloClient clientMaster = Accumulo.newClient().from(getClientProperties()).build();
        AccumuloClient clientPeer =
            peer1Cluster.createAccumuloClient("root", new PasswordToken(ROOT_PASSWORD))) {

      String peerClusterName = "peer";

      String peerUserName = "repl";
      String peerPassword = "passwd";

      // Create a user on the peer for replication to use
      clientPeer.securityOperations().createLocalUser(peerUserName,
          new PasswordToken(peerPassword));

      // Configure the credentials we should use to authenticate ourselves to the peer for
      // replication
      clientMaster.instanceOperations()
          .setProperty(Property.REPLICATION_PEER_USER.getKey() + peerClusterName, peerUserName);
      clientMaster.instanceOperations()
          .setProperty(Property.REPLICATION_PEER_PASSWORD.getKey() + peerClusterName, peerPassword);

      // ...peer = AccumuloReplicaSystem,instanceName,zookeepers
      clientMaster.instanceOperations().setProperty(
          Property.REPLICATION_PEERS.getKey() + peerClusterName,
          ReplicaSystemFactory.getPeerConfigurationValue(AccumuloReplicaSystem.class,
              AccumuloReplicaSystem.buildConfiguration(peer1Cluster.getInstanceName(),
                  peer1Cluster.getZooKeepers())));

      String masterTable1 = "master1", peerTable1 = "peer1", masterTable2 = "master2",
          peerTable2 = "peer2";
      clientPeer.tableOperations().create(peerTable1, new NewTableConfiguration());
      String peerTableId1 = clientPeer.tableOperations().tableIdMap().get(peerTable1);
      assertNotNull(peerTableId1);

      clientPeer.tableOperations().create(peerTable2, new NewTableConfiguration());
      String peerTableId2 = clientPeer.tableOperations().tableIdMap().get(peerTable2);
      assertNotNull(peerTableId2);

      Map<String,String> props1 = new HashMap<>();
      props1.put(Property.TABLE_REPLICATION.getKey(), "true");
      props1.put(Property.TABLE_REPLICATION_TARGET.getKey() + peerClusterName, peerTableId1);

      clientMaster.tableOperations().create(masterTable1,
          new NewTableConfiguration().setProperties(props1));
      String masterTableId1 = clientMaster.tableOperations().tableIdMap().get(masterTable1);
      assertNotNull(masterTableId1);

      Map<String,String> props2 = new HashMap<>();
      props2.put(Property.TABLE_REPLICATION.getKey(), "true");
      props2.put(Property.TABLE_REPLICATION_TARGET.getKey() + peerClusterName, peerTableId2);

      clientMaster.tableOperations().create(masterTable2,
          new NewTableConfiguration().setProperties(props2));
      String masterTableId2 = clientMaster.tableOperations().tableIdMap().get(masterTable2);
      assertNotNull(masterTableId2);

      // Give our replication user the ability to write to the tables
      clientPeer.securityOperations().grantTablePermission(peerUserName, peerTable1,
          TablePermission.WRITE);
      clientPeer.securityOperations().grantTablePermission(peerUserName, peerTable2,
          TablePermission.WRITE);

      // Wait for zookeeper updates (configuration) to propagate
      sleepUninterruptibly(3, TimeUnit.SECONDS);

      // Write some data to table1
      try (BatchWriter bw = clientMaster.createBatchWriter(masterTable1)) {
        for (int rows = 0; rows < 2500; rows++) {
          Mutation m = new Mutation(masterTable1 + rows);
          for (int cols = 0; cols < 100; cols++) {
            String value = Integer.toString(cols);
            m.put(value, "", value);
          }
          bw.addMutation(m);
        }
      }

      // Write some data to table2
      try (BatchWriter bw = clientMaster.createBatchWriter(masterTable2)) {
        for (int rows = 0; rows < 2500; rows++) {
          Mutation m = new Mutation(masterTable2 + rows);
          for (int cols = 0; cols < 100; cols++) {
            String value = Integer.toString(cols);
            m.put(value, "", value);
          }
          bw.addMutation(m);
        }
      }

      log.info("Wrote all data to master cluster");

      while (!ReplicationTable.isOnline(clientMaster)) {
        Thread.sleep(500);
      }

      for (ProcessReference proc : cluster.getProcesses().get(ServerType.TABLET_SERVER)) {
        cluster.killProcess(ServerType.TABLET_SERVER, proc);
      }

      cluster.exec(TabletServer.class);

      // Wait until we fully replicated something
      boolean fullyReplicated = false;
      for (int i = 0; i < 10 && !fullyReplicated; i++) {
        sleepUninterruptibly(timeoutFactor * 2, TimeUnit.SECONDS);

        try (Scanner s = ReplicationTable.getScanner(clientMaster)) {
          WorkSection.limit(s);
          for (Entry<Key,Value> entry : s) {
            Status status = Status.parseFrom(entry.getValue().get());
            if (StatusUtil.isFullyReplicated(status)) {
              fullyReplicated |= true;
            }
          }
        }
      }

      assertNotEquals(0, fullyReplicated);

      long countTable = 0L;

      // Check a few times
      for (int i = 0; i < 10; i++) {
        countTable = 0L;
        for (Entry<Key,Value> entry : clientPeer.createScanner(peerTable1, Authorizations.EMPTY)) {
          countTable++;
          assertTrue("Found unexpected key-value" + entry.getKey().toStringNoTruncate() + " "
              + entry.getValue(), entry.getKey().getRow().toString().startsWith(masterTable1));
        }
        log.info("Found {} records in {}", countTable, peerTable1);
        if (countTable > 0) {
          break;
        }
        Thread.sleep(2000);
      }

      assertTrue("Did not find any records in " + peerTable1 + " on peer", countTable > 0);

      for (int i = 0; i < 10; i++) {
        countTable = 0L;
        for (Entry<Key,Value> entry : clientPeer.createScanner(peerTable2, Authorizations.EMPTY)) {
          countTable++;
          assertTrue("Found unexpected key-value" + entry.getKey().toStringNoTruncate() + " "
              + entry.getValue(), entry.getKey().getRow().toString().startsWith(masterTable2));
        }

        log.info("Found {} records in {}", countTable, peerTable2);
        if (countTable > 0) {
          break;
        }
        Thread.sleep(2000);
      }
      assertTrue("Did not find any records in " + peerTable2 + " on peer", countTable > 0);

    } finally {
      peer1Cluster.stop();
    }
  }
}<|MERGE_RESOLUTION|>--- conflicted
+++ resolved
@@ -259,40 +259,24 @@
 
       log.info("");
       log.info("Fetching metadata records:");
-<<<<<<< HEAD
-      for (Entry<Key,Value> kv : clientMaster.createScanner(MetadataTable.NAME,
-          Authorizations.EMPTY)) {
-        if (ReplicationSection.COLF.equals(kv.getKey().getColumnFamily())) {
+      try (var scanner = clientMaster.createScanner(MetadataTable.NAME, Authorizations.EMPTY)) {
+        for (Entry<Key,Value> kv : scanner) {
+          if (ReplicationSection.COLF.equals(kv.getKey().getColumnFamily())) {
+            log.info("{} {}", kv.getKey().toStringNoTruncate(),
+                ProtobufUtil.toString(Status.parseFrom(kv.getValue().get())));
+          } else {
+            log.info("{} {}", kv.getKey().toStringNoTruncate(), kv.getValue());
+          }
+        }
+      }
+
+      log.info("");
+      log.info("Fetching replication records:");
+      try (var scanner = ReplicationTable.getScanner(clientMaster)) {
+        for (Entry<Key,Value> kv : scanner) {
           log.info("{} {}", kv.getKey().toStringNoTruncate(),
               ProtobufUtil.toString(Status.parseFrom(kv.getValue().get())));
-        } else {
-          log.info("{} {}", kv.getKey().toStringNoTruncate(), kv.getValue());
-=======
-      try (Scanner s = connMaster.createScanner(MetadataTable.NAME, Authorizations.EMPTY)) {
-        for (Entry<Key,Value> kv : s) {
-          if (ReplicationSection.COLF.equals(kv.getKey().getColumnFamily())) {
-            log.info(kv.getKey().toStringNoTruncate() + " "
-                + ProtobufUtil.toString(Status.parseFrom(kv.getValue().get())));
-          } else {
-            log.info(kv.getKey().toStringNoTruncate() + " " + kv.getValue());
-          }
->>>>>>> 1b2946f1
-        }
-      }
-
-      log.info("");
-      log.info("Fetching replication records:");
-<<<<<<< HEAD
-      for (Entry<Key,Value> kv : ReplicationTable.getScanner(clientMaster)) {
-        log.info("{} {}", kv.getKey().toStringNoTruncate(),
-            ProtobufUtil.toString(Status.parseFrom(kv.getValue().get())));
-=======
-      try (Scanner s = ReplicationTable.getScanner(connMaster)) {
-        for (Entry<Key,Value> kv : s) {
-          log.info(kv.getKey().toStringNoTruncate() + " "
-              + ProtobufUtil.toString(Status.parseFrom(kv.getValue().get())));
-        }
->>>>>>> 1b2946f1
+        }
       }
 
       Future<Boolean> future = executor.submit(() -> {
@@ -313,40 +297,24 @@
 
       log.info("");
       log.info("Fetching metadata records:");
-<<<<<<< HEAD
-      for (Entry<Key,Value> kv : clientMaster.createScanner(MetadataTable.NAME,
-          Authorizations.EMPTY)) {
-        if (ReplicationSection.COLF.equals(kv.getKey().getColumnFamily())) {
+      try (var scanner = clientMaster.createScanner(MetadataTable.NAME, Authorizations.EMPTY)) {
+        for (Entry<Key,Value> kv : scanner) {
+          if (ReplicationSection.COLF.equals(kv.getKey().getColumnFamily())) {
+            log.info("{} {}", kv.getKey().toStringNoTruncate(),
+                ProtobufUtil.toString(Status.parseFrom(kv.getValue().get())));
+          } else {
+            log.info("{} {}", kv.getKey().toStringNoTruncate(), kv.getValue());
+          }
+        }
+      }
+
+      log.info("");
+      log.info("Fetching replication records:");
+      try (var scanner = ReplicationTable.getScanner(clientMaster)) {
+        for (Entry<Key,Value> kv : scanner) {
           log.info("{} {}", kv.getKey().toStringNoTruncate(),
               ProtobufUtil.toString(Status.parseFrom(kv.getValue().get())));
-        } else {
-          log.info("{} {}", kv.getKey().toStringNoTruncate(), kv.getValue());
-=======
-      try (Scanner s = connMaster.createScanner(MetadataTable.NAME, Authorizations.EMPTY)) {
-        for (Entry<Key,Value> kv : s) {
-          if (ReplicationSection.COLF.equals(kv.getKey().getColumnFamily())) {
-            log.info(kv.getKey().toStringNoTruncate() + " "
-                + ProtobufUtil.toString(Status.parseFrom(kv.getValue().get())));
-          } else {
-            log.info(kv.getKey().toStringNoTruncate() + " " + kv.getValue());
-          }
->>>>>>> 1b2946f1
-        }
-      }
-
-      log.info("");
-      log.info("Fetching replication records:");
-<<<<<<< HEAD
-      for (Entry<Key,Value> kv : ReplicationTable.getScanner(clientMaster)) {
-        log.info("{} {}", kv.getKey().toStringNoTruncate(),
-            ProtobufUtil.toString(Status.parseFrom(kv.getValue().get())));
-=======
-      try (Scanner s = ReplicationTable.getScanner(connMaster)) {
-        for (Entry<Key,Value> kv : s) {
-          log.info(kv.getKey().toStringNoTruncate() + " "
-              + ProtobufUtil.toString(Status.parseFrom(kv.getValue().get())));
-        }
->>>>>>> 1b2946f1
+        }
       }
 
       try (Scanner master = clientMaster.createScanner(masterTable, Authorizations.EMPTY);
@@ -588,18 +556,9 @@
 
       String masterTable = "master", peerTable = "peer";
 
-<<<<<<< HEAD
       clientPeer.tableOperations().create(peerTable);
       String peerTableId = clientPeer.tableOperations().tableIdMap().get(peerTable);
       assertNotNull(peerTableId);
-=======
-    try (Scanner s = connMaster.createScanner(ReplicationTable.NAME, Authorizations.EMPTY)) {
-      for (Entry<Key,Value> kv : s) {
-        log.debug(kv.getKey().toStringNoTruncate() + " "
-            + ProtobufUtil.toString(Status.parseFrom(kv.getValue().get())));
-      }
-    }
->>>>>>> 1b2946f1
 
       Map<String,String> props = new HashMap<>();
       props.put(Property.TABLE_REPLICATION.getKey(), "true");
@@ -641,10 +600,11 @@
 
       Iterators.size(clientMaster.createScanner(masterTable, Authorizations.EMPTY).iterator());
 
-      for (Entry<Key,Value> kv : clientMaster.createScanner(ReplicationTable.NAME,
-          Authorizations.EMPTY)) {
-        log.debug("{} {}", kv.getKey().toStringNoTruncate(),
-            ProtobufUtil.toString(Status.parseFrom(kv.getValue().get())));
+      try (var scanner = clientMaster.createScanner(ReplicationTable.NAME, Authorizations.EMPTY)) {
+        for (Entry<Key,Value> kv : scanner) {
+          log.debug("{} {}", kv.getKey().toStringNoTruncate(),
+              ProtobufUtil.toString(Status.parseFrom(kv.getValue().get())));
+        }
       }
 
       clientMaster.replicationOperations().drain(masterTable, files);
