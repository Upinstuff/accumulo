--- conflicted
+++ resolved
@@ -242,7 +242,6 @@
 
     @Override
     public void removeLogs(TInfo tinfo, TCredentials credentials, List<String> filenames) throws TException {}
-<<<<<<< HEAD
 
     @Override
     public TSummaries startGetSummaries(TInfo tinfo, TCredentials credentials, TSummaryRequest request)
@@ -266,8 +265,6 @@
     public TSummaries contiuneGetSummaries(TInfo tinfo, long sessionId) throws NoSuchScanIDException, TException {
       return null;
     }
-=======
->>>>>>> 9ac92c72
   }
 
   static class Opts extends Help {
@@ -286,8 +283,7 @@
     opts.parseArgs(NullTserver.class.getName(), args);
 
     // modify metadata
-<<<<<<< HEAD
-    ZooKeeperInstance zki = new ZooKeeperInstance(new ClientConfiguration().withInstance(opts.iname).withZkHosts(opts.keepers));
+    ZooKeeperInstance zki = new ZooKeeperInstance(ClientConfiguration.create().withInstance(opts.iname).withZkHosts(opts.keepers));
     Instance inst = HdfsZooInstance.getInstance();
     AccumuloServerContext context = new AccumuloServerContext(inst, new ServerConfigurationFactory(zki));
 
@@ -296,16 +292,6 @@
     Processor<Iface> processor = new Processor<>(tch);
     TServerUtils.startTServer(context.getConfiguration(), ThriftServerType.CUSTOM_HS_HA, processor, "NullTServer", "null tserver", 2, 1, 1000, 10 * 1024 * 1024,
         null, null, -1, HostAndPort.fromParts("0.0.0.0", opts.port));
-=======
-    ZooKeeperInstance zki = new ZooKeeperInstance(ClientConfiguration.create().withInstance(opts.iname).withZkHosts(opts.keepers));
-    AccumuloServerContext context = new AccumuloServerContext(new ServerConfigurationFactory(zki));
-
-    TransactionWatcher watcher = new TransactionWatcher();
-    ThriftClientHandler tch = new ThriftClientHandler(new AccumuloServerContext(new ServerConfigurationFactory(HdfsZooInstance.getInstance())), watcher);
-    Processor<Iface> processor = new Processor<Iface>(tch);
-    TServerUtils.startTServer(context.getConfiguration(), ThriftServerType.CUSTOM_HS_HA, processor, "NullTServer", "null tserver", 2, 1, 1000,
-        10 * 1024 * 1024, null, null, -1, HostAndPort.fromParts("0.0.0.0", opts.port));
->>>>>>> 9ac92c72
 
     HostAndPort addr = HostAndPort.fromParts(InetAddress.getLocalHost().getHostName(), opts.port);
 
