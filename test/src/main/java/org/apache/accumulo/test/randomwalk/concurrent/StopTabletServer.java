/*
 * Licensed to the Apache Software Foundation (ASF) under one or more
 * contributor license agreements.  See the NOTICE file distributed with
 * this work for additional information regarding copyright ownership.
 * The ASF licenses this file to You under the Apache License, Version 2.0
 * (the "License"); you may not use this file except in compliance with
 * the License.  You may obtain a copy of the License at
 *
 *     http://www.apache.org/licenses/LICENSE-2.0
 *
 * Unless required by applicable law or agreed to in writing, software
 * distributed under the License is distributed on an "AS IS" BASIS,
 * WITHOUT WARRANTIES OR CONDITIONS OF ANY KIND, either express or implied.
 * See the License for the specific language governing permissions and
 * limitations under the License.
 */
package org.apache.accumulo.test.randomwalk.concurrent;

import java.util.ArrayList;
import java.util.Collections;
import java.util.HashSet;
import java.util.List;
import java.util.Properties;
import java.util.Set;

import org.apache.accumulo.core.Constants;
import org.apache.accumulo.core.client.Instance;
import org.apache.accumulo.core.util.AddressUtil;
import org.apache.accumulo.core.zookeeper.ZooUtil;
import org.apache.accumulo.fate.zookeeper.ZooReader;
import org.apache.accumulo.server.master.state.TServerInstance;
import org.apache.accumulo.test.randomwalk.State;
import org.apache.accumulo.test.randomwalk.Test;
import org.apache.zookeeper.KeeperException;
import org.apache.zookeeper.data.Stat;

public class StopTabletServer extends Test {
  
  Set<TServerInstance> getTServers(Instance instance) throws KeeperException, InterruptedException {
    Set<TServerInstance> result = new HashSet<TServerInstance>();
    ZooReader rdr = new ZooReader(instance.getZooKeepers(), instance.getZooKeepersSessionTimeOut());
    String base = ZooUtil.getRoot(instance) + Constants.ZTSERVERS;
    for (String child : rdr.getChildren(base)) {
      try {
        List<String> children = rdr.getChildren(base + "/" + child);
        if (children.size() > 0) {
          Collections.sort(children);
          Stat stat = new Stat();
          byte[] data = rdr.getData(base + "/" + child + "/" + children.get(0), stat);
<<<<<<< HEAD
          if (!"master".equals(new String(data))) {
            result.add(new TServerInstance(AddressUtil.parseAddress(child, false), stat.getEphemeralOwner()));
=======
          if (!"master".equals(new String(data, Constants.UTF8))) {
            result.add(new TServerInstance(AddressUtil.parseAddress(child, Property.TSERV_CLIENTPORT), stat.getEphemeralOwner()));
>>>>>>> b11a0361
          }
        }
      } catch (KeeperException.NoNodeException ex) {
        // someone beat us too it
      }
    }
    return result;
  }
  
  @Override
  public void visit(State state, Properties props) throws Exception {
    
    Instance instance = state.getInstance();
    
    List<TServerInstance> currentServers = new ArrayList<TServerInstance>(getTServers(instance));
    Collections.shuffle(currentServers);
    Runtime runtime = Runtime.getRuntime();
    if (currentServers.size() > 1) {
      TServerInstance victim = currentServers.get(0);
      log.info("Stopping " + victim.hostPort());
      Process exec = runtime.exec(new String[] {System.getenv("ACCUMULO_HOME") + "/bin/accumulo", "admin", "stop", victim.hostPort()});
      if (exec.waitFor() != 0)
        throw new RuntimeException("admin stop returned a non-zero response: " + exec.exitValue());
      Set<TServerInstance> set = getTServers(instance);
      if (set.contains(victim))
        throw new RuntimeException("Failed to stop " + victim);
    }
  }
  
}<|MERGE_RESOLUTION|>--- conflicted
+++ resolved
@@ -47,13 +47,8 @@
           Collections.sort(children);
           Stat stat = new Stat();
           byte[] data = rdr.getData(base + "/" + child + "/" + children.get(0), stat);
-<<<<<<< HEAD
-          if (!"master".equals(new String(data))) {
+          if (!"master".equals(new String(data, Constants.UTF8))) {
             result.add(new TServerInstance(AddressUtil.parseAddress(child, false), stat.getEphemeralOwner()));
-=======
-          if (!"master".equals(new String(data, Constants.UTF8))) {
-            result.add(new TServerInstance(AddressUtil.parseAddress(child, Property.TSERV_CLIENTPORT), stat.getEphemeralOwner()));
->>>>>>> b11a0361
           }
         }
       } catch (KeeperException.NoNodeException ex) {
