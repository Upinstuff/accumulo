--- conflicted
+++ resolved
@@ -100,13 +100,9 @@
     bw.addMutation(m);
     bw.flush();
 
-<<<<<<< HEAD
-=======
-    final ClientSideIteratorScanner csis = new ClientSideIteratorScanner(
-        conn.createScanner(tableName, new Authorizations()));
->>>>>>> f4f43feb
     final IteratorSetting si = new IteratorSetting(10, tableName, IntersectingIterator.class);
-    try (ClientSideIteratorScanner csis = new ClientSideIteratorScanner(conn.createScanner(tableName, new Authorizations()))) {
+    try (ClientSideIteratorScanner csis = new ClientSideIteratorScanner(
+        conn.createScanner(tableName, new Authorizations()))) {
       IntersectingIterator.setColumnFamilies(si, new Text[] {new Text("bar"), new Text("foo")});
       csis.addScanIterator(si);
       checkResults(csis, resultSet3, PartialKey.ROW_COLFAM_COLQUAL);
@@ -131,7 +127,8 @@
     bw.addMutation(m);
     bw.flush();
 
-    try (Scanner scanner = conn.createScanner(tableName, new Authorizations()); ClientSideIteratorScanner csis = new ClientSideIteratorScanner(scanner)) {
+    try (Scanner scanner = conn.createScanner(tableName, new Authorizations());
+        ClientSideIteratorScanner csis = new ClientSideIteratorScanner(scanner)) {
 
       final IteratorSetting si = new IteratorSetting(10, "localvers", VersioningIterator.class);
       si.addOption("maxVersions", "2");
