/*
 * Licensed to the Apache Software Foundation (ASF) under one or more
 * contributor license agreements.  See the NOTICE file distributed with
 * this work for additional information regarding copyright ownership.
 * The ASF licenses this file to You under the Apache License, Version 2.0
 * (the "License"); you may not use this file except in compliance with
 * the License.  You may obtain a copy of the License at
 *
 *     http://www.apache.org/licenses/LICENSE-2.0
 *
 * Unless required by applicable law or agreed to in writing, software
 * distributed under the License is distributed on an "AS IS" BASIS,
 * WITHOUT WARRANTIES OR CONDITIONS OF ANY KIND, either express or implied.
 * See the License for the specific language governing permissions and
 * limitations under the License.
 */
package org.apache.accumulo.test;

import static org.apache.accumulo.core.metadata.schema.MetadataSchema.TabletsSection.ServerColumnFamily.DIRECTORY_COLUMN;
import static org.junit.Assert.assertEquals;
import static org.junit.Assert.assertNotNull;
import static org.junit.Assert.assertTrue;

import java.io.BufferedOutputStream;
import java.io.File;
import java.io.FileOutputStream;
import java.util.Collections;
import java.util.Map.Entry;
import java.util.SortedSet;
import java.util.TreeSet;

import org.apache.accumulo.core.client.BatchScanner;
import org.apache.accumulo.core.client.BatchWriter;
import org.apache.accumulo.core.client.Connector;
import org.apache.accumulo.core.client.impl.Table;
import org.apache.accumulo.core.conf.Property;
import org.apache.accumulo.core.data.Key;
import org.apache.accumulo.core.data.Mutation;
import org.apache.accumulo.core.data.Value;
import org.apache.accumulo.core.metadata.MetadataTable;
import org.apache.accumulo.core.metadata.schema.MetadataSchema.TabletsSection;
import org.apache.accumulo.core.security.Authorizations;
import org.apache.accumulo.core.security.TablePermission;
import org.apache.accumulo.minicluster.impl.MiniAccumuloConfigImpl;
import org.apache.accumulo.server.init.Initialize;
import org.apache.accumulo.server.util.Admin;
import org.apache.accumulo.server.util.RandomizeVolumes;
import org.apache.accumulo.test.functional.ConfigurableMacBase;
import org.apache.hadoop.conf.Configuration;
import org.apache.hadoop.fs.Path;
import org.apache.hadoop.fs.RawLocalFileSystem;
import org.apache.hadoop.io.Text;
import org.junit.Test;

// ACCUMULO-3263
public class RewriteTabletDirectoriesIT extends ConfigurableMacBase {

  @Override
  public int defaultTimeoutSeconds() {
    return 4 * 60;
  }

  private Path v1, v2;

  @Override
  public void configure(MiniAccumuloConfigImpl cfg, Configuration hadoopCoreSite) {
    File baseDir = cfg.getDir();
    File volDirBase = new File(baseDir, "volumes");
    File v1f = new File(volDirBase, "v1");
    File v2f = new File(volDirBase, "v2");
    v1 = new Path("file://" + v1f.getAbsolutePath());
    v2 = new Path("file://" + v2f.getAbsolutePath());

    // Use a VolumeChooser which should be more fair
    cfg.setProperty(Property.GENERAL_VOLUME_CHOOSER, FairVolumeChooser.class.getName());
    // Run MAC on two locations in the local file system
    cfg.setProperty(Property.INSTANCE_VOLUMES, v1.toString());
    hadoopCoreSite.set("fs.file.impl", RawLocalFileSystem.class.getName());
    super.configure(cfg, hadoopCoreSite);
  }

  @Test
  public void test() throws Exception {
    Connector c = getConnector();
    c.securityOperations().grantTablePermission(c.whoami(), MetadataTable.NAME,
        TablePermission.WRITE);
    final String tableName = getUniqueNames(1)[0];
    c.tableOperations().create(tableName);

    // Write some data to a table and add some splits
    BatchWriter bw = c.createBatchWriter(tableName, null);
    final SortedSet<Text> splits = new TreeSet<>();
    for (String split : "a,b,c,d,e,f,g,h,i,j,k,l,m,n,o,p,q,r,s,t,u,v,w,x,y,z".split(",")) {
      splits.add(new Text(split));
      Mutation m = new Mutation(new Text(split));
      m.put(new byte[] {}, new byte[] {}, new byte[] {});
      bw.addMutation(m);
    }
    bw.close();
    c.tableOperations().addSplits(tableName, splits);

<<<<<<< HEAD
    try (BatchScanner scanner = c.createBatchScanner(MetadataTable.NAME, Authorizations.EMPTY, 1)) {
      DIRECTORY_COLUMN.fetch(scanner);
      Table.ID tableId = Table.ID.of(c.tableOperations().tableIdMap().get(tableName));
      assertNotNull("TableID for " + tableName + " was null", tableId);
      scanner.setRanges(Collections.singletonList(TabletsSection.getRange(tableId)));
      // verify the directory entries are all on v1, make a few entries relative
      bw = c.createBatchWriter(MetadataTable.NAME, null);
      int count = 0;
      for (Entry<Key,Value> entry : scanner) {
        assertTrue("Expected " + entry.getValue() + " to contain " + v1, entry.getValue().toString().contains(v1.toString()));
        count++;
        if (count % 2 == 0) {
          String parts[] = entry.getValue().toString().split("/");
          Key key = entry.getKey();
          Mutation m = new Mutation(key.getRow());
          m.put(key.getColumnFamily(), key.getColumnQualifier(), new Value((Path.SEPARATOR + parts[parts.length - 1]).getBytes()));
          bw.addMutation(m);
        }
      }
      bw.close();
      assertEquals(splits.size() + 1, count);

      // This should fail: only one volume
      assertEquals(1, cluster.exec(RandomizeVolumes.class, "-z", cluster.getZooKeepers(), "-i", c.getInstance().getInstanceName(), "-t", tableName).waitFor());

      cluster.stop();

      // add the 2nd volume
      Configuration conf = new Configuration(false);
      conf.addResource(new Path(cluster.getConfig().getConfDir().toURI().toString(), "accumulo-site.xml"));
      conf.set(Property.INSTANCE_VOLUMES.getKey(), v1.toString() + "," + v2.toString());
      BufferedOutputStream fos = new BufferedOutputStream(new FileOutputStream(new File(cluster.getConfig().getConfDir(), "accumulo-site.xml")));
      conf.writeXml(fos);
      fos.close();

      // initialize volume
      assertEquals(0, cluster.exec(Initialize.class, "--add-volumes").waitFor());
      cluster.start();
      c = getConnector();

      // change the directory entries
      assertEquals(0, cluster.exec(Admin.class, "randomizeVolumes", "-t", tableName).waitFor());

      // verify a more equal sharing
      int v1Count = 0, v2Count = 0;
      for (Entry<Key,Value> entry : scanner) {
        if (entry.getValue().toString().contains(v1.toString())) {
          v1Count++;
        }
        if (entry.getValue().toString().contains(v2.toString())) {
          v2Count++;
        }
=======
    BatchScanner scanner = c.createBatchScanner(MetadataTable.NAME, Authorizations.EMPTY, 1);
    DIRECTORY_COLUMN.fetch(scanner);
    String tableId = c.tableOperations().tableIdMap().get(tableName);
    assertNotNull("TableID for " + tableName + " was null", tableId);
    scanner.setRanges(Collections.singletonList(TabletsSection.getRange(tableId)));
    // verify the directory entries are all on v1, make a few entries relative
    bw = c.createBatchWriter(MetadataTable.NAME, null);
    int count = 0;
    for (Entry<Key,Value> entry : scanner) {
      assertTrue("Expected " + entry.getValue() + " to contain " + v1,
          entry.getValue().toString().contains(v1.toString()));
      count++;
      if (count % 2 == 0) {
        String parts[] = entry.getValue().toString().split("/");
        Key key = entry.getKey();
        Mutation m = new Mutation(key.getRow());
        m.put(key.getColumnFamily(), key.getColumnQualifier(),
            new Value((Path.SEPARATOR + parts[parts.length - 1]).getBytes()));
        bw.addMutation(m);
      }
    }
    bw.close();
    assertEquals(splits.size() + 1, count);

    // This should fail: only one volume
    assertEquals(1, cluster.exec(RandomizeVolumes.class, "-z", cluster.getZooKeepers(), "-i",
        c.getInstance().getInstanceName(), "-t", tableName).waitFor());

    cluster.stop();

    // add the 2nd volume
    Configuration conf = new Configuration(false);
    conf.addResource(
        new Path(cluster.getConfig().getConfDir().toURI().toString(), "accumulo-site.xml"));
    conf.set(Property.INSTANCE_VOLUMES.getKey(), v1.toString() + "," + v2.toString());
    BufferedOutputStream fos = new BufferedOutputStream(
        new FileOutputStream(new File(cluster.getConfig().getConfDir(), "accumulo-site.xml")));
    conf.writeXml(fos);
    fos.close();

    // initialize volume
    assertEquals(0, cluster.exec(Initialize.class, "--add-volumes").waitFor());
    cluster.start();
    c = getConnector();

    // change the directory entries
    assertEquals(0, cluster.exec(Admin.class, "randomizeVolumes", "-t", tableName).waitFor());

    // verify a more equal sharing
    int v1Count = 0, v2Count = 0;
    for (Entry<Key,Value> entry : scanner) {
      if (entry.getValue().toString().contains(v1.toString())) {
        v1Count++;
      }
      if (entry.getValue().toString().contains(v2.toString())) {
        v2Count++;
>>>>>>> f4f43feb
      }

<<<<<<< HEAD
      log.info("Count for volume1: {}", v1Count);
      log.info("Count for volume2: {}", v2Count);

      assertEquals(splits.size() + 1, v1Count + v2Count);
      // a fair chooser will differ by less than count(volumes)
      assertTrue("Expected the number of files to differ between volumes by less than 10. " + v1Count + " " + v2Count, Math.abs(v1Count - v2Count) < 2);
      // verify we can read the old data
      count = 0;
      for (Entry<Key,Value> entry : c.createScanner(tableName, Authorizations.EMPTY)) {
        assertTrue("Found unexpected entry in table: " + entry, splits.contains(entry.getKey().getRow()));
        count++;
      }
      assertEquals(splits.size(), count);
=======
    log.info("Count for volume1: " + v1Count);
    log.info("Count for volume2: " + v2Count);

    assertEquals(splits.size() + 1, v1Count + v2Count);
    // a fair chooser will differ by less than count(volumes)
    assertTrue("Expected the number of files to differ between volumes by less than 10. " + v1Count
        + " " + v2Count, Math.abs(v1Count - v2Count) < 2);
    // verify we can read the old data
    count = 0;
    for (Entry<Key,Value> entry : c.createScanner(tableName, Authorizations.EMPTY)) {
      assertTrue("Found unexpected entry in table: " + entry,
          splits.contains(entry.getKey().getRow()));
      count++;
>>>>>>> f4f43feb
    }
  }
}<|MERGE_RESOLUTION|>--- conflicted
+++ resolved
@@ -99,7 +99,6 @@
     bw.close();
     c.tableOperations().addSplits(tableName, splits);
 
-<<<<<<< HEAD
     try (BatchScanner scanner = c.createBatchScanner(MetadataTable.NAME, Authorizations.EMPTY, 1)) {
       DIRECTORY_COLUMN.fetch(scanner);
       Table.ID tableId = Table.ID.of(c.tableOperations().tableIdMap().get(tableName));
@@ -109,13 +108,15 @@
       bw = c.createBatchWriter(MetadataTable.NAME, null);
       int count = 0;
       for (Entry<Key,Value> entry : scanner) {
-        assertTrue("Expected " + entry.getValue() + " to contain " + v1, entry.getValue().toString().contains(v1.toString()));
+        assertTrue("Expected " + entry.getValue() + " to contain " + v1,
+            entry.getValue().toString().contains(v1.toString()));
         count++;
         if (count % 2 == 0) {
           String parts[] = entry.getValue().toString().split("/");
           Key key = entry.getKey();
           Mutation m = new Mutation(key.getRow());
-          m.put(key.getColumnFamily(), key.getColumnQualifier(), new Value((Path.SEPARATOR + parts[parts.length - 1]).getBytes()));
+          m.put(key.getColumnFamily(), key.getColumnQualifier(),
+              new Value((Path.SEPARATOR + parts[parts.length - 1]).getBytes()));
           bw.addMutation(m);
         }
       }
@@ -123,15 +124,18 @@
       assertEquals(splits.size() + 1, count);
 
       // This should fail: only one volume
-      assertEquals(1, cluster.exec(RandomizeVolumes.class, "-z", cluster.getZooKeepers(), "-i", c.getInstance().getInstanceName(), "-t", tableName).waitFor());
+      assertEquals(1, cluster.exec(RandomizeVolumes.class, "-z", cluster.getZooKeepers(), "-i",
+          c.getInstance().getInstanceName(), "-t", tableName).waitFor());
 
       cluster.stop();
 
       // add the 2nd volume
       Configuration conf = new Configuration(false);
-      conf.addResource(new Path(cluster.getConfig().getConfDir().toURI().toString(), "accumulo-site.xml"));
+      conf.addResource(
+          new Path(cluster.getConfig().getConfDir().toURI().toString(), "accumulo-site.xml"));
       conf.set(Property.INSTANCE_VOLUMES.getKey(), v1.toString() + "," + v2.toString());
-      BufferedOutputStream fos = new BufferedOutputStream(new FileOutputStream(new File(cluster.getConfig().getConfDir(), "accumulo-site.xml")));
+      BufferedOutputStream fos = new BufferedOutputStream(
+          new FileOutputStream(new File(cluster.getConfig().getConfDir(), "accumulo-site.xml")));
       conf.writeXml(fos);
       fos.close();
 
@@ -152,95 +156,23 @@
         if (entry.getValue().toString().contains(v2.toString())) {
           v2Count++;
         }
-=======
-    BatchScanner scanner = c.createBatchScanner(MetadataTable.NAME, Authorizations.EMPTY, 1);
-    DIRECTORY_COLUMN.fetch(scanner);
-    String tableId = c.tableOperations().tableIdMap().get(tableName);
-    assertNotNull("TableID for " + tableName + " was null", tableId);
-    scanner.setRanges(Collections.singletonList(TabletsSection.getRange(tableId)));
-    // verify the directory entries are all on v1, make a few entries relative
-    bw = c.createBatchWriter(MetadataTable.NAME, null);
-    int count = 0;
-    for (Entry<Key,Value> entry : scanner) {
-      assertTrue("Expected " + entry.getValue() + " to contain " + v1,
-          entry.getValue().toString().contains(v1.toString()));
-      count++;
-      if (count % 2 == 0) {
-        String parts[] = entry.getValue().toString().split("/");
-        Key key = entry.getKey();
-        Mutation m = new Mutation(key.getRow());
-        m.put(key.getColumnFamily(), key.getColumnQualifier(),
-            new Value((Path.SEPARATOR + parts[parts.length - 1]).getBytes()));
-        bw.addMutation(m);
-      }
-    }
-    bw.close();
-    assertEquals(splits.size() + 1, count);
-
-    // This should fail: only one volume
-    assertEquals(1, cluster.exec(RandomizeVolumes.class, "-z", cluster.getZooKeepers(), "-i",
-        c.getInstance().getInstanceName(), "-t", tableName).waitFor());
-
-    cluster.stop();
-
-    // add the 2nd volume
-    Configuration conf = new Configuration(false);
-    conf.addResource(
-        new Path(cluster.getConfig().getConfDir().toURI().toString(), "accumulo-site.xml"));
-    conf.set(Property.INSTANCE_VOLUMES.getKey(), v1.toString() + "," + v2.toString());
-    BufferedOutputStream fos = new BufferedOutputStream(
-        new FileOutputStream(new File(cluster.getConfig().getConfDir(), "accumulo-site.xml")));
-    conf.writeXml(fos);
-    fos.close();
-
-    // initialize volume
-    assertEquals(0, cluster.exec(Initialize.class, "--add-volumes").waitFor());
-    cluster.start();
-    c = getConnector();
-
-    // change the directory entries
-    assertEquals(0, cluster.exec(Admin.class, "randomizeVolumes", "-t", tableName).waitFor());
-
-    // verify a more equal sharing
-    int v1Count = 0, v2Count = 0;
-    for (Entry<Key,Value> entry : scanner) {
-      if (entry.getValue().toString().contains(v1.toString())) {
-        v1Count++;
-      }
-      if (entry.getValue().toString().contains(v2.toString())) {
-        v2Count++;
->>>>>>> f4f43feb
       }
 
-<<<<<<< HEAD
       log.info("Count for volume1: {}", v1Count);
       log.info("Count for volume2: {}", v2Count);
 
       assertEquals(splits.size() + 1, v1Count + v2Count);
       // a fair chooser will differ by less than count(volumes)
-      assertTrue("Expected the number of files to differ between volumes by less than 10. " + v1Count + " " + v2Count, Math.abs(v1Count - v2Count) < 2);
+      assertTrue("Expected the number of files to differ between volumes by less than 10. "
+          + v1Count + " " + v2Count, Math.abs(v1Count - v2Count) < 2);
       // verify we can read the old data
       count = 0;
       for (Entry<Key,Value> entry : c.createScanner(tableName, Authorizations.EMPTY)) {
-        assertTrue("Found unexpected entry in table: " + entry, splits.contains(entry.getKey().getRow()));
+        assertTrue("Found unexpected entry in table: " + entry,
+            splits.contains(entry.getKey().getRow()));
         count++;
       }
       assertEquals(splits.size(), count);
-=======
-    log.info("Count for volume1: " + v1Count);
-    log.info("Count for volume2: " + v2Count);
-
-    assertEquals(splits.size() + 1, v1Count + v2Count);
-    // a fair chooser will differ by less than count(volumes)
-    assertTrue("Expected the number of files to differ between volumes by less than 10. " + v1Count
-        + " " + v2Count, Math.abs(v1Count - v2Count) < 2);
-    // verify we can read the old data
-    count = 0;
-    for (Entry<Key,Value> entry : c.createScanner(tableName, Authorizations.EMPTY)) {
-      assertTrue("Found unexpected entry in table: " + entry,
-          splits.contains(entry.getKey().getRow()));
-      count++;
->>>>>>> f4f43feb
     }
   }
 }