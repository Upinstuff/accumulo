/*
 * Licensed to the Apache Software Foundation (ASF) under one or more
 * contributor license agreements.  See the NOTICE file distributed with
 * this work for additional information regarding copyright ownership.
 * The ASF licenses this file to You under the Apache License, Version 2.0
 * (the "License"); you may not use this file except in compliance with
 * the License.  You may obtain a copy of the License at
 *
 *     http://www.apache.org/licenses/LICENSE-2.0
 *
 * Unless required by applicable law or agreed to in writing, software
 * distributed under the License is distributed on an "AS IS" BASIS,
 * WITHOUT WARRANTIES OR CONDITIONS OF ANY KIND, either express or implied.
 * See the License for the specific language governing permissions and
 * limitations under the License.
 */
package org.apache.accumulo.harness;

import static org.junit.Assert.assertTrue;

import java.io.File;
import java.security.SecureRandom;
import java.util.Properties;

import org.apache.accumulo.cluster.ClusterUser;
import org.apache.accumulo.cluster.ClusterUsers;
import org.apache.accumulo.core.client.AccumuloClient;
import org.apache.accumulo.core.client.security.tokens.AuthenticationToken;
import org.apache.accumulo.core.client.security.tokens.KerberosToken;
import org.apache.accumulo.core.client.security.tokens.PasswordToken;
import org.apache.accumulo.core.clientImpl.ClientInfo;
import org.apache.accumulo.core.conf.ClientProperty;
import org.apache.accumulo.core.conf.Property;
import org.apache.accumulo.core.security.TablePermission;
import org.apache.accumulo.miniclusterImpl.MiniAccumuloClusterImpl;
import org.apache.accumulo.test.categories.MiniClusterOnlyTests;
import org.apache.hadoop.conf.Configuration;
import org.apache.hadoop.fs.CommonConfigurationKeysPublic;
import org.apache.hadoop.security.UserGroupInformation;
import org.junit.experimental.categories.Category;
import org.slf4j.Logger;
import org.slf4j.LoggerFactory;

/**
 * Integration-Test base class which starts one MAC for the entire Integration Test. This IT type is
 * faster and more geared for testing typical, expected behavior of a cluster. For more advanced
 * testing see {@link AccumuloClusterHarness}
 *
 * There isn't a good way to build this off of the {@link AccumuloClusterHarness} (as would be the
 * logical place) because we need to start the MiniAccumuloCluster in a static BeforeClass-annotated
 * method. Because it is static and invoked before any other BeforeClass methods in the
 * implementation, the actual test classes can't expose any information to tell the base class that
 * it is to perform the one-MAC-per-class semantics.
 *
 * Implementations of this class must be sure to invoke {@link #startMiniCluster()} or
 * {@link #startMiniClusterWithConfig(MiniClusterConfigurationCallback)} in a method annotated with
 * the {@link org.junit.BeforeClass} JUnit annotation and {@link #stopMiniCluster()} in a method
 * annotated with the {@link org.junit.AfterClass} JUnit annotation.
 */
@Category(MiniClusterOnlyTests.class)
public abstract class SharedMiniClusterBase extends AccumuloITBase implements ClusterUsers {
  private static final Logger log = LoggerFactory.getLogger(SharedMiniClusterBase.class);
  public static final String TRUE = Boolean.toString(true);

  private static String principal = "root";
  private static String rootPassword;
  private static AuthenticationToken token;
  private static MiniAccumuloClusterImpl cluster;
  private static TestingKdc krb;

  /**
   * Starts a MiniAccumuloCluster instance with the default configuration.
   */
  public static void startMiniCluster() throws Exception {
    startMiniClusterWithConfig(MiniClusterConfigurationCallback.NO_CALLBACK);
  }

  /**
   * Starts a MiniAccumuloCluster instance with the default configuration but also provides the
   * caller the opportunity to update the configuration before the MiniAccumuloCluster is started.
   *
   * @param miniClusterCallback
   *          A callback to configure the minicluster before it is started.
   */
  public static void startMiniClusterWithConfig(
      MiniClusterConfigurationCallback miniClusterCallback) throws Exception {
    File baseDir = new File(System.getProperty("user.dir") + "/target/mini-tests");
    assertTrue(baseDir.mkdirs() || baseDir.isDirectory());

    // Make a shared MAC instance instead of spinning up one per test method
    MiniClusterHarness harness = new MiniClusterHarness();

    if (TRUE.equals(System.getProperty(MiniClusterHarness.USE_KERBEROS_FOR_IT_OPTION))) {
      krb = new TestingKdc();
      krb.start();
      // Enabled krb auth
      Configuration conf = new Configuration(false);
      conf.set(CommonConfigurationKeysPublic.HADOOP_SECURITY_AUTHENTICATION, "kerberos");
      UserGroupInformation.setConfiguration(conf);
      // Login as the client
      ClusterUser rootUser = krb.getRootUser();
      // Get the krb token
      UserGroupInformation.loginUserFromKeytab(rootUser.getPrincipal(),
          rootUser.getKeytab().getAbsolutePath());
      token = new KerberosToken();
    } else {
      rootPassword = "rootPasswordShared1";
      token = new PasswordToken(rootPassword);
    }

    cluster = harness.create(SharedMiniClusterBase.class.getName(),
        System.currentTimeMillis() + "_" + new SecureRandom().nextInt(Short.MAX_VALUE), token,
        miniClusterCallback, krb);
    cluster.start();

    if (krb != null) {
      final String traceTable = Property.TRACE_TABLE.getDefaultValue();
      final ClusterUser systemUser = krb.getAccumuloServerUser(), rootUser = krb.getRootUser();
      // Login as the trace user
      // Open a client as the system user (ensures the user will exist for us to assign
      // permissions to)
      UserGroupInformation.loginUserFromKeytab(systemUser.getPrincipal(),
          systemUser.getKeytab().getAbsolutePath());

      AuthenticationToken tempToken = new KerberosToken();
      try (AccumuloClient c = cluster.createAccumuloClient(systemUser.getPrincipal(), tempToken)) {
        c.securityOperations().authenticateUser(systemUser.getPrincipal(), tempToken);
      }

      // Then, log back in as the "root" user and do the grant
      UserGroupInformation.loginUserFromKeytab(rootUser.getPrincipal(),
          rootUser.getKeytab().getAbsolutePath());

      try (AccumuloClient c = cluster.createAccumuloClient(principal, token)) {
        // Create the trace table
        c.tableOperations().create(traceTable);
        // Trace user (which is the same kerberos principal as the system user, but using a normal
        // KerberosToken) needs
        // to have the ability to read, write and alter the trace table
        c.securityOperations().grantTablePermission(systemUser.getPrincipal(), traceTable,
            TablePermission.READ);
        c.securityOperations().grantTablePermission(systemUser.getPrincipal(), traceTable,
            TablePermission.WRITE);
        c.securityOperations().grantTablePermission(systemUser.getPrincipal(), traceTable,
            TablePermission.ALTER_TABLE);
      }
    }
  }

  /**
   * Stops the MiniAccumuloCluster and related services if they are running.
   */
  public static void stopMiniCluster() {
    if (cluster != null) {
      try {
        cluster.stop();
      } catch (Exception e) {
        log.error("Failed to stop minicluster", e);
      }
    }
    if (krb != null) {
      try {
        krb.stop();
      } catch (Exception e) {
        log.error("Failed to stop KDC", e);
      }
    }
  }

  public static String getRootPassword() {
    return rootPassword;
  }

  public static AuthenticationToken getToken() {
    return ClientProperty.getAuthenticationToken(getClientProps());
  }

  public static String getPrincipal() {
    return ClientProperty.AUTH_PRINCIPAL.getValue(getClientProps());
  }

  public static MiniAccumuloClusterImpl getCluster() {
    return cluster;
  }

  public static File getMiniClusterDir() {
    return cluster.getConfig().getDir();
  }

  public static Properties getClientProps() {
    return getCluster().getClientProperties();
  }

  public static TestingKdc getKdc() {
    return krb;
  }

  @Override
  public ClusterUser getAdminUser() {
    if (krb == null) {
      return new ClusterUser(getPrincipal(), getRootPassword());
    } else {
      return krb.getRootUser();
    }
  }

  @Override
  public ClusterUser getUser(int offset) {
<<<<<<< HEAD
    if (krb == null) {
      String user = SharedMiniClusterBase.class.getName() + "_" + testName.getMethodName() + "_"
          + offset;
=======
    if (null == krb) {
      String user =
          SharedMiniClusterBase.class.getName() + "_" + testName.getMethodName() + "_" + offset;
>>>>>>> 0a9837f3
      // Password is the username
      return new ClusterUser(user, user);
    } else {
      return krb.getClientPrincipal(offset);
    }
  }

  public static ClientInfo getClientInfo() {
    return ClientInfo.from(cluster.getClientProperties());
  }

  public static boolean saslEnabled() {
    return getClientInfo().saslEnabled();
  }

  public static String getAdminPrincipal() {
    return cluster.getConfig().getRootUserName();
  }
}<|MERGE_RESOLUTION|>--- conflicted
+++ resolved
@@ -206,15 +206,9 @@
 
   @Override
   public ClusterUser getUser(int offset) {
-<<<<<<< HEAD
     if (krb == null) {
-      String user = SharedMiniClusterBase.class.getName() + "_" + testName.getMethodName() + "_"
-          + offset;
-=======
-    if (null == krb) {
       String user =
           SharedMiniClusterBase.class.getName() + "_" + testName.getMethodName() + "_" + offset;
->>>>>>> 0a9837f3
       // Password is the username
       return new ClusterUser(user, user);
     } else {
