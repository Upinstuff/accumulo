--- conflicted
+++ resolved
@@ -16,7 +16,7 @@
  */
 package org.apache.accumulo.test.functional;
 
-import static com.google.common.base.Charsets.UTF_8;
+import static java.nio.charset.StandardCharsets.UTF_8;
 import static org.junit.Assert.assertEquals;
 import static org.junit.Assert.assertFalse;
 import static org.junit.Assert.assertNotNull;
@@ -96,12 +96,8 @@
 import org.slf4j.Logger;
 import org.slf4j.LoggerFactory;
 
-<<<<<<< HEAD
-import com.google.common.base.Charsets;
 import com.google.common.collect.Iterators;
 
-=======
->>>>>>> 46958bf7
 public class ReadWriteIT extends AccumuloClusterIT {
   private static final Logger log = LoggerFactory.getLogger(ReadWriteIT.class);
 
@@ -267,13 +263,8 @@
 
           return control.exec(
               TestMultiTableIngest.class,
-<<<<<<< HEAD
               args("--count", Integer.toString(ROWS), "-u", getAdminPrincipal(), "-i", instance, "-z", keepers, "-p", new String(
-                  ((PasswordToken) getAdminToken()).getPassword(), Charsets.UTF_8), "--tablePrefix", prefix));
-=======
-              args("--count", "" + ROWS, "-u", "root", "-i", instance, "-z", keepers, "-p", new String(((PasswordToken) getToken()).getPassword(), UTF_8),
-                  "--tablePrefix", prefix));
->>>>>>> 46958bf7
+                  ((PasswordToken) getAdminToken()).getPassword(), UTF_8), "--tablePrefix", prefix));
         } catch (IOException e) {
           log.error("Error running MultiTableIngest", e);
           return -1;
@@ -301,13 +292,8 @@
 
           return control.exec(
               TestMultiTableIngest.class,
-<<<<<<< HEAD
               args("--count", Integer.toString(ROWS), "--readonly", "-u", getAdminPrincipal(), "-i", instance, "-z", keepers, "-p", new String(
-                  ((PasswordToken) getAdminToken()).getPassword(), Charsets.UTF_8), "--tablePrefix", prefix));
-=======
-              args("--count", "" + ROWS, "--readonly", "-u", "root", "-i", instance, "-z", keepers, "-p", new String(
-                  ((PasswordToken) getToken()).getPassword(), UTF_8), "--tablePrefix", prefix));
->>>>>>> 46958bf7
+                  ((PasswordToken) getAdminToken()).getPassword(), UTF_8), "--tablePrefix", prefix));
         } catch (IOException e) {
           log.error("Error running MultiTableIngest", e);
           return -1;
