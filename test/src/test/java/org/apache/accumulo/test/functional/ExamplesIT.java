/*
 * Licensed to the Apache Software Foundation (ASF) under one or more
 * contributor license agreements.  See the NOTICE file distributed with
 * this work for additional information regarding copyright ownership.
 * The ASF licenses this file to You under the Apache License, Version 2.0
 * (the "License"); you may not use this file except in compliance with
 * the License.  You may obtain a copy of the License at
 *
 *     http://www.apache.org/licenses/LICENSE-2.0
 *
 * Unless required by applicable law or agreed to in writing, software
 * distributed under the License is distributed on an "AS IS" BASIS,
 * WITHOUT WARRANTIES OR CONDITIONS OF ANY KIND, either express or implied.
 * See the License for the specific language governing permissions and
 * limitations under the License.
 */
package org.apache.accumulo.test.functional;

import static com.google.common.base.Charsets.UTF_8;
import static org.junit.Assert.assertEquals;
import static org.junit.Assert.assertFalse;
import static org.junit.Assert.assertTrue;

import java.io.File;
import java.io.IOException;
import java.util.Arrays;
import java.util.Collections;
import java.util.Iterator;
import java.util.List;
import java.util.Map.Entry;
import java.util.regex.Matcher;
import java.util.regex.Pattern;

import org.apache.accumulo.cluster.standalone.StandaloneAccumuloCluster;
import org.apache.accumulo.cluster.standalone.StandaloneClusterControl;
import org.apache.accumulo.core.cli.BatchWriterOpts;
import org.apache.accumulo.core.client.BatchScanner;
import org.apache.accumulo.core.client.BatchWriter;
import org.apache.accumulo.core.client.BatchWriterConfig;
import org.apache.accumulo.core.client.Connector;
import org.apache.accumulo.core.client.IteratorSetting;
import org.apache.accumulo.core.client.MutationsRejectedException;
import org.apache.accumulo.core.client.security.tokens.AuthenticationToken;
import org.apache.accumulo.core.client.security.tokens.KerberosToken;
import org.apache.accumulo.core.client.security.tokens.PasswordToken;
import org.apache.accumulo.core.conf.Property;
import org.apache.accumulo.core.data.Key;
import org.apache.accumulo.core.data.Mutation;
import org.apache.accumulo.core.data.Value;
import org.apache.accumulo.core.iterators.user.AgeOffFilter;
import org.apache.accumulo.core.iterators.user.SummingCombiner;
import org.apache.accumulo.core.security.Authorizations;
import org.apache.accumulo.core.util.UtilWaitThread;
import org.apache.accumulo.examples.simple.client.Flush;
import org.apache.accumulo.examples.simple.client.RandomBatchScanner;
import org.apache.accumulo.examples.simple.client.RandomBatchWriter;
import org.apache.accumulo.examples.simple.client.ReadWriteExample;
import org.apache.accumulo.examples.simple.client.RowOperations;
import org.apache.accumulo.examples.simple.client.SequentialBatchWriter;
import org.apache.accumulo.examples.simple.client.TraceDumpExample;
import org.apache.accumulo.examples.simple.client.TracingExample;
import org.apache.accumulo.examples.simple.combiner.StatsCombiner;
import org.apache.accumulo.examples.simple.constraints.MaxMutationSize;
import org.apache.accumulo.examples.simple.dirlist.Ingest;
import org.apache.accumulo.examples.simple.dirlist.QueryUtil;
import org.apache.accumulo.examples.simple.helloworld.InsertWithBatchWriter;
import org.apache.accumulo.examples.simple.helloworld.ReadData;
import org.apache.accumulo.examples.simple.isolation.InterferenceTest;
import org.apache.accumulo.examples.simple.mapreduce.RegexExample;
import org.apache.accumulo.examples.simple.mapreduce.RowHash;
import org.apache.accumulo.examples.simple.mapreduce.TableToFile;
import org.apache.accumulo.examples.simple.mapreduce.TeraSortIngest;
import org.apache.accumulo.examples.simple.mapreduce.WordCount;
import org.apache.accumulo.examples.simple.mapreduce.bulk.BulkIngestExample;
import org.apache.accumulo.examples.simple.mapreduce.bulk.GenerateTestData;
import org.apache.accumulo.examples.simple.mapreduce.bulk.SetupTable;
import org.apache.accumulo.examples.simple.mapreduce.bulk.VerifyIngest;
import org.apache.accumulo.examples.simple.shard.ContinuousQuery;
import org.apache.accumulo.examples.simple.shard.Index;
import org.apache.accumulo.examples.simple.shard.Query;
import org.apache.accumulo.examples.simple.shard.Reverse;
import org.apache.accumulo.harness.AccumuloClusterIT;
import org.apache.accumulo.minicluster.MemoryUnit;
import org.apache.accumulo.minicluster.impl.MiniAccumuloClusterImpl;
import org.apache.accumulo.minicluster.impl.MiniAccumuloClusterImpl.LogWriter;
import org.apache.accumulo.minicluster.impl.MiniAccumuloConfigImpl;
import org.apache.accumulo.start.Main;
import org.apache.accumulo.test.TestIngest;
import org.apache.accumulo.tracer.TraceServer;
import org.apache.hadoop.conf.Configuration;
import org.apache.hadoop.fs.FileSystem;
import org.apache.hadoop.fs.Path;
import org.apache.hadoop.io.Text;
import org.apache.hadoop.util.Tool;
import org.junit.After;
import org.junit.Assert;
import org.junit.Assume;
import org.junit.Before;
import org.junit.Test;
import org.slf4j.Logger;
import org.slf4j.LoggerFactory;

import com.google.common.collect.Iterators;

public class ExamplesIT extends AccumuloClusterIT {
  private static final Logger log = LoggerFactory.getLogger(ExamplesIT.class);
  private static final BatchWriterOpts bwOpts = new BatchWriterOpts();
  private static final BatchWriterConfig bwc = new BatchWriterConfig();
  private static final String visibility = "A|B";
  private static final String auths = "A,B";

  Connector c;
  String instance;
  String keepers;
  String user;
  String passwd;
  String keytab;
  BatchWriter bw;
  IteratorSetting is;
  String dir;
  FileSystem fs;
  Authorizations origAuths;
  boolean saslEnabled;

  @Override
  public void configureMiniCluster(MiniAccumuloConfigImpl cfg, Configuration hadoopConf) {
    // 128MB * 3
    cfg.setDefaultMemory(cfg.getDefaultMemory() * 3, MemoryUnit.BYTE);
  }

  @Before
  public void getClusterInfo() throws Exception {
    c = getConnector();
    user = getAdminPrincipal();
    AuthenticationToken token = getAdminToken();
    if (token instanceof KerberosToken) {
      keytab = getAdminUser().getKeytab().getAbsolutePath();
      saslEnabled = true;
    } else if (token instanceof PasswordToken) {
      passwd = new String(((PasswordToken) getAdminToken()).getPassword(), UTF_8);
      saslEnabled = false;
    } else {
      Assert.fail("Unknown token type: " + token);
    }
    fs = getCluster().getFileSystem();
    instance = c.getInstance().getInstanceName();
    keepers = c.getInstance().getZooKeepers();
    dir = new Path(cluster.getTemporaryPath(), getClass().getName()).toString();

    origAuths = c.securityOperations().getUserAuthorizations(user);
    c.securityOperations().changeUserAuthorizations(user, new Authorizations(auths.split(",")));
  }

  @After
  public void resetAuths() throws Exception {
    if (null != origAuths) {
      getConnector().securityOperations().changeUserAuthorizations(getAdminPrincipal(), origAuths);
    }
  }

  @Override
  public int defaultTimeoutSeconds() {
    return 6 * 60;
  }

  @Test
  public void testTrace() throws Exception {
    Process trace = null;
    if (ClusterType.MINI == getClusterType()) {
      MiniAccumuloClusterImpl impl = (MiniAccumuloClusterImpl) cluster;
      trace = impl.exec(TraceServer.class);
      while (!c.tableOperations().exists("trace"))
        UtilWaitThread.sleep(500);
    }
    String[] args;
    if (saslEnabled) {
      args = new String[] {"-i", instance, "-z", keepers, "-u", user, "--keytab", keytab, "-C", "-D", "-c"};
    } else {
      args = new String[] {"-i", instance, "-z", keepers, "-u", user, "-p", passwd, "-C", "-D", "-c"};
    }
    Entry<Integer,String> pair = cluster.getClusterControl().execWithStdout(TracingExample.class, args);
    Assert.assertEquals("Expected return code of zero. STDOUT=" + pair.getValue(), 0, pair.getKey().intValue());
    String result = pair.getValue();
    Pattern pattern = Pattern.compile("TraceID: ([0-9a-f]+)");
    Matcher matcher = pattern.matcher(result);
    int count = 0;
    while (matcher.find()) {
      if (saslEnabled) {
        args = new String[] {"-i", instance, "-z", keepers, "-u", user, "--keytab", keytab, "--traceid", matcher.group(1)};
      } else {
        args = new String[] {"-i", instance, "-z", keepers, "-u", user, "-p", passwd, "--traceid", matcher.group(1)};
      }
      pair = cluster.getClusterControl().execWithStdout(TraceDumpExample.class, args);
      count++;
    }
    assertTrue(count > 0);
    assertTrue("Output did not contain myApp@myHost", pair.getValue().contains("myApp@myHost"));
    if (ClusterType.MINI == getClusterType() && null != trace) {
      trace.destroy();
    }
  }

  @Test
  public void testClasspath() throws Exception {
    Entry<Integer,String> entry = getCluster().getClusterControl().execWithStdout(Main.class, new String[] {"classpath"});
    assertEquals(0, entry.getKey().intValue());
    String result = entry.getValue();
    int level1 = result.indexOf("Level 1");
    int level2 = result.indexOf("Level 2");
    int level3 = result.indexOf("Level 3");
    int level4 = result.indexOf("Level 4");
    assertTrue("Level 1 classloader not present.", level1 >= 0);
    assertTrue("Level 2 classloader not present.", level2 > 0);
    assertTrue("Level 3 classloader not present.", level3 > 0);
    assertTrue("Level 4 classloader not present.", level4 > 0);
    assertTrue(level1 < level2);
    assertTrue(level2 < level3);
    assertTrue(level3 < level4);
  }

  @Test
  public void testDirList() throws Exception {
    String[] names = getUniqueNames(3);
    String dirTable = names[0], indexTable = names[1], dataTable = names[2];
    String[] args;
    String dirListDirectory;
    switch (getClusterType()) {
      case MINI:
        dirListDirectory = ((MiniAccumuloClusterImpl) getCluster()).getConfig().getDir().getAbsolutePath();
        break;
      case STANDALONE:
        dirListDirectory = ((StandaloneAccumuloCluster) getCluster()).getAccumuloHome();
        break;
      default:
        throw new RuntimeException("Unknown cluster type");
    }
    // Index a directory listing on /tmp. If this is running against a standalone cluster, we can't guarantee Accumulo source will be there.
    if (saslEnabled) {
      args = new String[] {"-i", instance, "-z", keepers, "-u", user, "--keytab", keytab, "--dirTable", dirTable, "--indexTable", indexTable, "--dataTable",
          dataTable, "--vis", visibility, "--chunkSize", Integer.toString(10000), dirListDirectory};
    } else {
      args = new String[] {"-i", instance, "-z", keepers, "-u", user, "-p", passwd, "--dirTable", dirTable, "--indexTable", indexTable, "--dataTable",
          dataTable, "--vis", visibility, "--chunkSize", Integer.toString(10000), dirListDirectory};
    }
    Entry<Integer,String> entry = getClusterControl().execWithStdout(Ingest.class, args);
    assertEquals("Got non-zero return code. Stdout=" + entry.getValue(), 0, entry.getKey().intValue());

    String expectedFile;
    switch (getClusterType()) {
      case MINI:
        // Should be present in a minicluster dir
        expectedFile = "accumulo-site.xml";
        break;
      case STANDALONE:
        // Should be in place on standalone installs (not having ot follow symlinks)
        expectedFile = "LICENSE";
        break;
      default:
        throw new RuntimeException("Unknown cluster type");
    }
    if (saslEnabled) {
      args = new String[] {"-i", instance, "-z", keepers, "--keytab", keytab, "-u", user, "-t", indexTable, "--auths", auths, "--search", "--path",
          expectedFile};
    } else {
      args = new String[] {"-i", instance, "-z", keepers, "-p", passwd, "-u", user, "-t", indexTable, "--auths", auths, "--search", "--path", expectedFile};
    }
    entry = getClusterControl().execWithStdout(QueryUtil.class, args);
    if (ClusterType.MINI == getClusterType()) {
      MiniAccumuloClusterImpl impl = (MiniAccumuloClusterImpl) cluster;
      for (LogWriter writer : impl.getLogWriters()) {
        writer.flush();
      }
    }

    log.info("result " + entry.getValue());
    assertEquals(0, entry.getKey().intValue());
    assertTrue(entry.getValue().contains(expectedFile));
  }

  @Test
  public void testAgeoffFilter() throws Exception {
    String tableName = getUniqueNames(1)[0];
    c.tableOperations().create(tableName);
    is = new IteratorSetting(10, AgeOffFilter.class);
    AgeOffFilter.setTTL(is, 1000L);
    c.tableOperations().attachIterator(tableName, is);
    UtilWaitThread.sleep(500); // let zookeeper updates propagate.
    bw = c.createBatchWriter(tableName, bwc);
    Mutation m = new Mutation("foo");
    m.put("a", "b", "c");
    bw.addMutation(m);
    bw.close();
    UtilWaitThread.sleep(1000);
    assertEquals(0, Iterators.size(c.createScanner(tableName, Authorizations.EMPTY).iterator()));
  }

  @Test
  public void testStatsCombiner() throws Exception {
    String table = getUniqueNames(1)[0];
    c.tableOperations().create(table);
    is = new IteratorSetting(10, StatsCombiner.class);
    StatsCombiner.setCombineAllColumns(is, true);

    c.tableOperations().attachIterator(table, is);
    bw = c.createBatchWriter(table, bwc);
    // Write two mutations otherwise the NativeMap would dedupe them into a single update
    Mutation m = new Mutation("foo");
    m.put("a", "b", "1");
    bw.addMutation(m);
    m = new Mutation("foo");
    m.put("a", "b", "3");
    bw.addMutation(m);
    bw.flush();

    Iterator<Entry<Key,Value>> iter = c.createScanner(table, Authorizations.EMPTY).iterator();
    assertTrue("Iterator had no results", iter.hasNext());
    Entry<Key,Value> e = iter.next();
    assertEquals("Results ", "1,3,4,2", e.getValue().toString());
    assertFalse("Iterator had additional results", iter.hasNext());

    m = new Mutation("foo");
    m.put("a", "b", "0,20,20,2");
    bw.addMutation(m);
    bw.close();

    iter = c.createScanner(table, Authorizations.EMPTY).iterator();
    assertTrue("Iterator had no results", iter.hasNext());
    e = iter.next();
    assertEquals("Results ", "0,20,24,4", e.getValue().toString());
    assertFalse("Iterator had additional results", iter.hasNext());
  }

  @Test
  public void testBloomFilters() throws Exception {
    String tableName = getUniqueNames(1)[0];
    c.tableOperations().create(tableName);
    c.tableOperations().setProperty(tableName, Property.TABLE_BLOOM_ENABLED.getKey(), "true");
    String[] args;
    if (saslEnabled) {
      args = new String[] {"--seed", "7", "-i", instance, "-z", keepers, "-u", user, "--keytab", keytab, "--num", "100000", "--min", "0", "--max",
          "1000000000", "--size", "50", "--batchMemory", "2M", "--batchLatency", "60s", "--batchThreads", "3", "-t", tableName};
    } else {
      args = new String[] {"--seed", "7", "-i", instance, "-z", keepers, "-u", user, "-p", passwd, "--num", "100000", "--min", "0", "--max", "1000000000",
          "--size", "50", "--batchMemory", "2M", "--batchLatency", "60s", "--batchThreads", "3", "-t", tableName};
    }
    goodExec(RandomBatchWriter.class, args);
    c.tableOperations().flush(tableName, null, null, true);
    long diff = 0, diff2 = 0;
    // try the speed test a couple times in case the system is loaded with other tests
    for (int i = 0; i < 2; i++) {
      long now = System.currentTimeMillis();
      if (saslEnabled) {
        args = new String[] {"--seed", "7", "-i", instance, "-z", keepers, "-u", user, "--keytab", keytab, "--num", "10000", "--min", "0", "--max",
            "1000000000", "--size", "50", "--scanThreads", "4", "-t", tableName};
      } else {
        args = new String[] {"--seed", "7", "-i", instance, "-z", keepers, "-u", user, "-p", passwd, "--num", "10000", "--min", "0", "--max", "1000000000",
            "--size", "50", "--scanThreads", "4", "-t", tableName};
      }
      goodExec(RandomBatchScanner.class, args);
      diff = System.currentTimeMillis() - now;
      now = System.currentTimeMillis();
      if (saslEnabled) {
        args = new String[] {"--seed", "8", "-i", instance, "-z", keepers, "-u", user, "--keytab", keytab, "--num", "10000", "--min", "0", "--max",
            "1000000000", "--size", "50", "--scanThreads", "4", "-t", tableName};
      } else {
        args = new String[] {"--seed", "8", "-i", instance, "-z", keepers, "-u", user, "-p", passwd, "--num", "10000", "--min", "0", "--max", "1000000000",
            "--size", "50", "--scanThreads", "4", "-t", tableName};
      }
      int retCode = getClusterControl().exec(RandomBatchScanner.class, args);
      assertEquals(1, retCode);
      diff2 = System.currentTimeMillis() - now;
      if (diff2 < diff)
        break;
    }
    assertTrue(diff2 < diff);
  }

  @Test
  public void testShardedIndex() throws Exception {
    String[] names = getUniqueNames(3);
    final String shard = names[0], index = names[1];
    c.tableOperations().create(shard);
    c.tableOperations().create(index);
    bw = c.createBatchWriter(shard, bwc);
    Index.index(30, new File(System.getProperty("user.dir") + "/src"), "\\W+", bw);
    bw.close();
    BatchScanner bs = c.createBatchScanner(shard, Authorizations.EMPTY, 4);
    List<String> found = Query.query(bs, Arrays.asList("foo", "bar"));
    bs.close();
    // should find ourselves
    boolean thisFile = false;
    for (String file : found) {
      if (file.endsWith("/ExamplesIT.java"))
        thisFile = true;
    }
    assertTrue(thisFile);

    String[] args;
    if (saslEnabled) {
      args = new String[] {"-i", instance, "-z", keepers, "--shardTable", shard, "--doc2Term", index, "-u", user, "--keytab", keytab};
    } else {
      args = new String[] {"-i", instance, "-z", keepers, "--shardTable", shard, "--doc2Term", index, "-u", getAdminPrincipal(), "-p", passwd};
    }
    // create a reverse index
    goodExec(Reverse.class, args);

    if (saslEnabled) {
      args = new String[] {"-i", instance, "-z", keepers, "--shardTable", shard, "--doc2Term", index, "-u", user, "--keytab", keytab, "--terms", "5",
          "--count", "1000"};
    } else {
      args = new String[] {"-i", instance, "-z", keepers, "--shardTable", shard, "--doc2Term", index, "-u", user, "-p", passwd, "--terms", "5", "--count",
          "1000"};
    }
    // run some queries
    goodExec(ContinuousQuery.class, args);
  }

  @Test
  public void testMaxMutationConstraint() throws Exception {
    String tableName = getUniqueNames(1)[0];
    c.tableOperations().create(tableName);
    c.tableOperations().addConstraint(tableName, MaxMutationSize.class.getName());
    TestIngest.Opts opts = new TestIngest.Opts();
    opts.rows = 1;
    opts.cols = 1000;
    opts.setTableName(tableName);
    if (saslEnabled) {
      opts.updateKerberosCredentials(cluster.getClientConfig());
    } else {
      opts.setPrincipal(getAdminPrincipal());
    }
    try {
      TestIngest.ingest(c, opts, bwOpts);
    } catch (MutationsRejectedException ex) {
      assertEquals(1, ex.getConstraintViolationSummaries().size());
    }
  }

  @Test
  public void testBulkIngest() throws Exception {
    // TODO Figure out a way to run M/R with Kerberos
    Assume.assumeTrue(getAdminToken() instanceof PasswordToken);
    String tableName = getUniqueNames(1)[0];
    FileSystem fs = getFileSystem();
    Path p = new Path(dir, "tmp");
    if (fs.exists(p)) {
      fs.delete(p, true);
    }
    goodExec(GenerateTestData.class, "--start-row", "0", "--count", "10000", "--output", dir + "/tmp/input/data");
<<<<<<< HEAD
    String[] args;
    if (saslEnabled) {
      args = new String[] {"-i", instance, "-z", keepers, "-u", user, "--keytab", keytab, "--table", tableName};
    } else {
      args = new String[] {"-i", instance, "-z", keepers, "-u", user, "-p", passwd, "--table", tableName};
    }
    goodExec(SetupTable.class, args);
    if (saslEnabled) {
      args = new String[] {"-i", instance, "-z", keepers, "-u", user, "--keytab", keytab, "--table", tableName, "--inputDir", dir + "/tmp/input", "--workDir",
          dir + "/tmp"};
    } else {
      args = new String[] {"-i", instance, "-z", keepers, "-u", user, "-p", passwd, "--table", tableName, "--inputDir", dir + "/tmp/input", "--workDir",
          dir + "/tmp"};
    }
    goodExec(BulkIngestExample.class, args);
=======
    goodExec(SetupTable.class, "-i", instance, "-z", keepers, "-u", user, "-p", passwd, "--table", tableName);
    goodExec(BulkIngestExample.class, "-i", instance, "-z", keepers, "-u", user, "-p", passwd, "--table", tableName, "--inputDir", dir + "/tmp/input",
        "--workDir", dir + "/tmp");
    goodExec(VerifyIngest.class, "-i", instance, "-z", keepers, "-u", user, "-p", passwd, "--table", tableName, "--start-row", "0", "--count", "10000");
>>>>>>> 182fbce7
  }

  @Test
  public void testTeraSortAndRead() throws Exception {
    // TODO Figure out a way to run M/R with Kerberos
    Assume.assumeTrue(getAdminToken() instanceof PasswordToken);
    String tableName = getUniqueNames(1)[0];
    String[] args;
    if (saslEnabled) {
      args = new String[] {"--count", (1000 * 1000) + "", "-nk", "10", "-xk", "10", "-nv", "10", "-xv", "10", "-t", tableName, "-i", instance, "-z", keepers,
          "-u", user, "--keytab", keytab, "--splits", "4"};
    } else {
      args = new String[] {"--count", (1000 * 1000) + "", "-nk", "10", "-xk", "10", "-nv", "10", "-xv", "10", "-t", tableName, "-i", instance, "-z", keepers,
          "-u", user, "-p", passwd, "--splits", "4"};
    }
    goodExec(TeraSortIngest.class, args);
    Path output = new Path(dir, "tmp/nines");
    if (fs.exists(output)) {
      fs.delete(output, true);
    }
    if (saslEnabled) {
      args = new String[] {"-i", instance, "-z", keepers, "-u", user, "--keytab", keytab, "-t", tableName, "--rowRegex", ".*999.*", "--output",
          output.toString()};
    } else {
      args = new String[] {"-i", instance, "-z", keepers, "-u", user, "-p", passwd, "-t", tableName, "--rowRegex", ".*999.*", "--output", output.toString()};
    }
    goodExec(RegexExample.class, args);
    if (saslEnabled) {
      args = new String[] {"-i", instance, "-z", keepers, "-u", user, "--keytab", keytab, "-t", tableName, "--column", "c:"};
    } else {
      args = new String[] {"-i", instance, "-z", keepers, "-u", user, "-p", passwd, "-t", tableName, "--column", "c:"};
    }
    goodExec(RowHash.class, args);
    output = new Path(dir, "tmp/tableFile");
    if (fs.exists(output)) {
      fs.delete(output, true);
    }
    if (saslEnabled) {
      args = new String[] {"-i", instance, "-z", keepers, "-u", user, "--keytab", keytab, "-t", tableName, "--output", output.toString()};
    } else {
      args = new String[] {"-i", instance, "-z", keepers, "-u", user, "-p", passwd, "-t", tableName, "--output", output.toString()};
    }
    goodExec(TableToFile.class, args);
  }

  @Test
  public void testWordCount() throws Exception {
    // TODO Figure out a way to run M/R with Kerberos
    Assume.assumeTrue(getAdminToken() instanceof PasswordToken);
    String tableName = getUniqueNames(1)[0];
    c.tableOperations().create(tableName);
    is = new IteratorSetting(10, SummingCombiner.class);
    SummingCombiner.setColumns(is, Collections.singletonList(new IteratorSetting.Column(new Text("count"))));
    SummingCombiner.setEncodingType(is, SummingCombiner.Type.STRING);
    c.tableOperations().attachIterator(tableName, is);
    fs.copyFromLocalFile(new Path(new Path(System.getProperty("user.dir")).getParent(), "README.md"), new Path(dir + "/tmp/wc/README.md"));
    String[] args;
    if (saslEnabled) {
      args = new String[] {"-i", instance, "-u", user, "--keytab", keytab, "-z", keepers, "--input", dir + "/tmp/wc", "-t", tableName};
    } else {
      args = new String[] {"-i", instance, "-u", user, "-p", passwd, "-z", keepers, "--input", dir + "/tmp/wc", "-t", tableName};
    }
    goodExec(WordCount.class, args);
  }

  @Test
  public void testInsertWithBatchWriterAndReadData() throws Exception {
    String tableName = getUniqueNames(1)[0];
    String[] args;
    if (saslEnabled) {
      args = new String[] {"-i", instance, "-z", keepers, "-u", user, "--keytab", keytab, "-t", tableName};
    } else {
      args = new String[] {"-i", instance, "-z", keepers, "-u", user, "-p", passwd, "-t", tableName};
    }
    goodExec(InsertWithBatchWriter.class, args);
    goodExec(ReadData.class, args);
  }

  @Test
  public void testIsolatedScansWithInterference() throws Exception {
    String[] args;
    if (saslEnabled) {
      args = new String[] {"-i", instance, "-z", keepers, "-u", user, "--keytab", keytab, "-t", getUniqueNames(1)[0], "--iterations", "100000", "--isolated"};
    } else {
      args = new String[] {"-i", instance, "-z", keepers, "-u", user, "-p", passwd, "-t", getUniqueNames(1)[0], "--iterations", "100000", "--isolated"};
    }
    goodExec(InterferenceTest.class, args);
  }

  @Test
  public void testScansWithInterference() throws Exception {
    String[] args;
    if (saslEnabled) {
      args = new String[] {"-i", instance, "-z", keepers, "-u", user, "--keytab", keytab, "-t", getUniqueNames(1)[0], "--iterations", "100000"};
    } else {
      args = new String[] {"-i", instance, "-z", keepers, "-u", user, "-p", passwd, "-t", getUniqueNames(1)[0], "--iterations", "100000"};
    }
    goodExec(InterferenceTest.class, args);
  }

  @Test
  public void testRowOperations() throws Exception {
    String[] args;
    if (saslEnabled) {
      args = new String[] {"-i", instance, "-z", keepers, "-u", user, "--keytab", keytab};
    } else {
      args = new String[] {"-i", instance, "-z", keepers, "-u", user, "-p", passwd};
    }
    goodExec(RowOperations.class, args);
  }

  @Test
  public void testBatchWriter() throws Exception {
    String tableName = getUniqueNames(1)[0];
    c.tableOperations().create(tableName);
    String[] args;
    if (saslEnabled) {
      args = new String[] {"-i", instance, "-z", keepers, "-u", user, "--keytab", keytab, "-t", tableName, "--start", "0", "--num", "100000", "--size", "50",
          "--batchMemory", "10000000", "--batchLatency", "1000", "--batchThreads", "4", "--vis", visibility};
    } else {
      args = new String[] {"-i", instance, "-z", keepers, "-u", user, "-p", passwd, "-t", tableName, "--start", "0", "--num", "100000", "--size", "50",
          "--batchMemory", "10000000", "--batchLatency", "1000", "--batchThreads", "4", "--vis", visibility};
    }
    goodExec(SequentialBatchWriter.class, args);

  }

  @Test
  public void testReadWriteAndDelete() throws Exception {
    String tableName = getUniqueNames(1)[0];
    String[] args;
    if (saslEnabled) {
      args = new String[] {"-i", instance, "-z", keepers, "-u", user, "--keytab", keytab, "--auths", auths, "--table", tableName, "--createtable", "-c",
          "--debug"};
    } else {
      args = new String[] {"-i", instance, "-z", keepers, "-u", user, "-p", passwd, "--auths", auths, "--table", tableName, "--createtable", "-c", "--debug"};
    }
    goodExec(ReadWriteExample.class, args);
    if (saslEnabled) {
      args = new String[] {"-i", instance, "-z", keepers, "-u", user, "--keytab", keytab, "--auths", auths, "--table", tableName, "-d", "--debug"};
    } else {
      args = new String[] {"-i", instance, "-z", keepers, "-u", user, "-p", passwd, "--auths", auths, "--table", tableName, "-d", "--debug"};
    }
    goodExec(ReadWriteExample.class, args);

  }

  @Test
  public void testRandomBatchesAndFlush() throws Exception {
    String tableName = getUniqueNames(1)[0];
    c.tableOperations().create(tableName);
    String[] args;
    if (saslEnabled) {
      args = new String[] {"-i", instance, "-z", keepers, "-u", user, "--keytab", keytab, "--table", tableName, "--num", "100000", "--min", "0", "--max",
          "100000", "--size", "100", "--batchMemory", "1000000", "--batchLatency", "1000", "--batchThreads", "4", "--vis", visibility};
    } else {
      args = new String[] {"-i", instance, "-z", keepers, "-u", user, "-p", passwd, "--table", tableName, "--num", "100000", "--min", "0", "--max", "100000",
          "--size", "100", "--batchMemory", "1000000", "--batchLatency", "1000", "--batchThreads", "4", "--vis", visibility};
    }
    goodExec(RandomBatchWriter.class, args);

    if (saslEnabled) {
      args = new String[] {"-i", instance, "-z", keepers, "-u", user, "--keytab", keytab, "--table", tableName, "--num", "10000", "--min", "0", "--max",
          "100000", "--size", "100", "--scanThreads", "4", "--auths", auths};
    } else {
      args = new String[] {"-i", instance, "-z", keepers, "-u", user, "-p", passwd, "--table", tableName, "--num", "10000", "--min", "0", "--max", "100000",
          "--size", "100", "--scanThreads", "4", "--auths", auths};
    }
    goodExec(RandomBatchScanner.class, args);

    if (saslEnabled) {
      args = new String[] {"-i", instance, "-z", keepers, "-u", user, "--keytab", keytab, "--table", tableName};
    } else {
      args = new String[] {"-i", instance, "-z", keepers, "-u", user, "-p", passwd, "--table", tableName};
    }
    goodExec(Flush.class, args);
  }

  private void goodExec(Class<?> theClass, String... args) throws InterruptedException, IOException {
    Entry<Integer,String> pair;
    if (Tool.class.isAssignableFrom(theClass) && ClusterType.STANDALONE == getClusterType()) {
      StandaloneClusterControl control = (StandaloneClusterControl) getClusterControl();
      pair = control.execMapreduceWithStdout(theClass, args);
    } else {
      // We're already slurping stdout into memory (not redirecting to file). Might as well add it to error message.
      pair = getClusterControl().execWithStdout(theClass, args);
    }
    Assert.assertEquals("stdout=" + pair.getValue(), 0, pair.getKey().intValue());
  }
}<|MERGE_RESOLUTION|>--- conflicted
+++ resolved
@@ -23,6 +23,7 @@
 
 import java.io.File;
 import java.io.IOException;
+import java.util.ArrayList;
 import java.util.Arrays;
 import java.util.Collections;
 import java.util.Iterator;
@@ -447,28 +448,26 @@
       fs.delete(p, true);
     }
     goodExec(GenerateTestData.class, "--start-row", "0", "--count", "10000", "--output", dir + "/tmp/input/data");
-<<<<<<< HEAD
-    String[] args;
-    if (saslEnabled) {
-      args = new String[] {"-i", instance, "-z", keepers, "-u", user, "--keytab", keytab, "--table", tableName};
-    } else {
-      args = new String[] {"-i", instance, "-z", keepers, "-u", user, "-p", passwd, "--table", tableName};
-    }
-    goodExec(SetupTable.class, args);
-    if (saslEnabled) {
-      args = new String[] {"-i", instance, "-z", keepers, "-u", user, "--keytab", keytab, "--table", tableName, "--inputDir", dir + "/tmp/input", "--workDir",
-          dir + "/tmp"};
-    } else {
-      args = new String[] {"-i", instance, "-z", keepers, "-u", user, "-p", passwd, "--table", tableName, "--inputDir", dir + "/tmp/input", "--workDir",
-          dir + "/tmp"};
-    }
-    goodExec(BulkIngestExample.class, args);
-=======
-    goodExec(SetupTable.class, "-i", instance, "-z", keepers, "-u", user, "-p", passwd, "--table", tableName);
-    goodExec(BulkIngestExample.class, "-i", instance, "-z", keepers, "-u", user, "-p", passwd, "--table", tableName, "--inputDir", dir + "/tmp/input",
-        "--workDir", dir + "/tmp");
-    goodExec(VerifyIngest.class, "-i", instance, "-z", keepers, "-u", user, "-p", passwd, "--table", tableName, "--start-row", "0", "--count", "10000");
->>>>>>> 182fbce7
+
+    List<String> commonArgs = new ArrayList<>(Arrays.asList(new String[] {"-i", instance, "-z", keepers, "-u", user, "--table", tableName}));
+    if (saslEnabled) {
+      commonArgs.add("--keytab");
+      commonArgs.add(keytab);
+    } else {
+      commonArgs.add("-p");
+      commonArgs.add(passwd);
+    }
+
+    List<String> args = new ArrayList<>(commonArgs);
+    goodExec(SetupTable.class, args.toArray(new String[0]));
+
+    args = new ArrayList<>(commonArgs);
+    args.addAll(Arrays.asList(new String[] {"--inputDir", dir + "/tmp/input", "--workDir", dir + "/tmp"}));
+    goodExec(BulkIngestExample.class, args.toArray(new String[0]));
+
+    args = new ArrayList<>(commonArgs);
+    args.addAll(Arrays.asList(new String[] {"--start-row", "0", "--count", "10000"}));
+    goodExec(VerifyIngest.class, args.toArray(new String[0]));
   }
 
   @Test
