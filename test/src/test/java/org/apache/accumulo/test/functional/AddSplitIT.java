/*
 * Licensed to the Apache Software Foundation (ASF) under one or more
 * contributor license agreements.  See the NOTICE file distributed with
 * this work for additional information regarding copyright ownership.
 * The ASF licenses this file to You under the Apache License, Version 2.0
 * (the "License"); you may not use this file except in compliance with
 * the License.  You may obtain a copy of the License at
 *
 *     http://www.apache.org/licenses/LICENSE-2.0
 *
 * Unless required by applicable law or agreed to in writing, software
 * distributed under the License is distributed on an "AS IS" BASIS,
 * WITHOUT WARRANTIES OR CONDITIONS OF ANY KIND, either express or implied.
 * See the License for the specific language governing permissions and
 * limitations under the License.
 */
package org.apache.accumulo.test.functional;

<<<<<<< HEAD
import java.nio.charset.StandardCharsets;
=======
import static com.google.common.base.Charsets.UTF_8;

>>>>>>> 9b20a9d4
import java.util.Collection;
import java.util.Iterator;
import java.util.Map.Entry;
import java.util.TreeSet;

import org.apache.accumulo.core.client.AccumuloException;
import org.apache.accumulo.core.client.AccumuloSecurityException;
import org.apache.accumulo.core.client.BatchWriter;
import org.apache.accumulo.core.client.Connector;
import org.apache.accumulo.core.client.MutationsRejectedException;
import org.apache.accumulo.core.client.Scanner;
import org.apache.accumulo.core.client.TableNotFoundException;
import org.apache.accumulo.core.data.Key;
import org.apache.accumulo.core.data.Mutation;
import org.apache.accumulo.core.data.Value;
import org.apache.accumulo.core.security.Authorizations;
import org.apache.accumulo.core.util.UtilWaitThread;
import org.apache.hadoop.io.Text;
import org.junit.Test;

public class AddSplitIT extends SimpleMacIT {

  @Override
  protected int defaultTimeoutSeconds() {
    return 60;
  }

  @Test
  public void addSplitTest() throws Exception {

    String tableName = getUniqueNames(1)[0];
    Connector c = getConnector();
    c.tableOperations().create(tableName);

    insertData(tableName, 1l);

    TreeSet<Text> splits = new TreeSet<Text>();
    splits.add(new Text(String.format("%09d", 333)));
    splits.add(new Text(String.format("%09d", 666)));

    c.tableOperations().addSplits(tableName, splits);

    UtilWaitThread.sleep(100);

    Collection<Text> actualSplits = c.tableOperations().listSplits(tableName);

    if (!splits.equals(new TreeSet<Text>(actualSplits))) {
      throw new Exception(splits + " != " + actualSplits);
    }

    verifyData(tableName, 1l);
    insertData(tableName, 2l);

    // did not clear splits on purpose, it should ignore existing split points
    // and still create the three additional split points

    splits.add(new Text(String.format("%09d", 200)));
    splits.add(new Text(String.format("%09d", 500)));
    splits.add(new Text(String.format("%09d", 800)));

    c.tableOperations().addSplits(tableName, splits);

    UtilWaitThread.sleep(100);

    actualSplits = c.tableOperations().listSplits(tableName);

    if (!splits.equals(new TreeSet<Text>(actualSplits))) {
      throw new Exception(splits + " != " + actualSplits);
    }

    verifyData(tableName, 2l);
  }

  private void verifyData(String tableName, long ts) throws Exception {
    Scanner scanner = getConnector().createScanner(tableName, Authorizations.EMPTY);

    Iterator<Entry<Key,Value>> iter = scanner.iterator();

    for (int i = 0; i < 10000; i++) {
      if (!iter.hasNext()) {
        throw new Exception("row " + i + " not found");
      }

      Entry<Key,Value> entry = iter.next();

      String row = String.format("%09d", i);

      if (!entry.getKey().getRow().equals(new Text(row))) {
        throw new Exception("unexpected row " + entry.getKey() + " " + i);
      }

      if (entry.getKey().getTimestamp() != ts) {
        throw new Exception("unexpected ts " + entry.getKey() + " " + ts);
      }

      if (Integer.parseInt(entry.getValue().toString()) != i) {
        throw new Exception("unexpected value " + entry + " " + i);
      }
    }

    if (iter.hasNext()) {
      throw new Exception("found more than expected " + iter.next());
    }

  }

  private void insertData(String tableName, long ts) throws AccumuloException, AccumuloSecurityException, TableNotFoundException, MutationsRejectedException {
    BatchWriter bw = getConnector().createBatchWriter(tableName, null);

    for (int i = 0; i < 10000; i++) {
      String row = String.format("%09d", i);

      Mutation m = new Mutation(new Text(row));
<<<<<<< HEAD
      m.put(new Text("cf1"), new Text("cq1"), ts, new Value(Integer.toString(i).getBytes(StandardCharsets.UTF_8)));
=======
      m.put(new Text("cf1"), new Text("cq1"), ts, new Value(Integer.toString(i).getBytes(UTF_8)));
>>>>>>> 9b20a9d4
      bw.addMutation(m);
    }

    bw.close();
  }

}<|MERGE_RESOLUTION|>--- conflicted
+++ resolved
@@ -16,12 +16,8 @@
  */
 package org.apache.accumulo.test.functional;
 
-<<<<<<< HEAD
-import java.nio.charset.StandardCharsets;
-=======
-import static com.google.common.base.Charsets.UTF_8;
+import static java.nio.charset.StandardCharsets.UTF_8;
 
->>>>>>> 9b20a9d4
 import java.util.Collection;
 import java.util.Iterator;
 import java.util.Map.Entry;
@@ -135,11 +131,7 @@
       String row = String.format("%09d", i);
 
       Mutation m = new Mutation(new Text(row));
-<<<<<<< HEAD
-      m.put(new Text("cf1"), new Text("cq1"), ts, new Value(Integer.toString(i).getBytes(StandardCharsets.UTF_8)));
-=======
       m.put(new Text("cf1"), new Text("cq1"), ts, new Value(Integer.toString(i).getBytes(UTF_8)));
->>>>>>> 9b20a9d4
       bw.addMutation(m);
     }
 
