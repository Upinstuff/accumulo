--- conflicted
+++ resolved
@@ -16,12 +16,8 @@
  */
 package org.apache.accumulo.test.functional;
 
-<<<<<<< HEAD
-import java.nio.charset.StandardCharsets;
-=======
-import static com.google.common.base.Charsets.UTF_8;
-
->>>>>>> 9b20a9d4
+import static java.nio.charset.StandardCharsets.UTF_8;
+
 import java.util.HashMap;
 import java.util.Iterator;
 import java.util.List;
@@ -77,11 +73,7 @@
     BatchWriter bw = getConnector().createBatchWriter(tableName, new BatchWriterConfig());
 
     Mutation mut1 = new Mutation(new Text("r1"));
-<<<<<<< HEAD
-    mut1.put(new Text("cf1"), new Text("cq1"), new Value("123".getBytes(StandardCharsets.UTF_8)));
-=======
     mut1.put(new Text("cf1"), new Text("cq1"), new Value("123".getBytes(UTF_8)));
->>>>>>> 9b20a9d4
 
     bw.addMutation(mut1);
 
@@ -92,11 +84,7 @@
 
     // create a mutation with a non numeric value
     Mutation mut2 = new Mutation(new Text("r1"));
-<<<<<<< HEAD
-    mut2.put(new Text("cf1"), new Text("cq1"), new Value("123a".getBytes(StandardCharsets.UTF_8)));
-=======
     mut2.put(new Text("cf1"), new Text("cq1"), new Value("123a".getBytes(UTF_8)));
->>>>>>> 9b20a9d4
 
     bw.addMutation(mut2);
 
@@ -139,11 +127,7 @@
     Entry<Key,Value> entry = iter.next();
 
     if (!entry.getKey().getRow().equals(new Text("r1")) || !entry.getKey().getColumnFamily().equals(new Text("cf1"))
-<<<<<<< HEAD
-        || !entry.getKey().getColumnQualifier().equals(new Text("cq1")) || !entry.getValue().equals(new Value("123".getBytes(StandardCharsets.UTF_8)))) {
-=======
         || !entry.getKey().getColumnQualifier().equals(new Text("cq1")) || !entry.getValue().equals(new Value("123".getBytes(UTF_8)))) {
->>>>>>> 9b20a9d4
       throw new Exception("Unexpected key or value " + entry.getKey() + " " + entry.getValue());
     }
 
@@ -166,11 +150,7 @@
     entry = iter.next();
 
     if (!entry.getKey().getRow().equals(new Text("r1")) || !entry.getKey().getColumnFamily().equals(new Text("cf1"))
-<<<<<<< HEAD
-        || !entry.getKey().getColumnQualifier().equals(new Text("cq1")) || !entry.getValue().equals(new Value("123a".getBytes(StandardCharsets.UTF_8)))) {
-=======
         || !entry.getKey().getColumnQualifier().equals(new Text("cq1")) || !entry.getValue().equals(new Value("123a".getBytes(UTF_8)))) {
->>>>>>> 9b20a9d4
       throw new Exception("Unexpected key or value " + entry.getKey() + " " + entry.getValue());
     }
 
@@ -187,11 +167,7 @@
     bw = getConnector().createBatchWriter(tableName, new BatchWriterConfig());
 
     Mutation mut3 = new Mutation(new Text("r1"));
-<<<<<<< HEAD
-    mut3.put(new Text("cf1"), new Text("cq1"), new Value("foo".getBytes(StandardCharsets.UTF_8)));
-=======
     mut3.put(new Text("cf1"), new Text("cq1"), new Value("foo".getBytes(UTF_8)));
->>>>>>> 9b20a9d4
 
     bw.addMutation(mut3);
 
@@ -214,11 +190,7 @@
     entry = iter.next();
 
     if (!entry.getKey().getRow().equals(new Text("r1")) || !entry.getKey().getColumnFamily().equals(new Text("cf1"))
-<<<<<<< HEAD
-        || !entry.getKey().getColumnQualifier().equals(new Text("cq1")) || !entry.getValue().equals(new Value("123a".getBytes(StandardCharsets.UTF_8)))) {
-=======
         || !entry.getKey().getColumnQualifier().equals(new Text("cq1")) || !entry.getValue().equals(new Value("123a".getBytes(UTF_8)))) {
->>>>>>> 9b20a9d4
       throw new Exception("Unexpected key or value " + entry.getKey() + " " + entry.getValue());
     }
 
@@ -241,11 +213,7 @@
     entry = iter.next();
 
     if (!entry.getKey().getRow().equals(new Text("r1")) || !entry.getKey().getColumnFamily().equals(new Text("cf1"))
-<<<<<<< HEAD
-        || !entry.getKey().getColumnQualifier().equals(new Text("cq1")) || !entry.getValue().equals(new Value("foo".getBytes(StandardCharsets.UTF_8)))) {
-=======
         || !entry.getKey().getColumnQualifier().equals(new Text("cq1")) || !entry.getValue().equals(new Value("foo".getBytes(UTF_8)))) {
->>>>>>> 9b20a9d4
       throw new Exception("Unexpected key or value " + entry.getKey() + " " + entry.getValue());
     }
 
@@ -257,11 +225,7 @@
 
   private Mutation newMut(String row, String cf, String cq, String val) {
     Mutation mut1 = new Mutation(new Text(row));
-<<<<<<< HEAD
-    mut1.put(new Text(cf), new Text(cq), new Value(val.getBytes(StandardCharsets.UTF_8)));
-=======
     mut1.put(new Text(cf), new Text(cq), new Value(val.getBytes(UTF_8)));
->>>>>>> 9b20a9d4
     return mut1;
   }
 
@@ -333,22 +297,14 @@
     Entry<Key,Value> entry = iter.next();
 
     if (!entry.getKey().getRow().equals(new Text("r1")) || !entry.getKey().getColumnFamily().equals(new Text("cf1"))
-<<<<<<< HEAD
-        || !entry.getKey().getColumnQualifier().equals(new Text("cq1")) || !entry.getValue().equals(new Value("123".getBytes(StandardCharsets.UTF_8)))) {
-=======
         || !entry.getKey().getColumnQualifier().equals(new Text("cq1")) || !entry.getValue().equals(new Value("123".getBytes(UTF_8)))) {
->>>>>>> 9b20a9d4
       throw new Exception("Unexpected key or value " + entry.getKey() + " " + entry.getValue());
     }
 
     entry = iter.next();
 
     if (!entry.getKey().getRow().equals(new Text("r1")) || !entry.getKey().getColumnFamily().equals(new Text("cf1"))
-<<<<<<< HEAD
-        || !entry.getKey().getColumnQualifier().equals(new Text("cq4")) || !entry.getValue().equals(new Value("789".getBytes(StandardCharsets.UTF_8)))) {
-=======
         || !entry.getKey().getColumnQualifier().equals(new Text("cq4")) || !entry.getValue().equals(new Value("789".getBytes(UTF_8)))) {
->>>>>>> 9b20a9d4
       throw new Exception("Unexpected key or value " + entry.getKey() + " " + entry.getValue());
     }
 
