<?xml version="1.0" encoding="UTF-8"?>
<!--
  Licensed to the Apache Software Foundation (ASF) under one or more
  contributor license agreements.  See the NOTICE file distributed with
  this work for additional information regarding copyright ownership.
  The ASF licenses this file to You under the Apache License, Version 2.0
  (the "License"); you may not use this file except in compliance with
  the License.  You may obtain a copy of the License at

      http://www.apache.org/licenses/LICENSE-2.0

  Unless required by applicable law or agreed to in writing, software
  distributed under the License is distributed on an "AS IS" BASIS,
  WITHOUT WARRANTIES OR CONDITIONS OF ANY KIND, either express or implied.
  See the License for the specific language governing permissions and
  limitations under the License.
-->
<project xmlns="http://maven.apache.org/POM/4.0.0" xmlns:xsi="http://www.w3.org/2001/XMLSchema-instance" xsi:schemaLocation="http://maven.apache.org/POM/4.0.0 http://maven.apache.org/maven-v4_0_0.xsd">
  <modelVersion>4.0.0</modelVersion>
  <parent>
    <groupId>org.apache.accumulo</groupId>
    <artifactId>accumulo-project</artifactId>
    <version>1.8.0-SNAPSHOT</version>
  </parent>
  <artifactId>accumulo-test</artifactId>
  <name>Apache Accumulo Testing</name>
  <description>Tests for Apache Accumulo.</description>
  <properties>
    <timeout.factor>1</timeout.factor>
  </properties>
  <dependencies>
    <dependency>
      <groupId>com.beust</groupId>
      <artifactId>jcommander</artifactId>
    </dependency>
    <dependency>
      <groupId>com.google.auto.service</groupId>
      <artifactId>auto-service</artifactId>
      <optional>true</optional>
    </dependency>
    <dependency>
      <groupId>com.google.guava</groupId>
      <artifactId>guava</artifactId>
    </dependency>
    <dependency>
      <groupId>commons-cli</groupId>
      <artifactId>commons-cli</artifactId>
    </dependency>
    <dependency>
      <groupId>commons-codec</groupId>
      <artifactId>commons-codec</artifactId>
    </dependency>
    <dependency>
      <groupId>commons-configuration</groupId>
      <artifactId>commons-configuration</artifactId>
    </dependency>
    <dependency>
      <groupId>commons-httpclient</groupId>
      <artifactId>commons-httpclient</artifactId>
    </dependency>
    <dependency>
      <groupId>commons-io</groupId>
      <artifactId>commons-io</artifactId>
    </dependency>
    <dependency>
      <groupId>commons-lang</groupId>
      <artifactId>commons-lang</artifactId>
    </dependency>
    <dependency>
      <groupId>jline</groupId>
      <artifactId>jline</artifactId>
    </dependency>
    <dependency>
      <groupId>junit</groupId>
      <artifactId>junit</artifactId>
    </dependency>
    <dependency>
      <groupId>log4j</groupId>
      <artifactId>log4j</artifactId>
    </dependency>
    <dependency>
      <groupId>org.apache.accumulo</groupId>
      <artifactId>accumulo-core</artifactId>
    </dependency>
    <dependency>
      <groupId>org.apache.accumulo</groupId>
      <artifactId>accumulo-examples-simple</artifactId>
    </dependency>
    <dependency>
      <groupId>org.apache.accumulo</groupId>
      <artifactId>accumulo-fate</artifactId>
    </dependency>
    <dependency>
      <groupId>org.apache.accumulo</groupId>
      <artifactId>accumulo-gc</artifactId>
    </dependency>
    <dependency>
      <groupId>org.apache.accumulo</groupId>
      <artifactId>accumulo-master</artifactId>
    </dependency>
    <dependency>
      <groupId>org.apache.accumulo</groupId>
      <artifactId>accumulo-minicluster</artifactId>
    </dependency>
    <dependency>
      <groupId>org.apache.accumulo</groupId>
      <artifactId>accumulo-monitor</artifactId>
    </dependency>
    <dependency>
      <groupId>org.apache.accumulo</groupId>
      <artifactId>accumulo-native</artifactId>
      <type>tar.gz</type>
    </dependency>
    <dependency>
      <groupId>org.apache.accumulo</groupId>
      <artifactId>accumulo-proxy</artifactId>
    </dependency>
    <dependency>
      <groupId>org.apache.accumulo</groupId>
      <artifactId>accumulo-server-base</artifactId>
    </dependency>
    <dependency>
      <groupId>org.apache.accumulo</groupId>
      <artifactId>accumulo-start</artifactId>
    </dependency>
    <dependency>
      <groupId>org.apache.accumulo</groupId>
      <artifactId>accumulo-trace</artifactId>
    </dependency>
    <dependency>
      <groupId>org.apache.accumulo</groupId>
      <artifactId>accumulo-tracer</artifactId>
    </dependency>
    <dependency>
      <groupId>org.apache.accumulo</groupId>
      <artifactId>accumulo-tserver</artifactId>
    </dependency>
    <dependency>
      <groupId>org.apache.commons</groupId>
      <artifactId>commons-lang3</artifactId>
    </dependency>
    <dependency>
      <groupId>org.apache.commons</groupId>
      <artifactId>commons-math3</artifactId>
    </dependency>
    <dependency>
      <groupId>org.apache.hadoop</groupId>
      <artifactId>hadoop-client</artifactId>
    </dependency>
    <dependency>
      <groupId>org.apache.hadoop</groupId>
      <artifactId>hadoop-distcp</artifactId>
    </dependency>
    <dependency>
      <groupId>org.apache.hadoop</groupId>
      <artifactId>hadoop-minicluster</artifactId>
    </dependency>
    <dependency>
      <groupId>org.apache.hadoop</groupId>
      <artifactId>hadoop-minikdc</artifactId>
      <exclusions>
        <!-- Pulls in an older bouncycastle version -->
        <exclusion>
          <groupId>bouncycastle</groupId>
          <artifactId>bcprov-jdk15</artifactId>
        </exclusion>
      </exclusions>
    </dependency>
    <dependency>
      <groupId>org.apache.thrift</groupId>
      <artifactId>libthrift</artifactId>
    </dependency>
    <dependency>
      <groupId>org.apache.zookeeper</groupId>
      <artifactId>zookeeper</artifactId>
    </dependency>
    <dependency>
      <groupId>org.bouncycastle</groupId>
      <artifactId>bcpkix-jdk15on</artifactId>
    </dependency>
    <dependency>
      <groupId>org.bouncycastle</groupId>
      <artifactId>bcprov-jdk15on</artifactId>
    </dependency>
    <dependency>
      <groupId>org.easymock</groupId>
      <artifactId>easymock</artifactId>
    </dependency>
    <dependency>
      <groupId>org.eclipse.jetty</groupId>
      <artifactId>jetty-server</artifactId>
    </dependency>
    <dependency>
      <groupId>org.slf4j</groupId>
      <artifactId>slf4j-log4j12</artifactId>
    </dependency>
    <dependency>
      <groupId>org.apache.accumulo</groupId>
      <artifactId>accumulo-iterator-test-harness</artifactId>
      <scope>test</scope>
    </dependency>
  </dependencies>
  <build>
    <pluginManagement>
      <plugins>
        <plugin>
          <groupId>org.apache.rat</groupId>
          <artifactId>apache-rat-plugin</artifactId>
          <configuration>
            <excludes>
              <exclude>compat/japi-compliance/exclude_classes.txt</exclude>
              <exclude>system/bench/lib/*splits</exclude>
              <exclude>system/continuous/*.txt</exclude>
            </excludes>
          </configuration>
        </plugin>
        <plugin>
          <groupId>org.apache.maven.plugins</groupId>
          <artifactId>maven-failsafe-plugin</artifactId>
          <configuration>
            <testSourceDirectory>${project.basedir}/src/main/java/</testSourceDirectory>
            <testClassesDirectory>${project.build.directory}/classes/</testClassesDirectory>
            <systemPropertyVariables>
              <timeout.factor>${timeout.factor}</timeout.factor>
              <org.apache.accumulo.test.functional.useCredProviderForIT>${useCredProviderForIT}</org.apache.accumulo.test.functional.useCredProviderForIT>
              <org.apache.accumulo.test.functional.useSslForIT>${useSslForIT}</org.apache.accumulo.test.functional.useSslForIT>
              <org.apache.accumulo.test.functional.useKrbForIT>${useKrbForIT}</org.apache.accumulo.test.functional.useKrbForIT>
            </systemPropertyVariables>
          </configuration>
        </plugin>
        <plugin>
          <groupId>org.apache.maven.plugins</groupId>
          <artifactId>maven-surefire-plugin</artifactId>
          <configuration>
            <systemPropertyVariables>
              <org.apache.accumulo.test.functional.useCredProviderForIT>${useCredProviderForIT}</org.apache.accumulo.test.functional.useCredProviderForIT>
              <org.apache.accumulo.test.functional.useSslForIT>${useSslForIT}</org.apache.accumulo.test.functional.useSslForIT>
              <org.apache.accumulo.test.functional.useKrbForIT>${useKrbForIT}</org.apache.accumulo.test.functional.useKrbForIT>
            </systemPropertyVariables>
          </configuration>
        </plugin>
        <plugin>
          <groupId>org.apache.maven.plugins</groupId>
          <artifactId>maven-jar-plugin</artifactId>
          <executions>
            <execution>
              <id>create-iterator-test-jar</id>
              <goals>
                <goal>test-jar</goal>
              </goals>
              <phase>pre-integration-test</phase>
              <configuration>
                <finalName>TestIterators</finalName>
                <classifier />
                <includes>
                  <include>org/apache/accumulo/test/functional/ValueReversingIterator.class</include>
                </includes>
              </configuration>
            </execution>
          </executions>
        </plugin>
      </plugins>
    </pluginManagement>
    <plugins>
      <plugin>
        <groupId>org.codehaus.mojo</groupId>
        <artifactId>exec-maven-plugin</artifactId>
        <executions>
          <execution>
            <id>check-for-misplaced-ITs</id>
            <goals>
              <goal>exec</goal>
            </goals>
            <phase>validate</phase>
            <configuration>
              <executable>bash</executable>
              <arguments>
                <argument>-c</argument>
                <argument>! find src/test/java -name '*IT.java' -exec echo '[ERROR] {} should be in src/main/java' \; | grep 'src/test/java'</argument>
              </arguments>
            </configuration>
          </execution>
        </executions>
      </plugin>
    </plugins>
  </build>
  <profiles>
    <profile>
<<<<<<< HEAD
      <id>shared-mini-for-it</id>
      <!--
      <activation>
        <property>
          <name>!skipITs</name>
        </property>
      </activation>
      -->
      <build>
        <plugins>
          <plugin>
            <groupId>org.apache.maven.plugins</groupId>
            <artifactId>maven-dependency-plugin</artifactId>
            <executions>
              <execution>
                <id>setup-mini-classpath</id>
                <goals>
                  <goal>build-classpath</goal>
                </goals>
                <phase>pre-integration-test</phase>
                <configuration>
                  <includeScope>test</includeScope>
                  <outputProperty>accumulo-it-mini-classpath</outputProperty>
                </configuration>
              </execution>
            </executions>
          </plugin>
          <plugin>
            <groupId>org.codehaus.mojo</groupId>
            <artifactId>exec-maven-plugin</artifactId>
            <executions>
              <execution>
                <id>run-mini-for-integration-tests</id>
                <goals>
                  <goal>java</goal>
                </goals>
                <phase>pre-integration-test</phase>
                <configuration>
                  <mainClass>org.apache.accumulo.maven.plugin.StartMojo</mainClass>
                  <classpathScope>test</classpathScope>
                  <arguments>
                    <!-- These first two should stay static -->
                    <argument>${project.build.directory}</argument>
                    <argument>${accumulo-it-mini-classpath}</argument>
                    <!-- InstanceName RootPassword, one pair per MiniAccumuloCluster -->
                    <argument>testInstance1 testRootPassword1</argument>
                  </arguments>
                </configuration>
              </execution>
            </executions>
          </plugin>
        </plugins>
      </build>
    </profile>
    <profile>
      <!-- create shaded test jar appropriate for running ITs on MapReduce -->
      <id>mrit</id>
=======
      <id>hadoop-default</id>
>>>>>>> 9ad71110
      <activation>
        <property>
          <name>mrit</name>
        </property>
      </activation>
      <build>
        <plugins>
          <plugin>
            <groupId>org.apache.maven.plugins</groupId>
            <artifactId>maven-shade-plugin</artifactId>
            <configuration>
              <artifactSet>
                <excludes>
                  <exclude>com.google.auto.service</exclude>
                  <exclude>com.google.auto</exclude>
                  <exclude>javax.servlet:servlet-api</exclude>
                  <exclude>org.apache.accumulo:accumulo-native</exclude>
                  <exclude>org.slf4j:slf4j-log4j12</exclude>
                </excludes>
              </artifactSet>
              <shadedArtifactAttached>true</shadedArtifactAttached>
              <shadedClassifierName>mrit</shadedClassifierName>
              <createDependencyReducedPom>false</createDependencyReducedPom>
              <filters>
                <filter>
                  <artifact>*:*</artifact>
                  <excludes>
                    <exclude>META-INF/*.DSA</exclude>
                    <exclude>META-INF/*.RSA</exclude>
                    <exclude>META-INF/*.SF</exclude>
                    <exclude>META-INF/DEPENDENCIES</exclude>
                  </excludes>
                </filter>
              </filters>
              <transformers>
                <transformer implementation="org.apache.maven.plugins.shade.resource.ManifestResourceTransformer">
                  <manifestEntries>
                    <Sealed>false</Sealed>
                    <Main-Class>org.apache.accumulo.test.mrit.IntegrationTestMapReduce</Main-Class>
                  </manifestEntries>
                </transformer>
              </transformers>
            </configuration>
            <executions>
              <execution>
                <id>create-shaded-mrit</id>
                <goals>
                  <goal>shade</goal>
                </goals>
              </execution>
            </executions>
          </plugin>
        </plugins>
      </build>
    </profile>
  </profiles>
</project><|MERGE_RESOLUTION|>--- conflicted
+++ resolved
@@ -286,67 +286,8 @@
   </build>
   <profiles>
     <profile>
-<<<<<<< HEAD
-      <id>shared-mini-for-it</id>
-      <!--
-      <activation>
-        <property>
-          <name>!skipITs</name>
-        </property>
-      </activation>
-      -->
-      <build>
-        <plugins>
-          <plugin>
-            <groupId>org.apache.maven.plugins</groupId>
-            <artifactId>maven-dependency-plugin</artifactId>
-            <executions>
-              <execution>
-                <id>setup-mini-classpath</id>
-                <goals>
-                  <goal>build-classpath</goal>
-                </goals>
-                <phase>pre-integration-test</phase>
-                <configuration>
-                  <includeScope>test</includeScope>
-                  <outputProperty>accumulo-it-mini-classpath</outputProperty>
-                </configuration>
-              </execution>
-            </executions>
-          </plugin>
-          <plugin>
-            <groupId>org.codehaus.mojo</groupId>
-            <artifactId>exec-maven-plugin</artifactId>
-            <executions>
-              <execution>
-                <id>run-mini-for-integration-tests</id>
-                <goals>
-                  <goal>java</goal>
-                </goals>
-                <phase>pre-integration-test</phase>
-                <configuration>
-                  <mainClass>org.apache.accumulo.maven.plugin.StartMojo</mainClass>
-                  <classpathScope>test</classpathScope>
-                  <arguments>
-                    <!-- These first two should stay static -->
-                    <argument>${project.build.directory}</argument>
-                    <argument>${accumulo-it-mini-classpath}</argument>
-                    <!-- InstanceName RootPassword, one pair per MiniAccumuloCluster -->
-                    <argument>testInstance1 testRootPassword1</argument>
-                  </arguments>
-                </configuration>
-              </execution>
-            </executions>
-          </plugin>
-        </plugins>
-      </build>
-    </profile>
-    <profile>
       <!-- create shaded test jar appropriate for running ITs on MapReduce -->
       <id>mrit</id>
-=======
-      <id>hadoop-default</id>
->>>>>>> 9ad71110
       <activation>
         <property>
           <name>mrit</name>
