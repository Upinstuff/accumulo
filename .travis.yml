#  Licensed to the Apache Software Foundation (ASF) under one or more
#  contributor license agreements.  See the NOTICE file distributed with
#  this work for additional information regarding copyright ownership.
#  The ASF licenses this file to You under the Apache License, Version 2.0
#  (the "License"); you may not use this file except in compliance with
#  the License.  You may obtain a copy of the License at
#
#      http://www.apache.org/licenses/LICENSE-2.0
#
#  Unless required by applicable law or agreed to in writing, software
#  distributed under the License is distributed on an "AS IS" BASIS,
#  WITHOUT WARRANTIES OR CONDITIONS OF ANY KIND, either express or implied.
#  See the License for the specific language governing permissions and
#  limitations under the License.
language: java
notifications:
  irc:
    channels:
      - "chat.freenode.net#accumulo"
    use_notice: true
    skip_join: true
# speed up builds; don't use with install
cache:
  directories:
    - $HOME/.m2
# skip pre-fetch of maven dependencies
install: true
jdk:
<<<<<<< HEAD
  - openjdk7
  - oraclejdk7
=======
>>>>>>> 99e3023c
  - oraclejdk8
  - oraclejdk7
  - openjdk7
  - openjdk6
# clear any cache of accumulo artifacts, just in case; use https for central
before_script:
  - rm -rf $HOME/.m2/repository/org/apache/accumulo
  - echo "<settings xmlns='http://maven.apache.org/SETTINGS/1.0.0'><mirrors><mirror><id>secure-central</id><url>https://repo.maven.apache.org/maven2</url><mirrorOf>central</mirrorOf></mirror></mirrors></settings>" > $HOME/settings-custom.xml
script: mvn --settings $HOME/settings-custom.xml clean verify -DskipITs<|MERGE_RESOLUTION|>--- conflicted
+++ resolved
@@ -26,15 +26,9 @@
 # skip pre-fetch of maven dependencies
 install: true
 jdk:
-<<<<<<< HEAD
-  - openjdk7
-  - oraclejdk7
-=======
->>>>>>> 99e3023c
   - oraclejdk8
   - oraclejdk7
   - openjdk7
-  - openjdk6
 # clear any cache of accumulo artifacts, just in case; use https for central
 before_script:
   - rm -rf $HOME/.m2/repository/org/apache/accumulo
