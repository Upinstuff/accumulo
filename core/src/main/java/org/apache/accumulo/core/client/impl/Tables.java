/*
 * Licensed to the Apache Software Foundation (ASF) under one or more
 * contributor license agreements.  See the NOTICE file distributed with
 * this work for additional information regarding copyright ownership.
 * The ASF licenses this file to You under the Apache License, Version 2.0
 * (the "License"); you may not use this file except in compliance with
 * the License.  You may obtain a copy of the License at
 *
 *     http://www.apache.org/licenses/LICENSE-2.0
 *
 * Unless required by applicable law or agreed to in writing, software
 * distributed under the License is distributed on an "AS IS" BASIS,
 * WITHOUT WARRANTIES OR CONDITIONS OF ANY KIND, either express or implied.
 * See the License for the specific language governing permissions and
 * limitations under the License.
 */
package org.apache.accumulo.core.client.impl;

import static com.google.common.base.Charsets.UTF_8;

import java.security.SecurityPermission;
import java.util.HashMap;
import java.util.List;
import java.util.Map;
import java.util.SortedMap;
import java.util.TreeMap;
import java.util.concurrent.atomic.AtomicLong;

import org.apache.accumulo.core.Constants;
import org.apache.accumulo.core.client.Instance;
import org.apache.accumulo.core.client.NamespaceNotFoundException;
import org.apache.accumulo.core.client.TableNotFoundException;
import org.apache.accumulo.core.master.state.tables.TableState;
import org.apache.accumulo.core.metadata.MetadataTable;
import org.apache.accumulo.core.metadata.RootTable;
import org.apache.accumulo.core.util.ArgumentChecker;
import org.apache.accumulo.core.util.ArgumentChecker.Validator;
import org.apache.accumulo.core.util.Pair;
import org.apache.accumulo.core.zookeeper.ZooUtil;
import org.apache.accumulo.fate.zookeeper.ZooCache;
import org.apache.accumulo.fate.zookeeper.ZooCacheFactory;
import org.apache.log4j.Logger;

public class Tables {
  public static final String VALID_NAME_REGEX = "^(\\w+\\.)?(\\w+)$";
  public static final String VALID_ID_REGEX = "^([a-z0-9]+)$"; // BigDecimal base36
  public static final Validator<String> VALID_NAME = new Validator<String>() {
    @Override
    public boolean isValid(String tableName) {
      return tableName != null && tableName.matches(VALID_NAME_REGEX);
    }

    @Override
    public String invalidMessage(String tableName) {
      if (tableName == null)
        return "Table name cannot be null";
      return "Table names must only contain word characters (letters, digits, and underscores): " + tableName;
    }
  };

  public static final Validator<String> VALID_ID = new Validator<String>() {
    @Override
    public boolean isValid(String tableId) {
      return tableId != null && (RootTable.ID.equals(tableId) || MetadataTable.ID.equals(tableId) || tableId.matches(VALID_ID_REGEX));
    }

    @Override
    public String invalidMessage(String tableId) {
      if (tableId == null)
        return "Table id cannot be null";
      return "Table IDs are base-36 numbers, represented with lowercase alphanumeric digits: " + tableId;
    }
  };

  public static final Validator<String> NOT_SYSTEM = new Validator<String>() {

    @Override
    public boolean isValid(String tableName) {
      return !Namespaces.ACCUMULO_NAMESPACE.equals(Tables.qualify(tableName).getFirst());
    }

    @Override
    public String invalidMessage(String tableName) {
      return "Table cannot be in the " + Namespaces.ACCUMULO_NAMESPACE + " namespace";
    }
  };

  public static final Validator<String> NOT_ROOT = new Validator<String>() {

    @Override
    public boolean isValid(String tableName) {
      return !RootTable.NAME.equals(tableName);
    }

    @Override
    public String invalidMessage(String tableName) {
      return "Table cannot be the " + RootTable.NAME + "(Id: " + RootTable.ID + ") table";
    }
  };

  public static final Validator<String> NOT_ROOT_ID = new Validator<String>() {

    @Override
    public boolean isValid(String tableId) {
      return !RootTable.ID.equals(tableId);
    }

    @Override
    public String invalidMessage(String tableId) {
      return "Table cannot be the " + RootTable.NAME + "(Id: " + RootTable.ID + ") table";
    }
  };

  private static SecurityPermission TABLES_PERMISSION = new SecurityPermission("tablesPermission");
  private static AtomicLong cacheResetCount = new AtomicLong(0);
  private static final Logger log = Logger.getLogger(Tables.class);

  private static ZooCache getZooCache(Instance instance) {
    SecurityManager sm = System.getSecurityManager();
    if (sm != null) {
      sm.checkPermission(TABLES_PERMISSION);
    }
    return new ZooCacheFactory().getZooCache(instance.getZooKeepers(), instance.getZooKeepersSessionTimeOut());
  }

  private static SortedMap<String,String> getMap(Instance instance, boolean nameAsKey) {
    ZooCache zc = getZooCache(instance);

    List<String> tableIds = zc.getChildren(ZooUtil.getRoot(instance) + Constants.ZTABLES);
    TreeMap<String,String> tableMap = new TreeMap<String,String>();
    Map<String,String> namespaceIdToNameMap = new HashMap<String,String>();

    for (String tableId : tableIds) {
      byte[] tableName = zc.get(ZooUtil.getRoot(instance) + Constants.ZTABLES + "/" + tableId + Constants.ZTABLE_NAME);
      byte[] nId = zc.get(ZooUtil.getRoot(instance) + Constants.ZTABLES + "/" + tableId + Constants.ZTABLE_NAMESPACE);
      String namespaceName = Namespaces.DEFAULT_NAMESPACE;
      // create fully qualified table name
      if (nId == null) {
        namespaceName = null;
      } else {
        String namespaceId = new String(nId, Constants.UTF8);
        if (!namespaceId.equals(Namespaces.DEFAULT_NAMESPACE_ID)) {
          try {
            namespaceName = namespaceIdToNameMap.get(namespaceId);
            if (namespaceName == null) {
              namespaceName = Namespaces.getNamespaceName(instance, namespaceId);
              namespaceIdToNameMap.put(namespaceId, namespaceName);
            }
          } catch (NamespaceNotFoundException e) {
            log.error("Table (" + tableId + ") contains reference to namespace (" + namespaceId + ") that doesn't exist", e);
            continue;
          }
        }
      }
      if (tableName != null && namespaceName != null) {
        String tableNameStr = qualified(new String(tableName, Constants.UTF8), namespaceName);
        if (nameAsKey)
<<<<<<< HEAD
          tableMap.put(tableNameStr, tableId);
        else
          tableMap.put(tableId, tableNameStr);
=======
          tableMap.put(new String(tblPath, UTF_8), tableId);
        else
          tableMap.put(tableId, new String(tblPath, UTF_8));
>>>>>>> 2deabd31
      }
    }

    return tableMap;
  }

  public static String getTableId(Instance instance, String tableName) throws TableNotFoundException {
    try {
      return _getTableId(instance, tableName);
    } catch (NamespaceNotFoundException e) {
      throw new TableNotFoundException(tableName, e);
    }
  }

  public static String _getTableId(Instance instance, String tableName) throws NamespaceNotFoundException, TableNotFoundException {
    String tableId = getNameToIdMap(instance).get(tableName);
    if (tableId == null) {
      // maybe the table exist, but the cache was not updated yet... so try to clear the cache and check again
      clearCache(instance);
      tableId = getNameToIdMap(instance).get(tableName);
      if (tableId == null) {
        String namespace = qualify(tableName).getFirst();
        if (Namespaces.getNameToIdMap(instance).containsKey(namespace))
          throw new TableNotFoundException(null, tableName, null);
        else
          throw new NamespaceNotFoundException(null, namespace, null);
      }
    }
    return tableId;
  }

  public static String getTableName(Instance instance, String tableId) throws TableNotFoundException {
    String tableName = getIdToNameMap(instance).get(tableId);
    if (tableName == null)
      throw new TableNotFoundException(tableId, null, null);
    return tableName;
  }

  public static SortedMap<String,String> getNameToIdMap(Instance instance) {
    return getMap(instance, true);
  }

  public static SortedMap<String,String> getIdToNameMap(Instance instance) {
    return getMap(instance, false);
  }

  public static boolean exists(Instance instance, String tableId) {
    ZooCache zc = getZooCache(instance);
    List<String> tableIds = zc.getChildren(ZooUtil.getRoot(instance) + Constants.ZTABLES);
    return tableIds.contains(tableId);
  }

  public static void clearCache(Instance instance) {
    cacheResetCount.incrementAndGet();
    getZooCache(instance).clear(ZooUtil.getRoot(instance) + Constants.ZTABLES);
    getZooCache(instance).clear(ZooUtil.getRoot(instance) + Constants.ZNAMESPACES);
  }

  public static String getPrintableTableNameFromId(Map<String,String> tidToNameMap, String tableId) {
    String tableName = tidToNameMap.get(tableId);
    return tableName == null ? "(ID:" + tableId + ")" : tableName;
  }

  public static String getPrintableTableIdFromName(Map<String,String> nameToIdMap, String tableName) {
    String tableId = nameToIdMap.get(tableName);
    return tableId == null ? "(NAME:" + tableName + ")" : tableId;
  }

  public static String getPrintableTableInfoFromId(Instance instance, String tableId) {
    String tableName = null;
    try {
      tableName = getTableName(instance, tableId);
    } catch (TableNotFoundException e) {
      // handled in the string formatting
    }
    return tableName == null ? String.format("?(ID:%s)", tableId) : String.format("%s(ID:%s)", tableName, tableId);
  }

  public static String getPrintableTableInfoFromName(Instance instance, String tableName) {
    String tableId = null;
    try {
      tableId = getTableId(instance, tableName);
    } catch (TableNotFoundException e) {
      // handled in the string formatting
    }
    return tableId == null ? String.format("%s(?)", tableName) : String.format("%s(ID:%s)", tableName, tableId);
  }

  public static TableState getTableState(Instance instance, String tableId) {
    String statePath = ZooUtil.getRoot(instance) + Constants.ZTABLES + "/" + tableId + Constants.ZTABLE_STATE;
    ZooCache zc = getZooCache(instance);
    byte[] state = zc.get(statePath);
    if (state == null)
      return TableState.UNKNOWN;
<<<<<<< HEAD

    return TableState.valueOf(new String(state, Constants.UTF8));
=======
    
    return TableState.valueOf(new String(state, UTF_8));
>>>>>>> 2deabd31
  }

  public static long getCacheResetCount() {
    return cacheResetCount.get();
  }

  public static String qualified(String tableName) {
    return qualified(tableName, Namespaces.DEFAULT_NAMESPACE);
  }

  public static String qualified(String tableName, String defaultNamespace) {
    Pair<String,String> qualifiedTableName = Tables.qualify(tableName, defaultNamespace);
    if (Namespaces.DEFAULT_NAMESPACE.equals(qualifiedTableName.getFirst()))
      return qualifiedTableName.getSecond();
    else
      return qualifiedTableName.toString("", ".", "");
  }

  public static Pair<String,String> qualify(String tableName) {
    return qualify(tableName, Namespaces.DEFAULT_NAMESPACE);
  }

  public static Pair<String,String> qualify(String tableName, String defaultNamespace) {
    if (!tableName.matches(Tables.VALID_NAME_REGEX))
      throw new IllegalArgumentException("Invalid table name '" + tableName + "'");
    if (MetadataTable.OLD_NAME.equals(tableName))
      tableName = MetadataTable.NAME;
    if (tableName.contains(".")) {
      String[] s = tableName.split("\\.", 2);
      return new Pair<String,String>(s[0], s[1]);
    }
    return new Pair<String,String>(defaultNamespace, tableName);
  }

  /**
   * Returns the namespace id for a given table ID.
   * 
   * @param instance
   *          The Accumulo Instance
   * @param tableId
   *          The tableId
   * @return The namespace id which this table resides in.
   * @throws IllegalArgumentException
   *           if the table doesn't exist in ZooKeeper
   */
  public static String getNamespaceId(Instance instance, String tableId) throws IllegalArgumentException {
    ArgumentChecker.notNull(instance, tableId);

    ZooCache zc = getZooCache(instance);
    byte[] n = zc.get(ZooUtil.getRoot(instance) + Constants.ZTABLES + "/" + tableId + Constants.ZTABLE_NAMESPACE);

    // We might get null out of ZooCache if this tableID doesn't exist
    if (null == n) {
      throw new IllegalArgumentException("Table with id " + tableId + " does not exist");
    }

    return new String(n, Constants.UTF8);
  }

}<|MERGE_RESOLUTION|>--- conflicted
+++ resolved
@@ -138,7 +138,7 @@
       if (nId == null) {
         namespaceName = null;
       } else {
-        String namespaceId = new String(nId, Constants.UTF8);
+        String namespaceId = new String(nId, UTF_8);
         if (!namespaceId.equals(Namespaces.DEFAULT_NAMESPACE_ID)) {
           try {
             namespaceName = namespaceIdToNameMap.get(namespaceId);
@@ -153,17 +153,11 @@
         }
       }
       if (tableName != null && namespaceName != null) {
-        String tableNameStr = qualified(new String(tableName, Constants.UTF8), namespaceName);
+        String tableNameStr = qualified(new String(tableName, UTF_8), namespaceName);
         if (nameAsKey)
-<<<<<<< HEAD
           tableMap.put(tableNameStr, tableId);
         else
           tableMap.put(tableId, tableNameStr);
-=======
-          tableMap.put(new String(tblPath, UTF_8), tableId);
-        else
-          tableMap.put(tableId, new String(tblPath, UTF_8));
->>>>>>> 2deabd31
       }
     }
 
@@ -258,13 +252,8 @@
     byte[] state = zc.get(statePath);
     if (state == null)
       return TableState.UNKNOWN;
-<<<<<<< HEAD
-
-    return TableState.valueOf(new String(state, Constants.UTF8));
-=======
-    
+
     return TableState.valueOf(new String(state, UTF_8));
->>>>>>> 2deabd31
   }
 
   public static long getCacheResetCount() {
@@ -321,7 +310,7 @@
       throw new IllegalArgumentException("Table with id " + tableId + " does not exist");
     }
 
-    return new String(n, Constants.UTF8);
+    return new String(n, UTF_8);
   }
 
 }