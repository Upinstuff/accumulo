--- conflicted
+++ resolved
@@ -110,12 +110,7 @@
   public static AccumuloConfiguration getAccumuloConfiguration(Class<?> implementingClass,
       Configuration conf) {
     String prefix = enumToConfKey(implementingClass, Opts.ACCUMULO_PROPERTIES) + ".";
-<<<<<<< HEAD
     ConfigurationCopy acuConf = new ConfigurationCopy(DefaultConfiguration.getInstance());
-=======
-    ConfigurationCopy acuConf = new ConfigurationCopy(
-        AccumuloConfiguration.getDefaultConfiguration());
->>>>>>> f4f43feb
     for (Entry<String,String> entry : conf)
       if (entry.getKey().startsWith(prefix)) {
         String propString = entry.getKey().substring(prefix.length());
@@ -242,11 +237,13 @@
     }
   }
 
-  public static void setSummarizers(Class<?> implementingClass, Configuration conf, SummarizerConfiguration[] sumarizerConfigs) {
+  public static void setSummarizers(Class<?> implementingClass, Configuration conf,
+      SummarizerConfiguration[] sumarizerConfigs) {
     Map<String,String> props = SummarizerConfiguration.toTableProperties(sumarizerConfigs);
 
     for (Entry<String,String> entry : props.entrySet()) {
-      conf.set(enumToConfKey(implementingClass, Opts.ACCUMULO_PROPERTIES) + "." + entry.getKey(), entry.getValue());
+      conf.set(enumToConfKey(implementingClass, Opts.ACCUMULO_PROPERTIES) + "." + entry.getKey(),
+          entry.getValue());
     }
   }
 
