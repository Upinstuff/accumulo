--- conflicted
+++ resolved
@@ -346,14 +346,9 @@
       + "no longer in use are removed from the filesystem."),
   GC_PORT("gc.port.client", "50091", PropertyType.PORT, "The listening port for the garbage collector's monitor service"),
   GC_DELETE_THREADS("gc.threads.delete", "16", PropertyType.COUNT, "The number of threads used to delete files"),
-<<<<<<< HEAD
   GC_TRASH_IGNORE("gc.trash.ignore", "false", PropertyType.BOOLEAN, "Do not use the Trash, even if it is configured."),
   GC_FILE_ARCHIVE("gc.file.archive", "false", PropertyType.BOOLEAN, "Archive any files/directories instead of moving to the HDFS trash or deleting."),
-=======
-  GC_TRASH_IGNORE("gc.trash.ignore", "false", PropertyType.BOOLEAN, "Do not use the Trash, even if it is configured"),
-  GC_FILE_ARCHIVE("gc.file.archive", "false", PropertyType.BOOLEAN, "Archive any files/directories instead of moving to the HDFS trash or deleting"),
   GC_TRACE_PERCENT("gc.trace.percent", "0.01", PropertyType.FRACTION, "Percent of gc cycles to trace"),
->>>>>>> 85d254e1
 
   // properties that are specific to the monitor server behavior
   MONITOR_PREFIX("monitor.", null, PropertyType.PREFIX, "Properties in this category affect the behavior of the monitor web server."),
