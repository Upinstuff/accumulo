--- conflicted
+++ resolved
@@ -402,14 +402,9 @@
 
     private SampleLocalityGroupWriter sample;
 
-<<<<<<< HEAD
-    private SummaryStatistics keyLenStats = new SummaryStatistics();
-    private double averageKeySize = 0;
-=======
     // Use windowed stats to fix ACCUMULO-4669
     private RollingStats keyLenStats = new RollingStats(2017);
-    private double avergageKeySize = 0;
->>>>>>> 06cb5ed4
+    private double averageKeySize = 0;
 
     LocalityGroupWriter(BlockFileWriter fileWriter, long blockSize, long maxBlockSize, LocalityGroupMetadata currentLocalityGroup,
         SampleLocalityGroupWriter sample) {
