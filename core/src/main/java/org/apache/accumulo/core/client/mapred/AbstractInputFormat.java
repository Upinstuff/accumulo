--- conflicted
+++ resolved
@@ -333,8 +333,8 @@
    * @return The client configuration for the job
    * @since 1.7.0
    */
-  protected static org.apache.accumulo.core.client.ClientConfiguration getClientConfiguration(
-      JobConf job) {
+  protected static org.apache.accumulo.core.client.ClientConfiguration
+      getClientConfiguration(JobConf job) {
     return InputConfigurator.getClientConfiguration(CLASS, job);
   }
 
@@ -363,8 +363,8 @@
    *         the job
    * @since 1.6.0
    */
-  public static Map<String,org.apache.accumulo.core.client.mapreduce.InputTableConfig> getInputTableConfigs(
-      JobConf job) {
+  public static Map<String,org.apache.accumulo.core.client.mapreduce.InputTableConfig>
+      getInputTableConfigs(JobConf job) {
     return InputConfigurator.getInputTableConfigs(CLASS, job);
   }
 
@@ -383,8 +383,8 @@
    *         table
    * @since 1.6.0
    */
-  public static org.apache.accumulo.core.client.mapreduce.InputTableConfig getInputTableConfig(
-      JobConf job, String tableName) {
+  public static org.apache.accumulo.core.client.mapreduce.InputTableConfig
+      getInputTableConfig(JobConf job, String tableName) {
     return InputConfigurator.getInputTableConfig(CLASS, job, tableName);
   }
 
@@ -481,8 +481,8 @@
 
       // in case the table name changed, we can still use the previous name for terms of
       // configuration, but the scanner will use the table id resolved at job setup time
-      org.apache.accumulo.core.client.mapreduce.InputTableConfig tableConfig = getInputTableConfig(
-          job, baseSplit.getTableName());
+      org.apache.accumulo.core.client.mapreduce.InputTableConfig tableConfig =
+          getInputTableConfig(job, baseSplit.getTableName());
 
       ClientContext client = InputConfigurator.client(CLASS, baseSplit, job);
 
@@ -492,14 +492,15 @@
 
       if (baseSplit instanceof org.apache.accumulo.core.clientImpl.mapred.BatchInputSplit) {
         BatchScanner scanner;
-        org.apache.accumulo.core.clientImpl.mapred.BatchInputSplit multiRangeSplit = (org.apache.accumulo.core.clientImpl.mapred.BatchInputSplit) baseSplit;
+        org.apache.accumulo.core.clientImpl.mapred.BatchInputSplit multiRangeSplit =
+            (org.apache.accumulo.core.clientImpl.mapred.BatchInputSplit) baseSplit;
 
         try {
           // Note: BatchScanner will use at most one thread per tablet, currently BatchInputSplit
           // will not span tablets
           int scanThreads = 1;
-          scanner = client.createBatchScanner(baseSplit.getTableName(), authorizations,
-              scanThreads);
+          scanner =
+              client.createBatchScanner(baseSplit.getTableName(), authorizations, scanThreads);
           setupIterators(job, scanner, baseSplit.getTableName(), baseSplit);
           if (classLoaderContext != null) {
             scanner.setClassLoaderContext(classLoaderContext);
@@ -532,17 +533,10 @@
 
         try {
           if (isOffline) {
-            scanner = new OfflineScanner(client, TableId.of(baseSplit.getTableId()),
-                authorizations);
+            scanner =
+                new OfflineScanner(client, TableId.of(baseSplit.getTableId()), authorizations);
           } else {
-<<<<<<< HEAD
             scanner = new ScannerImpl(client, TableId.of(baseSplit.getTableId()), authorizations);
-=======
-            ClientConfiguration clientConf = getClientConfiguration(job);
-            ClientContext context =
-                new ClientContext(instance, new Credentials(principal, token), clientConf);
-            scanner = new ScannerImpl(context, baseSplit.getTableId(), authorizations);
->>>>>>> 0a9837f3
           }
           if (isIsolated) {
             log.info("Creating isolated scanner");
@@ -638,15 +632,16 @@
 
     Random random = new SecureRandom();
     LinkedList<InputSplit> splits = new LinkedList<>();
-    Map<String,org.apache.accumulo.core.client.mapreduce.InputTableConfig> tableConfigs = getInputTableConfigs(
-        job);
-
-    for (Map.Entry<String,org.apache.accumulo.core.client.mapreduce.InputTableConfig> tableConfigEntry : tableConfigs
-        .entrySet()) {
+    Map<String,org.apache.accumulo.core.client.mapreduce.InputTableConfig> tableConfigs =
+        getInputTableConfigs(job);
+
+    for (Map.Entry<String,
+        org.apache.accumulo.core.client.mapreduce.InputTableConfig> tableConfigEntry : tableConfigs
+            .entrySet()) {
 
       String tableName = tableConfigEntry.getKey();
-      org.apache.accumulo.core.client.mapreduce.InputTableConfig tableConfig = tableConfigEntry
-          .getValue();
+      org.apache.accumulo.core.client.mapreduce.InputTableConfig tableConfig =
+          tableConfigEntry.getValue();
 
       ClientContext client;
       try {
@@ -741,17 +736,11 @@
             ArrayList<Range> clippedRanges = new ArrayList<>();
             for (Range r : extentRanges.getValue())
               clippedRanges.add(ke.clip(r));
-<<<<<<< HEAD
-            org.apache.accumulo.core.clientImpl.mapred.BatchInputSplit split = new org.apache.accumulo.core.clientImpl.mapred.BatchInputSplit(
-                tableName, tableId, clippedRanges, new String[] {location});
+            org.apache.accumulo.core.clientImpl.mapred.BatchInputSplit split =
+                new org.apache.accumulo.core.clientImpl.mapred.BatchInputSplit(tableName, tableId,
+                    clippedRanges, new String[] {location});
             org.apache.accumulo.core.clientImpl.mapreduce.SplitUtils.updateSplit(split, tableConfig,
                 logLevel);
-=======
-
-            BatchInputSplit split =
-                new BatchInputSplit(tableName, tableId, clippedRanges, new String[] {location});
-            SplitUtils.updateSplit(split, instance, tableConfig, principal, token, auths, logLevel);
->>>>>>> 0a9837f3
 
             splits.add(split);
           } else {
@@ -759,17 +748,10 @@
             for (Range r : extentRanges.getValue()) {
               if (autoAdjust) {
                 // divide ranges into smaller ranges, based on the tablets
-<<<<<<< HEAD
                 RangeInputSplit split = new RangeInputSplit(tableName, tableId.canonical(),
                     ke.clip(r), new String[] {location});
                 org.apache.accumulo.core.clientImpl.mapreduce.SplitUtils.updateSplit(split,
                     tableConfig, logLevel);
-=======
-                RangeInputSplit split =
-                    new RangeInputSplit(tableName, tableId, ke.clip(r), new String[] {location});
-                SplitUtils.updateSplit(split, instance, tableConfig, principal, token, auths,
-                    logLevel);
->>>>>>> 0a9837f3
                 split.setOffline(tableConfig.isOfflineScan());
                 split.setIsolatedScan(tableConfig.shouldUseIsolatedScanners());
                 split.setUsesLocalIterators(tableConfig.shouldUseLocalIterators());
