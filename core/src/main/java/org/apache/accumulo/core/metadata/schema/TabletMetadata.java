/*
 * Licensed to the Apache Software Foundation (ASF) under one
 * or more contributor license agreements.  See the NOTICE file
 * distributed with this work for additional information
 * regarding copyright ownership.  The ASF licenses this file
 * to you under the Apache License, Version 2.0 (the
 * "License"); you may not use this file except in compliance
 * with the License.  You may obtain a copy of the License at
 *
 *   http://www.apache.org/licenses/LICENSE-2.0
 *
 * Unless required by applicable law or agreed to in writing,
 * software distributed under the License is distributed on an
 * "AS IS" BASIS, WITHOUT WARRANTIES OR CONDITIONS OF ANY
 * KIND, either express or implied.  See the License for the
 * specific language governing permissions and limitations
 * under the License.
 */
package org.apache.accumulo.core.metadata.schema;

import static java.nio.charset.StandardCharsets.UTF_8;
import static org.apache.accumulo.core.metadata.schema.MetadataSchema.TabletsSection.ServerColumnFamily.COMPACT_QUAL;
import static org.apache.accumulo.core.metadata.schema.MetadataSchema.TabletsSection.ServerColumnFamily.DIRECTORY_QUAL;
import static org.apache.accumulo.core.metadata.schema.MetadataSchema.TabletsSection.ServerColumnFamily.FLUSH_QUAL;
import static org.apache.accumulo.core.metadata.schema.MetadataSchema.TabletsSection.ServerColumnFamily.TIME_QUAL;
import static org.apache.accumulo.core.metadata.schema.MetadataSchema.TabletsSection.TabletColumnFamily.OLD_PREV_ROW_QUAL;
import static org.apache.accumulo.core.metadata.schema.MetadataSchema.TabletsSection.TabletColumnFamily.PREV_ROW_QUAL;
import static org.apache.accumulo.core.metadata.schema.MetadataSchema.TabletsSection.TabletColumnFamily.SPLIT_RATIO_QUAL;

import java.util.Collection;
import java.util.EnumSet;
import java.util.HashSet;
import java.util.Iterator;
import java.util.List;
import java.util.Map;
import java.util.Map.Entry;
import java.util.Objects;
import java.util.Optional;
import java.util.OptionalLong;
import java.util.Set;
import java.util.SortedMap;
import java.util.function.Function;

import org.apache.accumulo.core.Constants;
import org.apache.accumulo.core.client.RowIterator;
import org.apache.accumulo.core.client.Scanner;
import org.apache.accumulo.core.clientImpl.ClientContext;
import org.apache.accumulo.core.data.ByteSequence;
import org.apache.accumulo.core.data.Key;
import org.apache.accumulo.core.data.Range;
import org.apache.accumulo.core.data.TableId;
import org.apache.accumulo.core.data.Value;
import org.apache.accumulo.core.dataImpl.KeyExtent;
import org.apache.accumulo.core.metadata.StoredTabletFile;
import org.apache.accumulo.core.metadata.SuspendingTServer;
import org.apache.accumulo.core.metadata.TServerInstance;
import org.apache.accumulo.core.metadata.TabletFile;
import org.apache.accumulo.core.metadata.TabletLocationState;
import org.apache.accumulo.core.metadata.TabletState;
import org.apache.accumulo.core.metadata.schema.MetadataSchema.TabletsSection.BulkFileColumnFamily;
import org.apache.accumulo.core.metadata.schema.MetadataSchema.TabletsSection.ClonedColumnFamily;
import org.apache.accumulo.core.metadata.schema.MetadataSchema.TabletsSection.CurrentLocationColumnFamily;
import org.apache.accumulo.core.metadata.schema.MetadataSchema.TabletsSection.DataFileColumnFamily;
import org.apache.accumulo.core.metadata.schema.MetadataSchema.TabletsSection.ExternalCompactionColumnFamily;
import org.apache.accumulo.core.metadata.schema.MetadataSchema.TabletsSection.FutureLocationColumnFamily;
import org.apache.accumulo.core.metadata.schema.MetadataSchema.TabletsSection.LastLocationColumnFamily;
import org.apache.accumulo.core.metadata.schema.MetadataSchema.TabletsSection.LogColumnFamily;
import org.apache.accumulo.core.metadata.schema.MetadataSchema.TabletsSection.ScanFileColumnFamily;
import org.apache.accumulo.core.metadata.schema.MetadataSchema.TabletsSection.ServerColumnFamily;
import org.apache.accumulo.core.metadata.schema.MetadataSchema.TabletsSection.SuspendLocationColumn;
import org.apache.accumulo.core.metadata.schema.MetadataSchema.TabletsSection.TabletColumnFamily;
import org.apache.accumulo.core.tabletserver.log.LogEntry;
import org.apache.accumulo.core.util.HostAndPort;
import org.apache.accumulo.core.util.ServerServices;
import org.apache.accumulo.fate.zookeeper.ServiceLock;
import org.apache.accumulo.fate.zookeeper.ZooCache;
import org.apache.hadoop.io.Text;
import org.slf4j.Logger;
import org.slf4j.LoggerFactory;

import com.google.common.annotations.VisibleForTesting;
import com.google.common.base.Preconditions;
import com.google.common.collect.ImmutableList;
import com.google.common.collect.ImmutableMap;
import com.google.common.collect.ImmutableSortedMap;
import com.google.common.collect.Iterators;

public class TabletMetadata {
  private static final Logger log = LoggerFactory.getLogger(TabletMetadata.class);

  private TableId tableId;
  private Text prevEndRow;
  private boolean sawPrevEndRow = false;
  private Text oldPrevEndRow;
  private boolean sawOldPrevEndRow = false;
  private Text endRow;
  private Location location;
  private Map<StoredTabletFile,DataFileValue> files;
  private List<StoredTabletFile> scans;
  private Map<TabletFile,Long> loadedFiles;
  private EnumSet<ColumnType> fetchedCols;
  private KeyExtent extent;
  private Location last;
  private SuspendingTServer suspend;
  private String dirName;
  private MetadataTime time;
  private String cloned;
  private SortedMap<Key,Value> keyValues;
  private OptionalLong flush = OptionalLong.empty();
  private List<LogEntry> logs;
  private OptionalLong compact = OptionalLong.empty();
  private Double splitRatio = null;
  private Map<ExternalCompactionId,ExternalCompactionMetadata> extCompactions;

  public enum LocationType {
    CURRENT, FUTURE, LAST
  }

  public enum ColumnType {
    LOCATION,
    PREV_ROW,
    OLD_PREV_ROW,
    FILES,
    LAST,
    LOADED,
    SCANS,
    DIR,
    TIME,
    CLONED,
    FLUSH_ID,
    LOGS,
    COMPACT_ID,
    SPLIT_RATIO,
    SUSPEND,
    ECOMP
  }

  public static class Location extends TServerInstance {
    private final LocationType lt;

    public Location(String server, String session, LocationType lt) {
      super(HostAndPort.fromString(server), session);
      this.lt = lt;
    }

    public LocationType getType() {
      return lt;
    }
  }

  public TableId getTableId() {
    return tableId;
  }

  public KeyExtent getExtent() {
    if (extent == null) {
      extent = new KeyExtent(getTableId(), getEndRow(), getPrevEndRow());
    }
    return extent;
  }

  private void ensureFetched(ColumnType col) {
    Preconditions.checkState(fetchedCols.contains(col), "%s was not fetched", col);
  }

  public Text getPrevEndRow() {
    ensureFetched(ColumnType.PREV_ROW);
    if (!sawPrevEndRow) {
      throw new IllegalStateException(
          "No prev endrow seen.  tableId: " + tableId + " endrow: " + endRow);
    }
    return prevEndRow;
  }

  public boolean sawPrevEndRow() {
    ensureFetched(ColumnType.PREV_ROW);
    return sawPrevEndRow;
  }

  public Text getOldPrevEndRow() {
    ensureFetched(ColumnType.OLD_PREV_ROW);
    if (!sawOldPrevEndRow) {
      throw new IllegalStateException(
          "No old prev endrow seen.  tableId: " + tableId + " endrow: " + endRow);
    }
    return oldPrevEndRow;
  }

  public boolean sawOldPrevEndRow() {
    ensureFetched(ColumnType.OLD_PREV_ROW);
    return sawOldPrevEndRow;
  }

  public Text getEndRow() {
    return endRow;
  }

  public Location getLocation() {
    ensureFetched(ColumnType.LOCATION);
    return location;
  }

  public boolean hasCurrent() {
    ensureFetched(ColumnType.LOCATION);
    return location != null && location.getType() == LocationType.CURRENT;
  }

  public Map<TabletFile,Long> getLoaded() {
    ensureFetched(ColumnType.LOADED);
    return loadedFiles;
  }

  public Location getLast() {
    ensureFetched(ColumnType.LAST);
    return last;
  }

  public SuspendingTServer getSuspend() {
    ensureFetched(ColumnType.SUSPEND);
    return suspend;
  }

  public Collection<StoredTabletFile> getFiles() {
    ensureFetched(ColumnType.FILES);
    return files.keySet();
  }

  public Map<StoredTabletFile,DataFileValue> getFilesMap() {
    ensureFetched(ColumnType.FILES);
    return files;
  }

  public Collection<LogEntry> getLogs() {
    ensureFetched(ColumnType.LOGS);
    return logs;
  }

  public List<StoredTabletFile> getScans() {
    ensureFetched(ColumnType.SCANS);
    return scans;
  }

  public String getDirName() {
    ensureFetched(ColumnType.DIR);
    return dirName;
  }

  public MetadataTime getTime() {
    ensureFetched(ColumnType.TIME);
    return time;
  }

  public String getCloned() {
    ensureFetched(ColumnType.CLONED);
    return cloned;
  }

  public OptionalLong getFlushId() {
    ensureFetched(ColumnType.FLUSH_ID);
    return flush;
  }

  public OptionalLong getCompactId() {
    ensureFetched(ColumnType.COMPACT_ID);
    return compact;
  }

  public Double getSplitRatio() {
    ensureFetched(ColumnType.SPLIT_RATIO);
    return splitRatio;
  }

  public SortedMap<Key,Value> getKeyValues() {
    Preconditions.checkState(keyValues != null, "Requested key values when it was not saved");
    return keyValues;
  }

  public TabletState getTabletState(Set<TServerInstance> liveTServers) {
    ensureFetched(ColumnType.LOCATION);
    ensureFetched(ColumnType.LAST);
    ensureFetched(ColumnType.SUSPEND);
    try {
      TServerInstance current = null;
      TServerInstance future = null;
      if (hasCurrent()) {
        current = location;
      } else {
        future = location;
      }
      // only care about the state so don't need walogs and chopped params
      var tls = new TabletLocationState(extent, future, current, last, suspend, null, false);
      return tls.getState(liveTServers);
    } catch (TabletLocationState.BadLocationStateException blse) {
      throw new IllegalArgumentException("Error creating TabletLocationState", blse);
    }
  }

  public Map<ExternalCompactionId,ExternalCompactionMetadata> getExternalCompactions() {
    ensureFetched(ColumnType.ECOMP);
    return extCompactions;
  }

  @VisibleForTesting
  public static TabletMetadata convertRow(Iterator<Entry<Key,Value>> rowIter,
      EnumSet<ColumnType> fetchedColumns, boolean buildKeyValueMap) {
    Objects.requireNonNull(rowIter);

    TabletMetadata te = new TabletMetadata();
    final ImmutableSortedMap.Builder<Key,Value> kvBuilder =
        buildKeyValueMap ? ImmutableSortedMap.naturalOrder() : null;

<<<<<<< HEAD
    var filesBuilder = ImmutableMap.<StoredTabletFile,DataFileValue>builder();
    var scansBuilder = ImmutableList.<StoredTabletFile>builder();
    var logsBuilder = ImmutableList.<LogEntry>builder();
    var extCompBuilder = ImmutableMap.<ExternalCompactionId,ExternalCompactionMetadata>builder();
=======
    final var filesBuilder = ImmutableMap.<StoredTabletFile,DataFileValue>builder();
    final var scansBuilder = ImmutableList.<StoredTabletFile>builder();
    final var logsBuilder = ImmutableList.<LogEntry>builder();
>>>>>>> 8dfe443a
    final var loadedFilesBuilder = ImmutableMap.<TabletFile,Long>builder();
    ByteSequence row = null;

    while (rowIter.hasNext()) {
      final Entry<Key,Value> kv = rowIter.next();
      final Key key = kv.getKey();
      final String val = kv.getValue().toString();
      final String fam = key.getColumnFamilyData().toString();
      final String qual = key.getColumnQualifierData().toString();

      if (buildKeyValueMap) {
        kvBuilder.put(key, kv.getValue());
      }

      if (row == null) {
        row = key.getRowData();
        KeyExtent ke = KeyExtent.fromMetaRow(key.getRow());
        te.endRow = ke.endRow();
        te.tableId = ke.tableId();
      } else if (!row.equals(key.getRowData())) {
        throw new IllegalArgumentException(
            "Input contains more than one row : " + row + " " + key.getRowData());
      }

      switch (fam.toString()) {
        case TabletColumnFamily.STR_NAME:
          switch (qual) {
            case PREV_ROW_QUAL:
              te.prevEndRow = TabletColumnFamily.decodePrevEndRow(kv.getValue());
              te.sawPrevEndRow = true;
              break;
            case OLD_PREV_ROW_QUAL:
              te.oldPrevEndRow = TabletColumnFamily.decodePrevEndRow(kv.getValue());
              te.sawOldPrevEndRow = true;
              break;
            case SPLIT_RATIO_QUAL:
              te.splitRatio = Double.parseDouble(val);
              break;
          }
          break;
        case ServerColumnFamily.STR_NAME:
          switch (qual) {
            case DIRECTORY_QUAL:
              Preconditions.checkArgument(ServerColumnFamily.isValidDirCol(val),
                  "Saw invalid dir name {} {}", key, val);
              te.dirName = val;
              break;
            case TIME_QUAL:
              te.time = MetadataTime.parse(val);
              break;
            case FLUSH_QUAL:
              te.flush = OptionalLong.of(Long.parseLong(val));
              break;
            case COMPACT_QUAL:
              te.compact = OptionalLong.of(Long.parseLong(val));
              break;
          }
          break;
        case DataFileColumnFamily.STR_NAME:
          filesBuilder.put(new StoredTabletFile(qual), new DataFileValue(val));
          break;
        case BulkFileColumnFamily.STR_NAME:
          loadedFilesBuilder.put(new StoredTabletFile(qual),
              BulkFileColumnFamily.getBulkLoadTid(val));
          break;
        case CurrentLocationColumnFamily.STR_NAME:
          te.setLocationOnce(val, qual, LocationType.CURRENT);
          break;
        case FutureLocationColumnFamily.STR_NAME:
          te.setLocationOnce(val, qual, LocationType.FUTURE);
          break;
        case LastLocationColumnFamily.STR_NAME:
          te.last = new Location(val, qual, LocationType.LAST);
          break;
        case SuspendLocationColumn.STR_NAME:
          te.suspend = SuspendingTServer.fromValue(kv.getValue());
          break;
        case ScanFileColumnFamily.STR_NAME:
          scansBuilder.add(new StoredTabletFile(qual));
          break;
        case ClonedColumnFamily.STR_NAME:
          te.cloned = val;
          break;
        case LogColumnFamily.STR_NAME:
          logsBuilder.add(LogEntry.fromMetaWalEntry(kv));
          break;
        case ExternalCompactionColumnFamily.STR_NAME:
          extCompBuilder.put(ExternalCompactionId.of(qual),
              ExternalCompactionMetadata.fromJson(val));
          break;
        default:
          throw new IllegalStateException("Unexpected family " + fam);
      }
    }

    te.files = filesBuilder.build();
    te.loadedFiles = loadedFilesBuilder.build();
    te.fetchedCols = fetchedColumns;
    te.scans = scansBuilder.build();
    te.logs = logsBuilder.build();
    te.extCompactions = extCompBuilder.build();
    if (buildKeyValueMap) {
      te.keyValues = kvBuilder.build();
    }
    return te;
  }

  private void setLocationOnce(String val, String qual, LocationType lt) {
    if (location != null) {
      throw new IllegalStateException("Attempted to set second location for tableId: " + tableId
          + " endrow: " + endRow + " -- " + location + " " + qual + " " + val);
    }
    location = new Location(val, qual, lt);
  }

  static Iterable<TabletMetadata> convert(Scanner input, EnumSet<ColumnType> fetchedColumns,
      boolean checkConsistency, boolean buildKeyValueMap) {

    Range range = input.getRange();

    Function<Range,Iterator<TabletMetadata>> iterFactory = r -> {
      synchronized (input) {
        input.setRange(r);
        RowIterator rowIter = new RowIterator(input);
        return Iterators.transform(rowIter, ri -> convertRow(ri, fetchedColumns, buildKeyValueMap));
      }
    };

    if (checkConsistency) {
      return () -> new LinkingIterator(iterFactory, range);
    } else {
      return () -> iterFactory.apply(range);
    }
  }

  @VisibleForTesting
  static TabletMetadata create(String id, String prevEndRow, String endRow) {
    TabletMetadata te = new TabletMetadata();
    te.tableId = TableId.of(id);
    te.sawPrevEndRow = true;
    te.prevEndRow = prevEndRow == null ? null : new Text(prevEndRow);
    te.endRow = endRow == null ? null : new Text(endRow);
    te.fetchedCols = EnumSet.of(ColumnType.PREV_ROW);
    return te;
  }

  /**
   * Get the tservers that are live from ZK. Live servers will have a valid ZooLock. This method was
   * pulled from org.apache.accumulo.server.manager.LiveTServerSet
   */
  public static synchronized Set<TServerInstance> getLiveTServers(ClientContext context) {
    final Set<TServerInstance> liveServers = new HashSet<>();

    final String path = context.getZooKeeperRoot() + Constants.ZTSERVERS;

    for (String child : context.getZooCache().getChildren(path)) {
      checkServer(context, path, child).ifPresent(liveServers::add);
    }
    log.trace("Found {} live tservers at ZK path: {}", liveServers.size(), path);

    return liveServers;
  }

  /**
   * Check for tserver ZooLock at the ZK location. Return Optional containing TServerInstance if a
   * valid Zoolock exists.
   */
  private static Optional<TServerInstance> checkServer(ClientContext context, String path,
      String zPath) {
    Optional<TServerInstance> server = Optional.empty();
    final var lockPath = ServiceLock.path(path + "/" + zPath);
    ZooCache.ZcStat stat = new ZooCache.ZcStat();
    byte[] lockData = ServiceLock.getLockData(context.getZooCache(), lockPath, stat);

    log.trace("Checking server at ZK path = " + lockPath);
    if (lockData != null) {
      ServerServices services = new ServerServices(new String(lockData, UTF_8));
      HostAndPort client = services.getAddress(ServerServices.Service.TSERV_CLIENT);
      server = Optional.of(new TServerInstance(client, stat.getEphemeralOwner()));
    }
    return server;
  }
}<|MERGE_RESOLUTION|>--- conflicted
+++ resolved
@@ -309,16 +309,11 @@
     final ImmutableSortedMap.Builder<Key,Value> kvBuilder =
         buildKeyValueMap ? ImmutableSortedMap.naturalOrder() : null;
 
-<<<<<<< HEAD
-    var filesBuilder = ImmutableMap.<StoredTabletFile,DataFileValue>builder();
-    var scansBuilder = ImmutableList.<StoredTabletFile>builder();
-    var logsBuilder = ImmutableList.<LogEntry>builder();
-    var extCompBuilder = ImmutableMap.<ExternalCompactionId,ExternalCompactionMetadata>builder();
-=======
     final var filesBuilder = ImmutableMap.<StoredTabletFile,DataFileValue>builder();
     final var scansBuilder = ImmutableList.<StoredTabletFile>builder();
     final var logsBuilder = ImmutableList.<LogEntry>builder();
->>>>>>> 8dfe443a
+    final var extCompBuilder =
+        ImmutableMap.<ExternalCompactionId,ExternalCompactionMetadata>builder();
     final var loadedFilesBuilder = ImmutableMap.<TabletFile,Long>builder();
     ByteSequence row = null;
 
