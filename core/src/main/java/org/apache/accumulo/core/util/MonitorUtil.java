/*
 * Licensed to the Apache Software Foundation (ASF) under one or more
 * contributor license agreements.  See the NOTICE file distributed with
 * this work for additional information regarding copyright ownership.
 * The ASF licenses this file to You under the Apache License, Version 2.0
 * (the "License"); you may not use this file except in compliance with
 * the License.  You may obtain a copy of the License at
 *
 *     http://www.apache.org/licenses/LICENSE-2.0
 *
 * Unless required by applicable law or agreed to in writing, software
 * distributed under the License is distributed on an "AS IS" BASIS,
 * WITHOUT WARRANTIES OR CONDITIONS OF ANY KIND, either express or implied.
 * See the License for the specific language governing permissions and
 * limitations under the License.
 */
package org.apache.accumulo.core.util;

<<<<<<< HEAD
import java.nio.charset.StandardCharsets;
=======
import static com.google.common.base.Charsets.UTF_8;
>>>>>>> 9b20a9d4

import org.apache.accumulo.core.Constants;
import org.apache.accumulo.core.client.Instance;
import org.apache.accumulo.core.zookeeper.ZooUtil;
import org.apache.accumulo.fate.zookeeper.ZooReader;
import org.apache.zookeeper.KeeperException;

public class MonitorUtil {
  public static String getLocation(Instance instance) throws KeeperException, InterruptedException {
    ZooReader zr = new ZooReader(instance.getZooKeepers(), 5000);
    byte[] loc = zr.getData(ZooUtil.getRoot(instance) + Constants.ZMONITOR_HTTP_ADDR, null);
<<<<<<< HEAD
    return loc==null ? null : new String(loc, StandardCharsets.UTF_8);
=======
    return loc==null ? null : new String(loc, UTF_8);
>>>>>>> 9b20a9d4
  }
}<|MERGE_RESOLUTION|>--- conflicted
+++ resolved
@@ -16,11 +16,7 @@
  */
 package org.apache.accumulo.core.util;
 
-<<<<<<< HEAD
-import java.nio.charset.StandardCharsets;
-=======
-import static com.google.common.base.Charsets.UTF_8;
->>>>>>> 9b20a9d4
+import static java.nio.charset.StandardCharsets.UTF_8;
 
 import org.apache.accumulo.core.Constants;
 import org.apache.accumulo.core.client.Instance;
@@ -32,10 +28,6 @@
   public static String getLocation(Instance instance) throws KeeperException, InterruptedException {
     ZooReader zr = new ZooReader(instance.getZooKeepers(), 5000);
     byte[] loc = zr.getData(ZooUtil.getRoot(instance) + Constants.ZMONITOR_HTTP_ADDR, null);
-<<<<<<< HEAD
-    return loc==null ? null : new String(loc, StandardCharsets.UTF_8);
-=======
     return loc==null ? null : new String(loc, UTF_8);
->>>>>>> 9b20a9d4
   }
 }