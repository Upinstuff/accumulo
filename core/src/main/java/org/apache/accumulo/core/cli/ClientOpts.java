/*
 * Licensed to the Apache Software Foundation (ASF) under one or more
 * contributor license agreements.  See the NOTICE file distributed with
 * this work for additional information regarding copyright ownership.
 * The ASF licenses this file to You under the Apache License, Version 2.0
 * (the "License"); you may not use this file except in compliance with
 * the License.  You may obtain a copy of the License at
 *
 *     http://www.apache.org/licenses/LICENSE-2.0
 *
 * Unless required by applicable law or agreed to in writing, software
 * distributed under the License is distributed on an "AS IS" BASIS,
 * WITHOUT WARRANTIES OR CONDITIONS OF ANY KIND, either express or implied.
 * See the License for the specific language governing permissions and
 * limitations under the License.
 */
package org.apache.accumulo.core.cli;

import static java.nio.charset.StandardCharsets.UTF_8;

import java.net.URL;
import java.util.ArrayList;
import java.util.Collections;
import java.util.List;
import java.util.Map;
import java.util.Properties;

import org.apache.accumulo.core.Constants;
import org.apache.accumulo.core.client.security.tokens.AuthenticationToken;
import org.apache.accumulo.core.clientImpl.ClientInfoImpl;
import org.apache.accumulo.core.conf.ClientProperty;
import org.apache.accumulo.core.security.Authorizations;
import org.apache.accumulo.core.security.ColumnVisibility;
import org.apache.htrace.NullScope;
import org.apache.htrace.Sampler;
import org.apache.htrace.Trace;
import org.apache.htrace.TraceScope;
import org.apache.log4j.Level;
import org.apache.log4j.Logger;

import com.beust.jcommander.IStringConverter;
import com.beust.jcommander.Parameter;
import com.beust.jcommander.converters.IParameterSplitter;

public class ClientOpts extends Help {

  public static class AuthConverter implements IStringConverter<Authorizations> {
    @Override
    public Authorizations convert(String value) {
      return new Authorizations(value.split(","));
    }
  }

  public static class Password {
    public byte[] value;

    public Password(String dfault) {
      value = dfault.getBytes(UTF_8);
    }

    @Override
    public String toString() {
      return new String(value, UTF_8);
    }
  }

  public static class PasswordConverter implements IStringConverter<Password> {
    @Override
    public Password convert(String value) {
      return new Password(value);
    }
  }

  public static class VisibilityConverter implements IStringConverter<ColumnVisibility> {
    @Override
    public ColumnVisibility convert(String value) {
      return new ColumnVisibility(value);
    }
  }

  public static class NullSplitter implements IParameterSplitter {
    @Override
    public List<String> split(String value) {
      return Collections.singletonList(value);
    }
  }

  @Parameter(names = {"-u", "--user"}, description = "Connection user")
  public String principal = null;

  @Parameter(names = "--password", converter = PasswordConverter.class,
      description = "Enter the connection password", password = true)
  private Password securePassword = null;

  public AuthenticationToken getToken() {
<<<<<<< HEAD
    return ClientProperty.getAuthenticationToken(getClientProps());
=======
    if (null != tokenClassName) {
      final Properties props = new Properties();
      if (!loginProps.isEmpty()) {
        for (Entry<String,String> loginOption : loginProps.entrySet())
          props.put(loginOption.getKey(), loginOption.getValue());
      }

      // It's expected that the user is already logged in via UserGroupInformation or external to
      // this program (kinit).
      try {
        AuthenticationToken token =
            Class.forName(tokenClassName).asSubclass(AuthenticationToken.class).newInstance();
        token.init(props);
        return token;
      } catch (Exception e) {
        throw new RuntimeException(e);
      }
    }

    // other token types should have resolved by this point, so return PasswordToken
    Password pass = null;
    if (securePassword != null) {
      pass = securePassword;
    } else if (password != null) {
      pass = password;
    } else {
      try {
        pass = Password.promptUser();
      } catch (IOException e) {
        throw new RuntimeException(e);
      }
    }
    return new PasswordToken(pass.value);
>>>>>>> 0a9837f3
  }

  @Parameter(names = {"-auths", "--auths"}, converter = AuthConverter.class,
      description = "the authorizations to use when reading or writing")
  public Authorizations auths = Authorizations.EMPTY;

  @Parameter(names = "--debug", description = "turn on TRACE-level log messages")
  public boolean debug = false;

  @Parameter(names = {"-c", "--config-file"}, description = "Read the given client config file. "
      + "If omitted, the classpath will be searched for file named accumulo-client.properties")
  private String clientConfigFile = null;

  @Parameter(names = "-o", splitter = NullSplitter.class, description = "Overrides property in "
      + "accumulo-client.properties. Expected format: -o <key>=<value>")
  private List<String> overrides = new ArrayList<>();

  public void startDebugLogging() {
    if (debug)
      Logger.getLogger(Constants.CORE_PACKAGE_NAME).setLevel(Level.TRACE);
  }

  @Parameter(names = "--trace", description = "turn on distributed tracing")
  public boolean trace = false;

  public Map<String,String> getOverrides() {
    return ConfigOpts.getOverrides(overrides);
  }

<<<<<<< HEAD
  public TraceScope parseArgsAndTrace(String programName, String[] args, Object... others) {
    parseArgs(programName, args, others);
    return trace ? Trace.startSpan(programName, Sampler.ALWAYS) : NullScope.INSTANCE;
=======
  public void stopTracing() {
    Trace.off();
  }

  /**
   * Automatically update the options to use a KerberosToken when SASL is enabled for RPCs. Don't
   * overwrite the options if the user has provided something specifically.
   */
  public void updateKerberosCredentials() {
    ClientConfiguration clientConfig;
    try {
      if (clientConfigFile == null)
        clientConfig = ClientConfiguration.loadDefault();
      else
        clientConfig = ClientConfiguration.fromFile(new File(clientConfigFile));
    } catch (Exception e) {
      throw new IllegalArgumentException(e);
    }
    updateKerberosCredentials(clientConfig);
  }

  /**
   * Automatically update the options to use a KerberosToken when SASL is enabled for RPCs. Don't
   * overwrite the options if the user has provided something specifically.
   */
  public void updateKerberosCredentials(ClientConfiguration clientConfig) {
    final boolean clientConfSaslEnabled =
        Boolean.parseBoolean(clientConfig.get(ClientProperty.INSTANCE_RPC_SASL_ENABLED));
    if ((saslEnabled || clientConfSaslEnabled) && null == tokenClassName) {
      tokenClassName = KerberosToken.CLASS_NAME;
      // ACCUMULO-3701 We need to ensure we're logged in before parseArgs returns as the MapReduce
      // Job is going to make a copy of the current user (UGI)
      // when it is instantiated.
      if (null != keytabPath) {
        File keytab = new File(keytabPath);
        if (!keytab.exists() || !keytab.isFile()) {
          throw new IllegalArgumentException("Keytab isn't a normal file: " + keytabPath);
        }
        if (null == principal) {
          throw new IllegalArgumentException("Principal must be provided if logging in via Keytab");
        }
        try {
          UserGroupInformation.loginUserFromKeytab(principal, keytab.getAbsolutePath());
        } catch (IOException e) {
          throw new RuntimeException("Failed to log in with keytab", e);
        }
      }
    }
>>>>>>> 0a9837f3
  }

  @Override
  public void parseArgs(String programName, String[] args, Object... others) {
    super.parseArgs(programName, args, others);
    startDebugLogging();
  }

  private Properties cachedProps = null;

  public String getClientConfigFile() {
    if (clientConfigFile == null) {
      URL clientPropsUrl = ClientOpts.class.getClassLoader()
          .getResource("accumulo-client.properties");
      if (clientPropsUrl != null) {
        clientConfigFile = clientPropsUrl.getFile();
      }
    }
    return clientConfigFile;
  }

  public Properties getClientProps() {
    if (cachedProps == null) {
      cachedProps = new Properties();
      if (getClientConfigFile() != null) {
        cachedProps = ClientInfoImpl.toProperties(getClientConfigFile());
      }
      if (principal != null) {
        cachedProps.setProperty(ClientProperty.AUTH_PRINCIPAL.getKey(), principal);
      }
      if (securePassword != null) {
        ClientProperty.setPassword(cachedProps, securePassword.toString());
      }
      getOverrides().forEach((k, v) -> cachedProps.put(k, v));
      ClientProperty.validate(cachedProps);
    }
<<<<<<< HEAD
    return cachedProps;
=======
    return principal;
  }

  public void setPrincipal(String principal) {
    this.principal = principal;
  }

  public Password getPassword() {
    return password;
  }

  public void setPassword(Password password) {
    this.password = password;
  }

  public Password getSecurePassword() {
    return securePassword;
  }

  public void setSecurePassword(Password securePassword) {
    this.securePassword = securePassword;
  }

  public String getTokenClassName() {
    return tokenClassName;
  }

  public Connector getConnector() throws AccumuloException, AccumuloSecurityException {
    return getInstance().getConnector(getPrincipal(), getToken());
  }

  public ClientConfiguration getClientConfiguration() throws IllegalArgumentException {
    if (cachedClientConfig != null)
      return cachedClientConfig;

    ClientConfiguration clientConfig;
    try {
      if (clientConfigFile == null)
        clientConfig = ClientConfiguration.loadDefault();
      else
        clientConfig = ClientConfiguration.fromFile(new File(clientConfigFile));
    } catch (Exception e) {
      throw new IllegalArgumentException(e);
    }
    if (sslEnabled)
      clientConfig.setProperty(ClientProperty.INSTANCE_RPC_SSL_ENABLED, "true");

    if (saslEnabled)
      clientConfig.setProperty(ClientProperty.INSTANCE_RPC_SASL_ENABLED, "true");

    if (siteFile != null) {
      AccumuloConfiguration config = new AccumuloConfiguration() {
        Configuration xml = new Configuration();
        {
          xml.addResource(new Path(siteFile));
        }

        @Override
        public void getProperties(Map<String,String> props, Predicate<String> filter) {
          for (Entry<String,String> prop : DefaultConfiguration.getInstance())
            if (filter.apply(prop.getKey()))
              props.put(prop.getKey(), prop.getValue());
          for (Entry<String,String> prop : xml)
            if (filter.apply(prop.getKey()))
              props.put(prop.getKey(), prop.getValue());
        }

        @Override
        public String get(Property property) {
          String value = xml.get(property.getKey());
          if (value != null)
            return value;
          return DefaultConfiguration.getInstance().get(property);
        }
      };
      this.zookeepers = config.get(Property.INSTANCE_ZK_HOST);

      String volDir = VolumeConfiguration.getVolumeUris(config)[0];
      Path instanceDir = new Path(volDir, "instance_id");
      String instanceIDFromFile = ZooUtil.getInstanceIDFromHdfs(instanceDir, config);
      if (config.getBoolean(Property.INSTANCE_RPC_SSL_ENABLED))
        clientConfig.setProperty(ClientProperty.INSTANCE_RPC_SSL_ENABLED, "true");
      return cachedClientConfig =
          clientConfig.withInstance(UUID.fromString(instanceIDFromFile)).withZkHosts(zookeepers);
    }
    return cachedClientConfig = clientConfig.withInstance(instance).withZkHosts(zookeepers);
>>>>>>> 0a9837f3
  }
}<|MERGE_RESOLUTION|>--- conflicted
+++ resolved
@@ -93,43 +93,7 @@
   private Password securePassword = null;
 
   public AuthenticationToken getToken() {
-<<<<<<< HEAD
     return ClientProperty.getAuthenticationToken(getClientProps());
-=======
-    if (null != tokenClassName) {
-      final Properties props = new Properties();
-      if (!loginProps.isEmpty()) {
-        for (Entry<String,String> loginOption : loginProps.entrySet())
-          props.put(loginOption.getKey(), loginOption.getValue());
-      }
-
-      // It's expected that the user is already logged in via UserGroupInformation or external to
-      // this program (kinit).
-      try {
-        AuthenticationToken token =
-            Class.forName(tokenClassName).asSubclass(AuthenticationToken.class).newInstance();
-        token.init(props);
-        return token;
-      } catch (Exception e) {
-        throw new RuntimeException(e);
-      }
-    }
-
-    // other token types should have resolved by this point, so return PasswordToken
-    Password pass = null;
-    if (securePassword != null) {
-      pass = securePassword;
-    } else if (password != null) {
-      pass = password;
-    } else {
-      try {
-        pass = Password.promptUser();
-      } catch (IOException e) {
-        throw new RuntimeException(e);
-      }
-    }
-    return new PasswordToken(pass.value);
->>>>>>> 0a9837f3
   }
 
   @Parameter(names = {"-auths", "--auths"}, converter = AuthConverter.class,
@@ -159,60 +123,9 @@
     return ConfigOpts.getOverrides(overrides);
   }
 
-<<<<<<< HEAD
   public TraceScope parseArgsAndTrace(String programName, String[] args, Object... others) {
     parseArgs(programName, args, others);
     return trace ? Trace.startSpan(programName, Sampler.ALWAYS) : NullScope.INSTANCE;
-=======
-  public void stopTracing() {
-    Trace.off();
-  }
-
-  /**
-   * Automatically update the options to use a KerberosToken when SASL is enabled for RPCs. Don't
-   * overwrite the options if the user has provided something specifically.
-   */
-  public void updateKerberosCredentials() {
-    ClientConfiguration clientConfig;
-    try {
-      if (clientConfigFile == null)
-        clientConfig = ClientConfiguration.loadDefault();
-      else
-        clientConfig = ClientConfiguration.fromFile(new File(clientConfigFile));
-    } catch (Exception e) {
-      throw new IllegalArgumentException(e);
-    }
-    updateKerberosCredentials(clientConfig);
-  }
-
-  /**
-   * Automatically update the options to use a KerberosToken when SASL is enabled for RPCs. Don't
-   * overwrite the options if the user has provided something specifically.
-   */
-  public void updateKerberosCredentials(ClientConfiguration clientConfig) {
-    final boolean clientConfSaslEnabled =
-        Boolean.parseBoolean(clientConfig.get(ClientProperty.INSTANCE_RPC_SASL_ENABLED));
-    if ((saslEnabled || clientConfSaslEnabled) && null == tokenClassName) {
-      tokenClassName = KerberosToken.CLASS_NAME;
-      // ACCUMULO-3701 We need to ensure we're logged in before parseArgs returns as the MapReduce
-      // Job is going to make a copy of the current user (UGI)
-      // when it is instantiated.
-      if (null != keytabPath) {
-        File keytab = new File(keytabPath);
-        if (!keytab.exists() || !keytab.isFile()) {
-          throw new IllegalArgumentException("Keytab isn't a normal file: " + keytabPath);
-        }
-        if (null == principal) {
-          throw new IllegalArgumentException("Principal must be provided if logging in via Keytab");
-        }
-        try {
-          UserGroupInformation.loginUserFromKeytab(principal, keytab.getAbsolutePath());
-        } catch (IOException e) {
-          throw new RuntimeException("Failed to log in with keytab", e);
-        }
-      }
-    }
->>>>>>> 0a9837f3
   }
 
   @Override
@@ -225,8 +138,8 @@
 
   public String getClientConfigFile() {
     if (clientConfigFile == null) {
-      URL clientPropsUrl = ClientOpts.class.getClassLoader()
-          .getResource("accumulo-client.properties");
+      URL clientPropsUrl =
+          ClientOpts.class.getClassLoader().getResource("accumulo-client.properties");
       if (clientPropsUrl != null) {
         clientConfigFile = clientPropsUrl.getFile();
       }
@@ -249,95 +162,6 @@
       getOverrides().forEach((k, v) -> cachedProps.put(k, v));
       ClientProperty.validate(cachedProps);
     }
-<<<<<<< HEAD
     return cachedProps;
-=======
-    return principal;
-  }
-
-  public void setPrincipal(String principal) {
-    this.principal = principal;
-  }
-
-  public Password getPassword() {
-    return password;
-  }
-
-  public void setPassword(Password password) {
-    this.password = password;
-  }
-
-  public Password getSecurePassword() {
-    return securePassword;
-  }
-
-  public void setSecurePassword(Password securePassword) {
-    this.securePassword = securePassword;
-  }
-
-  public String getTokenClassName() {
-    return tokenClassName;
-  }
-
-  public Connector getConnector() throws AccumuloException, AccumuloSecurityException {
-    return getInstance().getConnector(getPrincipal(), getToken());
-  }
-
-  public ClientConfiguration getClientConfiguration() throws IllegalArgumentException {
-    if (cachedClientConfig != null)
-      return cachedClientConfig;
-
-    ClientConfiguration clientConfig;
-    try {
-      if (clientConfigFile == null)
-        clientConfig = ClientConfiguration.loadDefault();
-      else
-        clientConfig = ClientConfiguration.fromFile(new File(clientConfigFile));
-    } catch (Exception e) {
-      throw new IllegalArgumentException(e);
-    }
-    if (sslEnabled)
-      clientConfig.setProperty(ClientProperty.INSTANCE_RPC_SSL_ENABLED, "true");
-
-    if (saslEnabled)
-      clientConfig.setProperty(ClientProperty.INSTANCE_RPC_SASL_ENABLED, "true");
-
-    if (siteFile != null) {
-      AccumuloConfiguration config = new AccumuloConfiguration() {
-        Configuration xml = new Configuration();
-        {
-          xml.addResource(new Path(siteFile));
-        }
-
-        @Override
-        public void getProperties(Map<String,String> props, Predicate<String> filter) {
-          for (Entry<String,String> prop : DefaultConfiguration.getInstance())
-            if (filter.apply(prop.getKey()))
-              props.put(prop.getKey(), prop.getValue());
-          for (Entry<String,String> prop : xml)
-            if (filter.apply(prop.getKey()))
-              props.put(prop.getKey(), prop.getValue());
-        }
-
-        @Override
-        public String get(Property property) {
-          String value = xml.get(property.getKey());
-          if (value != null)
-            return value;
-          return DefaultConfiguration.getInstance().get(property);
-        }
-      };
-      this.zookeepers = config.get(Property.INSTANCE_ZK_HOST);
-
-      String volDir = VolumeConfiguration.getVolumeUris(config)[0];
-      Path instanceDir = new Path(volDir, "instance_id");
-      String instanceIDFromFile = ZooUtil.getInstanceIDFromHdfs(instanceDir, config);
-      if (config.getBoolean(Property.INSTANCE_RPC_SSL_ENABLED))
-        clientConfig.setProperty(ClientProperty.INSTANCE_RPC_SSL_ENABLED, "true");
-      return cachedClientConfig =
-          clientConfig.withInstance(UUID.fromString(instanceIDFromFile)).withZkHosts(zookeepers);
-    }
-    return cachedClientConfig = clientConfig.withInstance(instance).withZkHosts(zookeepers);
->>>>>>> 0a9837f3
   }
 }