--- conflicted
+++ resolved
@@ -58,28 +58,8 @@
   protected static final Logger log = Logger.getLogger(CLASS);
 
   /**
-<<<<<<< HEAD
-   * Sets the compression type to use for data blocks. Specifying a compression may require additional libraries to be available to your Job.
-=======
-   * This helper method provides an AccumuloConfiguration object constructed from the Accumulo
-   * defaults, and overridden with Accumulo properties that have been stored in the Job's
-   * configuration.
-   *
-   * @param job
-   *          the Hadoop context for the configured job
-   * @since 1.5.0
-   * @deprecated since 1.7.0 This method returns a type that is not part of the public API and is
-   *             not guaranteed to be stable. The method was deprecated to discourage its use.
-   */
-  @Deprecated
-  protected static AccumuloConfiguration getAccumuloConfiguration(JobConf job) {
-    return FileOutputConfigurator.getAccumuloConfiguration(CLASS, job);
-  }
-
-  /**
    * Sets the compression type to use for data blocks. Specifying a compression may require
    * additional libraries to be available to your Job.
->>>>>>> f4f43feb
    *
    * @param job
    *          the Hadoop job instance to be configured
@@ -169,8 +149,8 @@
   }
 
   /**
-   * Specifies a list of summarizer configurations to create summary data in the output file. Each Key Value written will be passed to the configured
-   * {@link Summarizer}'s.
+   * Specifies a list of summarizer configurations to create summary data in the output file. Each
+   * Key Value written will be passed to the configured {@link Summarizer}'s.
    *
    * @param job
    *          The Hadoop job instance to be configured
