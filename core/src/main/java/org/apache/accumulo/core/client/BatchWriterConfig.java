--- conflicted
+++ resolved
@@ -25,7 +25,6 @@
 import java.util.List;
 import java.util.concurrent.TimeUnit;
 
-import org.apache.accumulo.core.Constants;
 import org.apache.commons.lang.builder.HashCodeBuilder;
 import org.apache.hadoop.io.Writable;
 import org.apache.hadoop.util.StringUtils;
@@ -183,13 +182,8 @@
       addField(fields, "timeout", timeout);
     String output = StringUtils.join(",", fields);
 
-<<<<<<< HEAD
-    byte[] bytes = output.getBytes(Constants.UTF8);
-    byte[] len = String.format("%6s#", Integer.toString(bytes.length, 36)).getBytes(Constants.UTF8);
-=======
     byte[] bytes = output.getBytes(UTF_8);
     byte[] len = String.format("%6s#", Integer.toString(bytes.length, 36)).getBytes(UTF_8);
->>>>>>> 2deabd31
     if (len.length != 7)
       throw new IllegalStateException("encoded length does not match expected value");
     out.write(len);
@@ -206,21 +200,13 @@
   public void readFields(DataInput in) throws IOException {
     byte[] len = new byte[7];
     in.readFully(len);
-<<<<<<< HEAD
-    String strLen = new String(len, Constants.UTF8);
-=======
     String strLen = new String(len, UTF_8);
->>>>>>> 2deabd31
     if (!strLen.endsWith("#"))
       throw new IllegalStateException("length was not encoded correctly");
     byte[] bytes = new byte[Integer.parseInt(strLen.substring(strLen.lastIndexOf(' ') + 1, strLen.length() - 1), 36)];
     in.readFully(bytes);
 
-<<<<<<< HEAD
-    String strFields = new String(bytes, Constants.UTF8);
-=======
     String strFields = new String(bytes, UTF_8);
->>>>>>> 2deabd31
     String[] fields = StringUtils.split(strFields, '\\', ',');
     for (String field : fields) {
       String[] keyValue = StringUtils.split(field, '\\', '=');
