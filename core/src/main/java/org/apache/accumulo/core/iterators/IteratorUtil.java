--- conflicted
+++ resolved
@@ -70,21 +70,6 @@
    */
   public static enum IteratorScope {
     majc, minc, scan;
-<<<<<<< HEAD
-=======
-
-    /**
-     * Fetch the correct configuration key prefix for the given scope. Throws an
-     * IllegalArgumentException if no property exists for the given scope.
-     *
-     * @deprecated since 1.7.0 This method returns a type that is not part of the public API and is
-     *             not guaranteed to be stable. The method was deprecated to discourage its use.
-     */
-    @Deprecated
-    public static Property getProperty(IteratorScope scope) {
-      return IteratorUtil.getProperty(scope);
-    }
->>>>>>> f4f43feb
   }
 
   public static class IterInfoComparator implements Comparator<IterInfo>, Serializable {
@@ -252,28 +237,9 @@
       IteratorScope scope, SortedKeyValueIterator<K,V> source, KeyExtent extent,
       AccumuloConfiguration conf, List<IterInfo> ssiList, Map<String,Map<String,String>> ssio,
       IteratorEnvironment env, boolean useAccumuloClassLoader) throws IOException {
-<<<<<<< HEAD
-
-    return loadIteratorsHelper(scope, source, extent, conf, ssiList, ssio, env, useAccumuloClassLoader, conf.get(Property.TABLE_CLASSPATH));
-  }
-
-  public static <K extends WritableComparable<?>,V extends Writable> SortedKeyValueIterator<K,V> loadIterators(IteratorScope scope,
-      SortedKeyValueIterator<K,V> source, KeyExtent extent, AccumuloConfiguration conf, List<IterInfo> ssiList, Map<String,Map<String,String>> ssio,
-      IteratorEnvironment env, boolean useAccumuloClassLoader, String classLoaderContext) throws IOException {
-
-    return loadIteratorsHelper(scope, source, extent, conf, ssiList, ssio, env, useAccumuloClassLoader, classLoaderContext);
-  }
-
-  private static <K extends WritableComparable<?>,V extends Writable> SortedKeyValueIterator<K,V> loadIteratorsHelper(IteratorScope scope,
-      SortedKeyValueIterator<K,V> source, KeyExtent extent, AccumuloConfiguration conf, List<IterInfo> ssiList, Map<String,Map<String,String>> ssio,
-      IteratorEnvironment env, boolean useAccumuloClassLoader, String classLoaderContext) throws IOException {
-
-=======
-    List<IterInfo> iters = new ArrayList<>(ssiList);
-    Map<String,Map<String,String>> allOptions = new HashMap<>();
-    parseIteratorConfiguration(scope, iters, ssio, allOptions, conf);
-    return loadIterators(source, iters, allOptions, env, useAccumuloClassLoader,
-        conf.get(Property.TABLE_CLASSPATH));
+
+    return loadIteratorsHelper(scope, source, extent, conf, ssiList, ssio, env,
+        useAccumuloClassLoader, conf.get(Property.TABLE_CLASSPATH));
   }
 
   public static <K extends WritableComparable<?>,V extends Writable> SortedKeyValueIterator<K,V> loadIterators(
@@ -281,7 +247,17 @@
       AccumuloConfiguration conf, List<IterInfo> ssiList, Map<String,Map<String,String>> ssio,
       IteratorEnvironment env, boolean useAccumuloClassLoader, String classLoaderContext)
       throws IOException {
->>>>>>> f4f43feb
+
+    return loadIteratorsHelper(scope, source, extent, conf, ssiList, ssio, env,
+        useAccumuloClassLoader, classLoaderContext);
+  }
+
+  private static <K extends WritableComparable<?>,V extends Writable> SortedKeyValueIterator<K,V> loadIteratorsHelper(
+      IteratorScope scope, SortedKeyValueIterator<K,V> source, KeyExtent extent,
+      AccumuloConfiguration conf, List<IterInfo> ssiList, Map<String,Map<String,String>> ssio,
+      IteratorEnvironment env, boolean useAccumuloClassLoader, String classLoaderContext)
+      throws IOException {
+
     List<IterInfo> iters = new ArrayList<>(ssiList);
     Map<String,Map<String,String>> allOptions = new HashMap<>();
     parseIteratorConfiguration(scope, iters, ssio, allOptions, conf);
@@ -301,14 +277,9 @@
       Map<String,Map<String,String>> iterOpts, IteratorEnvironment env,
       boolean useAccumuloClassLoader, String context,
       Map<String,Class<? extends SortedKeyValueIterator<K,V>>> classCache) throws IOException {
-<<<<<<< HEAD
-    // wrap the source in a SynchronizedIterator in case any of the additional configured iterators want to use threading
-    SortedKeyValueIterator<K,V> prev = source;
-=======
     // wrap the source in a SynchronizedIterator in case any of the additional configured iterators
     // want to use threading
-    SortedKeyValueIterator<K,V> prev = new SynchronizedIterator<>(source);
->>>>>>> f4f43feb
+    SortedKeyValueIterator<K,V> prev = source;
 
     try {
       for (IterInfo iterInfo : iters) {
@@ -349,30 +320,22 @@
       throws ClassNotFoundException, IOException {
     Class<? extends SortedKeyValueIterator<K,V>> clazz;
     if (useAccumuloClassLoader) {
-<<<<<<< HEAD
       if (context != null && !context.equals("")) {
-        clazz = (Class<? extends SortedKeyValueIterator<K,V>>) AccumuloVFSClassLoader.getContextManager().loadClass(context, iterInfo.className,
-            SortedKeyValueIterator.class);
-        log.trace("Iterator class {} loaded from context {}, classloader: {}", iterInfo.className, context, clazz.getClassLoader());
-      } else {
-        clazz = (Class<? extends SortedKeyValueIterator<K,V>>) AccumuloVFSClassLoader.loadClass(iterInfo.className, SortedKeyValueIterator.class);
-        log.trace("Iterator class {} loaded from AccumuloVFSClassLoader: {}", iterInfo.className, clazz.getClassLoader());
-      }
-    } else {
-      clazz = (Class<? extends SortedKeyValueIterator<K,V>>) Class.forName(iterInfo.className).asSubclass(SortedKeyValueIterator.class);
-      log.trace("Iterator class {} loaded from classpath", iterInfo.className);
-=======
-      if (context != null && !context.equals(""))
         clazz = (Class<? extends SortedKeyValueIterator<K,V>>) AccumuloVFSClassLoader
             .getContextManager()
             .loadClass(context, iterInfo.className, SortedKeyValueIterator.class);
-      else
+        log.trace("Iterator class {} loaded from context {}, classloader: {}", iterInfo.className,
+            context, clazz.getClassLoader());
+      } else {
         clazz = (Class<? extends SortedKeyValueIterator<K,V>>) AccumuloVFSClassLoader
             .loadClass(iterInfo.className, SortedKeyValueIterator.class);
+        log.trace("Iterator class {} loaded from AccumuloVFSClassLoader: {}", iterInfo.className,
+            clazz.getClassLoader());
+      }
     } else {
       clazz = (Class<? extends SortedKeyValueIterator<K,V>>) Class.forName(iterInfo.className)
           .asSubclass(SortedKeyValueIterator.class);
->>>>>>> f4f43feb
+      log.trace("Iterator class {} loaded from classpath", iterInfo.className);
     }
     return clazz;
   }
