/*
 * Licensed to the Apache Software Foundation (ASF) under one or more
 * contributor license agreements.  See the NOTICE file distributed with
 * this work for additional information regarding copyright ownership.
 * The ASF licenses this file to You under the Apache License, Version 2.0
 * (the "License"); you may not use this file except in compliance with
 * the License.  You may obtain a copy of the License at
 *
 *     http://www.apache.org/licenses/LICENSE-2.0
 *
 * Unless required by applicable law or agreed to in writing, software
 * distributed under the License is distributed on an "AS IS" BASIS,
 * WITHOUT WARRANTIES OR CONDITIONS OF ANY KIND, either express or implied.
 * See the License for the specific language governing permissions and
 * limitations under the License.
 */

package org.apache.accumulo.core.util;

<<<<<<< HEAD
import java.io.ByteArrayInputStream;
=======
import static java.nio.charset.StandardCharsets.UTF_8;

>>>>>>> a706b019
import java.io.ByteArrayOutputStream;
import java.io.DataOutputStream;
import java.io.IOException;
import java.nio.ByteBuffer;
import java.util.Collections;
import java.util.List;

import org.apache.accumulo.core.data.ArrayByteSequence;
import org.apache.hadoop.io.Text;
import org.junit.Assert;
import org.junit.Test;

public class ByteBufferUtilTest {

  private static void assertEquals(String expected, ByteBuffer bb) {
    Assert.assertEquals(new Text(expected), ByteBufferUtil.toText(bb));
    Assert.assertEquals(expected, new String(ByteBufferUtil.toBytes(bb), UTF_8));
    Assert.assertEquals(expected, ByteBufferUtil.toString(bb));

    List<byte[]> bal = ByteBufferUtil.toBytesList(Collections.singletonList(bb));
    Assert.assertEquals(1, bal.size());
    Assert.assertEquals(expected, new String(bal.get(0), UTF_8));

    Assert.assertEquals(new ArrayByteSequence(expected), new ArrayByteSequence(bb));

    ByteArrayOutputStream baos = new ByteArrayOutputStream();
    DataOutputStream dos = new DataOutputStream(baos);
    try {
      ByteBufferUtil.write(dos, bb);
      dos.close();
    } catch (IOException e) {
      throw new RuntimeException(e);
    }

<<<<<<< HEAD
    Assert.assertEquals(expected, new String(baos.toByteArray(), Charsets.UTF_8));

    ByteArrayInputStream bais = ByteBufferUtil.toByteArrayInputStream(bb);
    byte[] buffer = new byte[expected.length()];
    try {
      bais.read(buffer);
      Assert.assertEquals(expected, new String(buffer, Charsets.UTF_8));
    } catch (IOException e) {
      throw new RuntimeException(e);
    }
=======
    Assert.assertEquals(expected, new String(baos.toByteArray(), UTF_8));
>>>>>>> a706b019
  }

  @Test
  public void testNonZeroArrayOffset() {
    byte[] data = "0123456789".getBytes(UTF_8);

    ByteBuffer bb1 = ByteBuffer.wrap(data, 3, 4);

    // create a ByteBuffer with a non-zero array offset
    ByteBuffer bb2 = bb1.slice();

    // The purpose of this test is to ensure ByteBufferUtil code works when arrayOffset is non-zero. The following asserts are not to test ByteBuffer, but
    // ensure the behavior of slice() is as expected.

    Assert.assertEquals(3, bb2.arrayOffset());
    Assert.assertEquals(0, bb2.position());
    Assert.assertEquals(4, bb2.limit());

    // start test with non zero arrayOffset
    assertEquals("3456", bb2);

    // read one byte from byte buffer... this should cause position to be non-zero in addition to array offset
    bb2.get();
    assertEquals("456", bb2);

  }

  @Test
  public void testZeroArrayOffsetAndNonZeroPosition() {
    byte[] data = "0123456789".getBytes(UTF_8);
    ByteBuffer bb1 = ByteBuffer.wrap(data, 3, 4);

    assertEquals("3456", bb1);
  }

  @Test
  public void testZeroArrayOffsetAndPosition() {
    byte[] data = "0123456789".getBytes(UTF_8);
    ByteBuffer bb1 = ByteBuffer.wrap(data, 0, 4);
    assertEquals("0123", bb1);
  }

  @Test
  public void testDirectByteBuffer() {
    // allocate direct so it does not have a backing array
    ByteBuffer bb = ByteBuffer.allocateDirect(10);
    bb.put("0123456789".getBytes(UTF_8));
    bb.rewind();

    assertEquals("0123456789", bb);

    // advance byte buffer position
    bb.get();
    assertEquals("123456789", bb);
  }
}<|MERGE_RESOLUTION|>--- conflicted
+++ resolved
@@ -17,12 +17,9 @@
 
 package org.apache.accumulo.core.util;
 
-<<<<<<< HEAD
-import java.io.ByteArrayInputStream;
-=======
 import static java.nio.charset.StandardCharsets.UTF_8;
 
->>>>>>> a706b019
+import java.io.ByteArrayInputStream;
 import java.io.ByteArrayOutputStream;
 import java.io.DataOutputStream;
 import java.io.IOException;
@@ -57,20 +54,16 @@
       throw new RuntimeException(e);
     }
 
-<<<<<<< HEAD
-    Assert.assertEquals(expected, new String(baos.toByteArray(), Charsets.UTF_8));
+    Assert.assertEquals(expected, new String(baos.toByteArray(), UTF_8));
 
     ByteArrayInputStream bais = ByteBufferUtil.toByteArrayInputStream(bb);
     byte[] buffer = new byte[expected.length()];
     try {
       bais.read(buffer);
-      Assert.assertEquals(expected, new String(buffer, Charsets.UTF_8));
+      Assert.assertEquals(expected, new String(buffer, UTF_8));
     } catch (IOException e) {
       throw new RuntimeException(e);
     }
-=======
-    Assert.assertEquals(expected, new String(baos.toByteArray(), UTF_8));
->>>>>>> a706b019
   }
 
   @Test
