--- conflicted
+++ resolved
@@ -197,46 +197,25 @@
     Range ke4 = new KeyExtent("tab1", new Text("bails"), new Text("Sam")).toMetadataRange();
     Range ke5 = new KeyExtent("tab1", null, new Text("bails")).toMetadataRange();
 
-<<<<<<< HEAD
-    List<Range> rl = nrl(ke1, ke2, ke3, ke4, ke5);
-    List<Range> expected = nrl(new KeyExtent("tab1", null, null).toMetadataRange());
-    check(Range.mergeOverlapping(rl), expected);
-
-    rl = nrl(ke1, ke2, ke4, ke5);
-    expected = nrl(new KeyExtent("tab1", new Text("Fails"), null).toMetadataRange(), new KeyExtent("tab1", null, new Text("Sam")).toMetadataRange());
-    check(Range.mergeOverlapping(rl), expected);
-
-    rl = nrl(ke2, ke3, ke4, ke5);
-    expected = nrl(new KeyExtent("tab1", null, new Text("Bank")).toMetadataRange());
-    check(Range.mergeOverlapping(rl), expected);
-
-    rl = nrl(ke1, ke2, ke3, ke4);
-    expected = nrl(new KeyExtent("tab1", new Text("bails"), null).toMetadataRange());
-    check(Range.mergeOverlapping(rl), expected);
-
-    rl = nrl(ke2, ke3, ke4);
-    expected = nrl(new KeyExtent("tab1", new Text("bails"), new Text("Bank")).toMetadataRange());
-=======
     List<Range> rl = newRangeList(ke1, ke2, ke3, ke4, ke5);
-    List<Range> expected = newRangeList(new KeyExtent(new Text("tab1"), null, null).toMetadataRange());
+    List<Range> expected = newRangeList(new KeyExtent("tab1", null, null).toMetadataRange());
     check(Range.mergeOverlapping(rl), expected);
 
     rl = newRangeList(ke1, ke2, ke4, ke5);
-    expected = newRangeList(new KeyExtent(new Text("tab1"), new Text("Fails"), null).toMetadataRange(),
-        new KeyExtent(new Text("tab1"), null, new Text("Sam")).toMetadataRange());
+    expected = newRangeList(new KeyExtent("tab1", new Text("Fails"), null).toMetadataRange(), new KeyExtent("tab1", null, new Text("Sam")).toMetadataRange());
     check(Range.mergeOverlapping(rl), expected);
 
     rl = newRangeList(ke2, ke3, ke4, ke5);
-    expected = newRangeList(new KeyExtent(new Text("tab1"), null, new Text("Bank")).toMetadataRange());
+    expected = newRangeList(new KeyExtent("tab1", null, new Text("Bank")).toMetadataRange());
     check(Range.mergeOverlapping(rl), expected);
 
     rl = newRangeList(ke1, ke2, ke3, ke4);
-    expected = newRangeList(new KeyExtent(new Text("tab1"), new Text("bails"), null).toMetadataRange());
+    expected = newRangeList(new KeyExtent("tab1", new Text("bails"), null).toMetadataRange());
     check(Range.mergeOverlapping(rl), expected);
 
     rl = newRangeList(ke2, ke3, ke4);
-    expected = newRangeList(new KeyExtent(new Text("tab1"), new Text("bails"), new Text("Bank")).toMetadataRange());
->>>>>>> a4a45398
+    expected = newRangeList(new KeyExtent("tab1", new Text("bails"), new Text("Bank")).toMetadataRange());
+
     check(Range.mergeOverlapping(rl), expected);
   }
 
