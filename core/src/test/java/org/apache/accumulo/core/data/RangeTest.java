--- conflicted
+++ resolved
@@ -228,43 +228,38 @@
   public void testMergeOverlapping22() {
 
     Range ke1 = new KeyExtent(TableId.of("tab1"), new Text("Bank"), null).toMetadataRange();
-    Range ke2 = new KeyExtent(TableId.of("tab1"), new Text("Fails"), new Text("Bank"))
-        .toMetadataRange();
-    Range ke3 = new KeyExtent(TableId.of("tab1"), new Text("Sam"), new Text("Fails"))
-        .toMetadataRange();
-    Range ke4 = new KeyExtent(TableId.of("tab1"), new Text("bails"), new Text("Sam"))
-        .toMetadataRange();
+    Range ke2 =
+        new KeyExtent(TableId.of("tab1"), new Text("Fails"), new Text("Bank")).toMetadataRange();
+    Range ke3 =
+        new KeyExtent(TableId.of("tab1"), new Text("Sam"), new Text("Fails")).toMetadataRange();
+    Range ke4 =
+        new KeyExtent(TableId.of("tab1"), new Text("bails"), new Text("Sam")).toMetadataRange();
     Range ke5 = new KeyExtent(TableId.of("tab1"), null, new Text("bails")).toMetadataRange();
 
     List<Range> rl = newRangeList(ke1, ke2, ke3, ke4, ke5);
-    List<Range> expected = newRangeList(
-        new KeyExtent(TableId.of("tab1"), null, null).toMetadataRange());
+    List<Range> expected =
+        newRangeList(new KeyExtent(TableId.of("tab1"), null, null).toMetadataRange());
     check(Range.mergeOverlapping(rl), expected);
 
     rl = newRangeList(ke1, ke2, ke4, ke5);
-    expected = newRangeList(
-        new KeyExtent(TableId.of("tab1"), new Text("Fails"), null).toMetadataRange(),
-        new KeyExtent(TableId.of("tab1"), null, new Text("Sam")).toMetadataRange());
+    expected =
+        newRangeList(new KeyExtent(TableId.of("tab1"), new Text("Fails"), null).toMetadataRange(),
+            new KeyExtent(TableId.of("tab1"), null, new Text("Sam")).toMetadataRange());
     check(Range.mergeOverlapping(rl), expected);
 
     rl = newRangeList(ke2, ke3, ke4, ke5);
-    expected = newRangeList(
-        new KeyExtent(TableId.of("tab1"), null, new Text("Bank")).toMetadataRange());
+    expected =
+        newRangeList(new KeyExtent(TableId.of("tab1"), null, new Text("Bank")).toMetadataRange());
     check(Range.mergeOverlapping(rl), expected);
 
     rl = newRangeList(ke1, ke2, ke3, ke4);
-    expected = newRangeList(
-        new KeyExtent(TableId.of("tab1"), new Text("bails"), null).toMetadataRange());
+    expected =
+        newRangeList(new KeyExtent(TableId.of("tab1"), new Text("bails"), null).toMetadataRange());
     check(Range.mergeOverlapping(rl), expected);
 
     rl = newRangeList(ke2, ke3, ke4);
-<<<<<<< HEAD
     expected = newRangeList(
         new KeyExtent(TableId.of("tab1"), new Text("bails"), new Text("Bank")).toMetadataRange());
-=======
-    expected =
-        newRangeList(new KeyExtent("tab1", new Text("bails"), new Text("Bank")).toMetadataRange());
->>>>>>> 0a9837f3
 
     check(Range.mergeOverlapping(rl), expected);
   }
