--- conflicted
+++ resolved
@@ -184,15 +184,9 @@
         new ColumnFamilySkippingIterator(new SortedMapIterator(createKeyValues()));
 
     RowFilter filter = new SummingRowFilter();
-<<<<<<< HEAD
     filter.init(source, Collections.emptyMap(), new DefaultIteratorEnvironment());
 
     filter.seek(new Range(), Collections.emptySet(), false);
-=======
-    filter.init(source, Collections.<String,String>emptyMap(), new DefaultIteratorEnvironment());
-
-    filter.seek(new Range(), Collections.<ByteSequence>emptySet(), false);
->>>>>>> 0a9837f3
 
     assertEquals(new HashSet<>(Arrays.asList("2", "3")), getRows(filter));
 
@@ -201,7 +195,6 @@
     filter.seek(new Range(), ImmutableSet.of(cf), true);
     assertEquals(new HashSet<>(Arrays.asList("1", "3", "0", "4")), getRows(filter));
 
-<<<<<<< HEAD
     filter.seek(new Range("0", "4"), Collections.emptySet(), false);
     assertEquals(new HashSet<>(Arrays.asList("2", "3")), getRows(filter));
 
@@ -209,15 +202,6 @@
     assertEquals(new HashSet<>(Arrays.asList("2")), getRows(filter));
 
     filter.seek(new Range("4"), Collections.emptySet(), false);
-=======
-    filter.seek(new Range("0", "4"), Collections.<ByteSequence>emptySet(), false);
-    assertEquals(new HashSet<>(Arrays.asList("2", "3")), getRows(filter));
-
-    filter.seek(new Range("2"), Collections.<ByteSequence>emptySet(), false);
-    assertEquals(new HashSet<>(Arrays.asList("2")), getRows(filter));
-
-    filter.seek(new Range("4"), Collections.<ByteSequence>emptySet(), false);
->>>>>>> 0a9837f3
     assertEquals(new HashSet<String>(), getRows(filter));
 
     filter.seek(new Range("4"), ImmutableSet.of(cf), true);
@@ -230,21 +214,12 @@
     SortedMapIterator source = new SortedMapIterator(createKeyValues());
 
     RowFilter filter0 = new TrueFilter();
-<<<<<<< HEAD
     filter0.init(source, Collections.emptyMap(), new DefaultIteratorEnvironment());
 
     RowFilter filter = new TrueFilter();
     filter.init(filter0, Collections.emptyMap(), new DefaultIteratorEnvironment());
 
     filter.seek(new Range(), Collections.emptySet(), false);
-=======
-    filter0.init(source, Collections.<String,String>emptyMap(), new DefaultIteratorEnvironment());
-
-    RowFilter filter = new TrueFilter();
-    filter.init(filter0, Collections.<String,String>emptyMap(), new DefaultIteratorEnvironment());
-
-    filter.seek(new Range(), Collections.<ByteSequence>emptySet(), false);
->>>>>>> 0a9837f3
 
     assertEquals(new HashSet<>(Arrays.asList("0", "1", "2", "3", "4")), getRows(filter));
   }
@@ -255,21 +230,12 @@
     SortedMapIterator source = new SortedMapIterator(createKeyValues());
 
     RowFilter filter0 = new RowZeroOrOneFilter();
-<<<<<<< HEAD
     filter0.init(source, Collections.emptyMap(), new DefaultIteratorEnvironment());
 
     RowFilter filter = new RowOneOrTwoFilter();
     filter.init(filter0, Collections.emptyMap(), new DefaultIteratorEnvironment());
 
     filter.seek(new Range(), Collections.emptySet(), false);
-=======
-    filter0.init(source, Collections.<String,String>emptyMap(), new DefaultIteratorEnvironment());
-
-    RowFilter filter = new RowOneOrTwoFilter();
-    filter.init(filter0, Collections.<String,String>emptyMap(), new DefaultIteratorEnvironment());
-
-    filter.seek(new Range(), Collections.<ByteSequence>emptySet(), false);
->>>>>>> 0a9837f3
 
     assertEquals(new HashSet<>(Arrays.asList("1")), getRows(filter));
   }
@@ -279,15 +245,9 @@
     SortedMapIterator source = new SortedMapIterator(createKeyValues());
 
     RowFilter filter = new RowZeroOrOneFilter();
-<<<<<<< HEAD
     filter.init(source, Collections.emptyMap(), new DefaultIteratorEnvironment());
 
     filter.seek(new Range(), Collections.emptySet(), false);
-=======
-    filter.init(source, Collections.<String,String>emptyMap(), new DefaultIteratorEnvironment());
-
-    filter.seek(new Range(), Collections.<ByteSequence>emptySet(), false);
->>>>>>> 0a9837f3
 
     // Save off the first key and value
     Key firstKey = filter.getTopKey();
@@ -308,11 +268,7 @@
     RowFilter copy = (RowFilter) filter.deepCopy(new DefaultIteratorEnvironment());
 
     // Because it's a copy, we should be able to safely seek this one without affecting the original
-<<<<<<< HEAD
     copy.seek(new Range(), Collections.emptySet(), false);
-=======
-    copy.seek(new Range(), Collections.<ByteSequence>emptySet(), false);
->>>>>>> 0a9837f3
 
     assertTrue("deepCopy'ed RowFilter did not have a top key", copy.hasTop());
 
