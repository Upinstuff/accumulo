/*
 * Licensed to the Apache Software Foundation (ASF) under one or more
 * contributor license agreements.  See the NOTICE file distributed with
 * this work for additional information regarding copyright ownership.
 * The ASF licenses this file to You under the Apache License, Version 2.0
 * (the "License"); you may not use this file except in compliance with
 * the License.  You may obtain a copy of the License at
 *
 *     http://www.apache.org/licenses/LICENSE-2.0
 *
 * Unless required by applicable law or agreed to in writing, software
 * distributed under the License is distributed on an "AS IS" BASIS,
 * WITHOUT WARRANTIES OR CONDITIONS OF ANY KIND, either express or implied.
 * See the License for the specific language governing permissions and
 * limitations under the License.
 */
package org.apache.accumulo.core.iterators.user;

import static org.junit.Assert.assertEquals;
import static org.junit.Assert.assertTrue;

import java.io.IOException;
import java.util.Arrays;
import java.util.Collections;
import java.util.HashSet;
import java.util.LinkedList;
import java.util.List;
import java.util.Map.Entry;
import java.util.Set;
import java.util.TreeMap;

<<<<<<< HEAD
import junit.framework.TestCase;

=======
>>>>>>> 76c910bb
import org.apache.accumulo.core.client.BatchWriter;
import org.apache.accumulo.core.client.BatchWriterConfig;
import org.apache.accumulo.core.client.Connector;
import org.apache.accumulo.core.client.IteratorSetting;
import org.apache.accumulo.core.client.Scanner;
import org.apache.accumulo.core.client.mock.MockInstance;
import org.apache.accumulo.core.client.security.tokens.PasswordToken;
import org.apache.accumulo.core.data.ByteSequence;
import org.apache.accumulo.core.data.ColumnUpdate;
import org.apache.accumulo.core.data.Key;
import org.apache.accumulo.core.data.Mutation;
import org.apache.accumulo.core.data.Range;
import org.apache.accumulo.core.data.Value;
import org.apache.accumulo.core.iterators.DefaultIteratorEnvironment;
import org.apache.accumulo.core.iterators.SortedKeyValueIterator;
<<<<<<< HEAD
=======
import org.apache.accumulo.core.iterators.SortedMapIterator;
>>>>>>> 76c910bb
import org.apache.accumulo.core.security.Authorizations;
import org.apache.hadoop.io.Text;
import org.junit.Test;

/**
 * 
 */

public class RowFilterTest {

  public static class SummingRowFilter extends RowFilter {

    @Override
    public boolean acceptRow(SortedKeyValueIterator<Key,Value> rowIterator) throws IOException {
      int sum = 0;
      int sum2 = 0;

      Key firstKey = null;

      if (rowIterator.hasTop()) {
        firstKey = new Key(rowIterator.getTopKey());
      }
      
      while (rowIterator.hasTop()) {
        sum += Integer.parseInt(rowIterator.getTopValue().toString());
        rowIterator.next();
      }

      // ensure that seeks are confined to the row
      rowIterator.seek(new Range(), new HashSet<ByteSequence>(), false);
      while (rowIterator.hasTop()) {
        sum2 += Integer.parseInt(rowIterator.getTopValue().toString());
        rowIterator.next();
      }

      rowIterator.seek(new Range(firstKey.getRow(), false, null, true), new HashSet<ByteSequence>(), false);
      while (rowIterator.hasTop()) {
        sum2 += Integer.parseInt(rowIterator.getTopValue().toString());
        rowIterator.next();
      }

      return sum == 2 && sum2 == 2;
    }

  }
<<<<<<< HEAD
  
  public void test1() throws Exception {
    MockInstance instance = new MockInstance("rft1");
    Connector conn = instance.getConnector("", new PasswordToken(""));
    
    conn.tableOperations().create("table1");
    BatchWriter bw = conn.createBatchWriter("table1", new BatchWriterConfig());
    
=======

  public static class RowZeroOrOneFilter extends RowFilter {
    private static final Set<String> passRows = new HashSet<String>(Arrays.asList("0", "1"));

    @Override
    public boolean acceptRow(SortedKeyValueIterator<Key,Value> rowIterator) throws IOException {
      return rowIterator.hasTop() && passRows.contains(rowIterator.getTopKey().getRow().toString());
    }
  }

  public static class RowOneOrTwoFilter extends RowFilter {
    private static final Set<String> passRows = new HashSet<String>(Arrays.asList("1", "2"));

    @Override
    public boolean acceptRow(SortedKeyValueIterator<Key,Value> rowIterator) throws IOException {
      return rowIterator.hasTop() && passRows.contains(rowIterator.getTopKey().getRow().toString());
    }
  }

  public static class TrueFilter extends RowFilter {
    @Override
    public boolean acceptRow(SortedKeyValueIterator<Key,Value> rowIterator) throws IOException {
      return true;
    }
  }

  public List<Mutation> createMutations() {
    List<Mutation> mutations = new LinkedList<Mutation>();
>>>>>>> 76c910bb
    Mutation m = new Mutation("0");
    m.put("cf1", "cq1", "1");
    m.put("cf1", "cq2", "1");
    m.put("cf1", "cq3", "1");
    m.put("cf1", "cq4", "1");
    m.put("cf1", "cq5", "1");
    m.put("cf1", "cq6", "1");
    m.put("cf1", "cq7", "1");
    m.put("cf1", "cq8", "1");
    m.put("cf1", "cq9", "1");
    m.put("cf2", "cq1", "1");
    m.put("cf2", "cq2", "1");
    mutations.add(m);

    m = new Mutation("1");
    m.put("cf1", "cq1", "1");
    m.put("cf1", "cq2", "2");
    mutations.add(m);

    m = new Mutation("2");
    m.put("cf1", "cq1", "1");
    m.put("cf1", "cq2", "1");
    mutations.add(m);

    m = new Mutation("3");
    m.put("cf1", "cq1", "0");
    m.put("cf1", "cq2", "2");
    mutations.add(m);

    m = new Mutation("4");
    m.put("cf1", "cq1", "1");
    m.put("cf1", "cq2", "1");
    m.put("cf1", "cq3", "1");
    m.put("cf1", "cq4", "1");
    m.put("cf1", "cq5", "1");
    m.put("cf1", "cq6", "1");
    m.put("cf1", "cq7", "1");
    m.put("cf1", "cq8", "1");
    m.put("cf1", "cq9", "1");
    m.put("cf2", "cq1", "1");
    m.put("cf2", "cq2", "1");
<<<<<<< HEAD
    bw.addMutation(m);
    
    IteratorSetting is = new IteratorSetting(40, SummingRowFilter.class);
    conn.tableOperations().attachIterator("table1", is);
    
    Scanner scanner = conn.createScanner("table1", Authorizations.EMPTY);
    assertEquals(new HashSet<String>(Arrays.asList("2", "3")), getRows(scanner));
=======

    mutations.add(m);
    return mutations;
  }

  public TreeMap<Key,Value> createKeyValues() {
    List<Mutation> mutations = createMutations();
    TreeMap<Key,Value> keyValues = new TreeMap<Key,Value>();

    final Text cf = new Text(), cq = new Text();
    for (Mutation m : mutations) {
      final Text row = new Text(m.getRow());
      for (ColumnUpdate update : m.getUpdates()) {
        cf.set(update.getColumnFamily());
        cq.set(update.getColumnQualifier());

        Key k = new Key(row, cf, cq);
        Value v = new Value(update.getValue());

        keyValues.put(k, v);
      }
    }

    return keyValues;
  }

  @Test
  public void test1() throws Exception {
    MockInstance instance = new MockInstance("rft1");
    Connector conn = instance.getConnector("", new PasswordToken(""));

    conn.tableOperations().create("table1");
    BatchWriter bw = conn.createBatchWriter("table1", new BatchWriterConfig());

    for (Mutation m : createMutations()) {
      bw.addMutation(m);
    }
    IteratorSetting is = new IteratorSetting(40, SummingRowFilter.class);
    conn.tableOperations().attachIterator("table1", is);
>>>>>>> 76c910bb
    
    Scanner scanner = conn.createScanner("table1", Authorizations.EMPTY);
    assertEquals(new HashSet<String>(Arrays.asList("2", "3")), getRows(scanner));

    scanner.fetchColumn(new Text("cf1"), new Text("cq2"));
    assertEquals(new HashSet<String>(Arrays.asList("1", "3")), getRows(scanner));

    scanner.clearColumns();
    scanner.fetchColumn(new Text("cf1"), new Text("cq1"));
    assertEquals(new HashSet<String>(), getRows(scanner));

    scanner.setRange(new Range("0", "4"));
    scanner.clearColumns();
    assertEquals(new HashSet<String>(Arrays.asList("2", "3")), getRows(scanner));

    scanner.setRange(new Range("2"));
    scanner.clearColumns();
    assertEquals(new HashSet<String>(Arrays.asList("2")), getRows(scanner));

    scanner.setRange(new Range("4"));
    scanner.clearColumns();
    assertEquals(new HashSet<String>(), getRows(scanner));

    scanner.setRange(new Range("4"));
    scanner.clearColumns();
    scanner.fetchColumn(new Text("cf1"), new Text("cq2"));
    scanner.fetchColumn(new Text("cf1"), new Text("cq4"));
    assertEquals(new HashSet<String>(Arrays.asList("4")), getRows(scanner));
    
<<<<<<< HEAD
=======
  }

  @Test
  public void testChainedRowFilters() throws Exception {
    MockInstance instance = new MockInstance("rft1");
    Connector conn = instance.getConnector("", new PasswordToken(""));

    conn.tableOperations().create("chained_row_filters");
    BatchWriter bw = conn.createBatchWriter("chained_row_filters", new BatchWriterConfig());
    for (Mutation m : createMutations()) {
      bw.addMutation(m);
    }
    conn.tableOperations().attachIterator("chained_row_filters", new IteratorSetting(40, "trueFilter1", TrueFilter.class));
    conn.tableOperations().attachIterator("chained_row_filters", new IteratorSetting(41, "trueFilter2", TrueFilter.class));
    Scanner scanner = conn.createScanner("chained_row_filters", Authorizations.EMPTY);
    assertEquals(new HashSet<String>(Arrays.asList("0", "1", "2", "3", "4")), getRows(scanner));
  }

  @Test
  public void testFilterConjunction() throws Exception {
    MockInstance instance = new MockInstance("rft1");
    Connector conn = instance.getConnector("", new PasswordToken(""));

    conn.tableOperations().create("filter_conjunction");
    BatchWriter bw = conn.createBatchWriter("filter_conjunction", new BatchWriterConfig());
    for (Mutation m : createMutations()) {
      bw.addMutation(m);
    }
    conn.tableOperations().attachIterator("filter_conjunction", new IteratorSetting(40, "rowZeroOrOne", RowZeroOrOneFilter.class));
    conn.tableOperations().attachIterator("filter_conjunction", new IteratorSetting(41, "rowOneOrTwo", RowOneOrTwoFilter.class));
    Scanner scanner = conn.createScanner("filter_conjunction", Authorizations.EMPTY);
    assertEquals(new HashSet<String>(Arrays.asList("1")), getRows(scanner));
>>>>>>> 76c910bb
  }

  @Test
  public void deepCopyCopiesTheSource() throws Exception {
    SortedMapIterator source = new SortedMapIterator(createKeyValues());

    RowFilter filter = new RowZeroOrOneFilter();
    filter.init(source, Collections.<String,String> emptyMap(), new DefaultIteratorEnvironment());

    filter.seek(new Range(), Collections.<ByteSequence> emptySet(), false);

    // Save off the first key and value
    Key firstKey = filter.getTopKey();
    Value firstValue = filter.getTopValue();

    // Assert that the row is valid given our filter
    assertEquals("0", firstKey.getRow().toString());

    // Read some extra data, just making sure it's all valid
    Key lastKeyRead = null;
    for (int i = 0; i < 5; i++) {
      filter.next();
      lastKeyRead = filter.getTopKey();
      assertEquals("0", lastKeyRead.getRow().toString());
    }

    // Make a copy of the original RowFilter
    RowFilter copy = (RowFilter) filter.deepCopy(new DefaultIteratorEnvironment());

    // Because it's a copy, we should be able to safely seek this one without affecting the original
    copy.seek(new Range(), Collections.<ByteSequence> emptySet(), false);

    assertTrue("deepCopy'ed RowFilter did not have a top key", copy.hasTop());

    Key firstKeyFromCopy = copy.getTopKey();
    Value firstValueFromCopy = copy.getTopValue();

    // Verify that we got the same first k-v pair we did earlier
    assertEquals(firstKey, firstKeyFromCopy);
    assertEquals(firstValue, firstValueFromCopy);

    filter.next();
    Key finalKeyRead = filter.getTopKey();

    // Make sure we got a Key that was greater than the last Key we read from the original RowFilter
    assertTrue("Expected next key read to be greater than the previous after deepCopy", lastKeyRead.compareTo(finalKeyRead) < 0);
  }

  private HashSet<String> getRows(Scanner scanner) {
    HashSet<String> rows = new HashSet<String>();
    for (Entry<Key,Value> entry : scanner) {
      rows.add(entry.getKey().getRow().toString());
    }
    return rows;
  }
}<|MERGE_RESOLUTION|>--- conflicted
+++ resolved
@@ -29,11 +29,6 @@
 import java.util.Set;
 import java.util.TreeMap;
 
-<<<<<<< HEAD
-import junit.framework.TestCase;
-
-=======
->>>>>>> 76c910bb
 import org.apache.accumulo.core.client.BatchWriter;
 import org.apache.accumulo.core.client.BatchWriterConfig;
 import org.apache.accumulo.core.client.Connector;
@@ -49,10 +44,7 @@
 import org.apache.accumulo.core.data.Value;
 import org.apache.accumulo.core.iterators.DefaultIteratorEnvironment;
 import org.apache.accumulo.core.iterators.SortedKeyValueIterator;
-<<<<<<< HEAD
-=======
 import org.apache.accumulo.core.iterators.SortedMapIterator;
->>>>>>> 76c910bb
 import org.apache.accumulo.core.security.Authorizations;
 import org.apache.hadoop.io.Text;
 import org.junit.Test;
@@ -98,16 +90,6 @@
     }
 
   }
-<<<<<<< HEAD
-  
-  public void test1() throws Exception {
-    MockInstance instance = new MockInstance("rft1");
-    Connector conn = instance.getConnector("", new PasswordToken(""));
-    
-    conn.tableOperations().create("table1");
-    BatchWriter bw = conn.createBatchWriter("table1", new BatchWriterConfig());
-    
-=======
 
   public static class RowZeroOrOneFilter extends RowFilter {
     private static final Set<String> passRows = new HashSet<String>(Arrays.asList("0", "1"));
@@ -136,7 +118,6 @@
 
   public List<Mutation> createMutations() {
     List<Mutation> mutations = new LinkedList<Mutation>();
->>>>>>> 76c910bb
     Mutation m = new Mutation("0");
     m.put("cf1", "cq1", "1");
     m.put("cf1", "cq2", "1");
@@ -178,15 +159,6 @@
     m.put("cf1", "cq9", "1");
     m.put("cf2", "cq1", "1");
     m.put("cf2", "cq2", "1");
-<<<<<<< HEAD
-    bw.addMutation(m);
-    
-    IteratorSetting is = new IteratorSetting(40, SummingRowFilter.class);
-    conn.tableOperations().attachIterator("table1", is);
-    
-    Scanner scanner = conn.createScanner("table1", Authorizations.EMPTY);
-    assertEquals(new HashSet<String>(Arrays.asList("2", "3")), getRows(scanner));
-=======
 
     mutations.add(m);
     return mutations;
@@ -226,7 +198,6 @@
     }
     IteratorSetting is = new IteratorSetting(40, SummingRowFilter.class);
     conn.tableOperations().attachIterator("table1", is);
->>>>>>> 76c910bb
     
     Scanner scanner = conn.createScanner("table1", Authorizations.EMPTY);
     assertEquals(new HashSet<String>(Arrays.asList("2", "3")), getRows(scanner));
@@ -256,8 +227,6 @@
     scanner.fetchColumn(new Text("cf1"), new Text("cq4"));
     assertEquals(new HashSet<String>(Arrays.asList("4")), getRows(scanner));
     
-<<<<<<< HEAD
-=======
   }
 
   @Test
@@ -290,7 +259,6 @@
     conn.tableOperations().attachIterator("filter_conjunction", new IteratorSetting(41, "rowOneOrTwo", RowOneOrTwoFilter.class));
     Scanner scanner = conn.createScanner("filter_conjunction", Authorizations.EMPTY);
     assertEquals(new HashSet<String>(Arrays.asList("1")), getRows(scanner));
->>>>>>> 76c910bb
   }
 
   @Test
