/*
 * Licensed to the Apache Software Foundation (ASF) under one
 * or more contributor license agreements.  See the NOTICE file
 * distributed with this work for additional information
 * regarding copyright ownership.  The ASF licenses this file
 * to you under the Apache License, Version 2.0 (the
 * "License"); you may not use this file except in compliance
 * with the License.  You may obtain a copy of the License at
 *
 *   http://www.apache.org/licenses/LICENSE-2.0
 *
 * Unless required by applicable law or agreed to in writing,
 * software distributed under the License is distributed on an
 * "AS IS" BASIS, WITHOUT WARRANTIES OR CONDITIONS OF ANY
 * KIND, either express or implied.  See the License for the
 * specific language governing permissions and limitations
 * under the License.
 */
package org.apache.accumulo.core.util;

import static java.nio.charset.StandardCharsets.UTF_8;
import static org.junit.Assert.assertEquals;
import static org.junit.Assert.assertThrows;
import static org.junit.Assert.assertTrue;

import java.io.ByteArrayOutputStream;
import java.io.DataOutputStream;
import java.nio.ByteBuffer;
import java.util.Arrays;

import org.apache.hadoop.io.WritableUtils;
import org.junit.Test;

public class UnsynchronizedBufferTest {

  @Test
  public void testByteBufferConstructor() {
    byte[] test = "0123456789".getBytes(UTF_8);

    ByteBuffer bb1 = ByteBuffer.wrap(test);
    UnsynchronizedBuffer.Reader ub = new UnsynchronizedBuffer.Reader(bb1);
    byte[] buf = new byte[10];
    ub.readBytes(buf);
    assertEquals("0123456789", new String(buf, UTF_8));

    ByteBuffer bb2 = ByteBuffer.wrap(test, 3, 5);

    ub = new UnsynchronizedBuffer.Reader(bb2);
    buf = new byte[5];
    // should read data from offset 3 where the byte buffer starts
    ub.readBytes(buf);
    assertEquals("34567", new String(buf, UTF_8));

    buf = new byte[6];
<<<<<<< HEAD
    // the byte buffer has the extra byte, but should not be able to read it...
    final UnsynchronizedBuffer.Reader ub2 = ub;
    final byte[] buf2 = buf;
    assertThrows(ArrayIndexOutOfBoundsException.class, () -> ub2.readBytes(buf2));
=======

    final UnsynchronizedBuffer.Reader finalUb = ub;
    final byte[] finalBuf = buf;
    assertThrows("the byte buffer has the extra byte, but should not be able to read it",
        ArrayIndexOutOfBoundsException.class, () -> finalUb.readBytes(finalBuf));
>>>>>>> d4fd27f3
  }

  @Test
  public void testWriteVMethods() throws Exception {
    // writeV methods use an extra byte for length, unless value is only one byte
    // Integer.MAX_VALUE = 0x7fffffff
    testInteger(0x7fffffff, 4 + 1);
    testInteger(0x7fffff, 3 + 1);
    testInteger(0x7fff, 2 + 1);
    testInteger(0x7f, 1);

    // Long.MAX_VALUE = 0x7fffffffffffffffL
    testLong(0x7fffffffffffffffL, 8 + 1);
    testLong(0x7fffffffffffffL, 7 + 1);
    testLong(0x7fffffffffffL, 6 + 1);
    testLong(0x7fffffffffL, 5 + 1);
    testLong(0x7fffffffL, 4 + 1);
    testLong(0x7fffffL, 3 + 1);
    testLong(0x7fffL, 2 + 1);
    testLong(0x7fL, 1);
  }

  private void testInteger(int value, int length) throws Exception {
    byte[] integerBuffer = new byte[5];
    try (ByteArrayOutputStream baos = new ByteArrayOutputStream();
        DataOutputStream dos = new DataOutputStream(baos)) {
      UnsynchronizedBuffer.writeVInt(dos, integerBuffer, value);
      dos.flush();
      assertEquals(length, baos.toByteArray().length);
    }
  }

  private void testLong(long value, int length) throws Exception {
    byte[] longBuffer = new byte[9];
    try (ByteArrayOutputStream baos = new ByteArrayOutputStream();
        DataOutputStream dos = new DataOutputStream(baos)) {
      UnsynchronizedBuffer.writeVLong(dos, longBuffer, value);
      dos.flush();
      assertEquals(length, baos.toByteArray().length);
    }
  }

  @Test
  public void compareWithWritableUtils() throws Exception {
    byte[] hadoopBytes;
    byte[] accumuloBytes;
    int oneByteInt = 0x7f;
    int threeByteInt = 0x7fff;
    long sixByteLong = 0x7fffffffffL;
    try (ByteArrayOutputStream baos = new ByteArrayOutputStream();
        DataOutputStream dos = new DataOutputStream(baos)) {
      WritableUtils.writeVInt(dos, oneByteInt);
      WritableUtils.writeVInt(dos, threeByteInt);
      WritableUtils.writeVLong(dos, sixByteLong);
      dos.flush();
      hadoopBytes = baos.toByteArray();
    }
    try (ByteArrayOutputStream baos = new ByteArrayOutputStream();
        DataOutputStream dos = new DataOutputStream(baos)) {
      UnsynchronizedBuffer.writeVInt(dos, new byte[5], oneByteInt);
      UnsynchronizedBuffer.writeVInt(dos, new byte[5], threeByteInt);
      UnsynchronizedBuffer.writeVLong(dos, new byte[9], sixByteLong);
      dos.flush();
      accumuloBytes = baos.toByteArray();
    }
    assertTrue("The byte array written to by UnsynchronizedBuffer is not equal to WritableUtils",
        Arrays.equals(hadoopBytes, accumuloBytes));
  }

  @Test(expected = IllegalArgumentException.class)
  public void testNextArraySizeNegative() {
    UnsynchronizedBuffer.nextArraySize(-1);
  }

  @Test
  public void testNextArraySize() {
    // 0 <= size <= 2^0
    assertEquals(1, UnsynchronizedBuffer.nextArraySize(0));
    assertEquals(1, UnsynchronizedBuffer.nextArraySize(1));

    // 2^0 < size <= 2^1
    assertEquals(2, UnsynchronizedBuffer.nextArraySize(2));

    // 2^1 < size <= 2^30
    for (int exp = 1; exp < 30; ++exp) {
      // 2^exp < size <= 2^(exp+1) (for all exp: [1,29])
      int nextExp = exp + 1;
      assertEquals(1 << nextExp, UnsynchronizedBuffer.nextArraySize((1 << exp) + 1));
      assertEquals(1 << nextExp, UnsynchronizedBuffer.nextArraySize(1 << nextExp));
    }
    // 2^30 < size < Integer.MAX_VALUE
    assertEquals(Integer.MAX_VALUE - 8, UnsynchronizedBuffer.nextArraySize((1 << 30) + 1));
    assertEquals(Integer.MAX_VALUE - 8, UnsynchronizedBuffer.nextArraySize(Integer.MAX_VALUE - 9));
    assertEquals(Integer.MAX_VALUE - 8, UnsynchronizedBuffer.nextArraySize(Integer.MAX_VALUE - 8));
    assertEquals(Integer.MAX_VALUE - 8, UnsynchronizedBuffer.nextArraySize(Integer.MAX_VALUE));
  }

}<|MERGE_RESOLUTION|>--- conflicted
+++ resolved
@@ -52,18 +52,10 @@
     assertEquals("34567", new String(buf, UTF_8));
 
     buf = new byte[6];
-<<<<<<< HEAD
     // the byte buffer has the extra byte, but should not be able to read it...
-    final UnsynchronizedBuffer.Reader ub2 = ub;
-    final byte[] buf2 = buf;
-    assertThrows(ArrayIndexOutOfBoundsException.class, () -> ub2.readBytes(buf2));
-=======
-
     final UnsynchronizedBuffer.Reader finalUb = ub;
     final byte[] finalBuf = buf;
-    assertThrows("the byte buffer has the extra byte, but should not be able to read it",
-        ArrayIndexOutOfBoundsException.class, () -> finalUb.readBytes(finalBuf));
->>>>>>> d4fd27f3
+    assertThrows(ArrayIndexOutOfBoundsException.class, () -> finalUb.readBytes(finalBuf));
   }
 
   @Test
