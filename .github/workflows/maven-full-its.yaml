--- conflicted
+++ resolved
@@ -60,12 +60,8 @@
     - name: Show the first log message
       run: git log -n1
     - name: Build with Maven (Fast Build)
-<<<<<<< HEAD
+      timeout-minutes: 20
       run: mvn -B -V -e -ntp "-Dstyle.color=always" clean package dependency:resolve -DskipTests -DskipFormat -DverifyFormat
-=======
-      timeout-minutes: 20
-      run: mvn -B -V -e -ntp "-Dstyle.color=always" clean package dependency:resolve -PskipQA
->>>>>>> a3d5a291
       env:
         MAVEN_OPTS: -Djansi.force=true
   creatematrix:
