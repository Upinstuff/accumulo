--- conflicted
+++ resolved
@@ -16,10 +16,9 @@
  */
 package org.apache.accumulo.proxy;
 
-import static com.google.common.base.Charsets.UTF_8;
+import static java.nio.charset.StandardCharsets.UTF_8;
 
 import java.nio.ByteBuffer;
-import java.nio.charset.StandardCharsets;
 import java.util.ArrayList;
 import java.util.Collection;
 import java.util.Collections;
@@ -197,11 +196,7 @@
   }
   
   protected Connector getConnector(ByteBuffer login) throws Exception {
-<<<<<<< HEAD
-    String[] pair = new String(login.array(), login.position(), login.remaining(), StandardCharsets.UTF_8).split(",", 2);
-=======
     String[] pair = new String(login.array(), login.position(), login.remaining(), UTF_8).split(",", 2);
->>>>>>> 9b20a9d4
     if (instance.getInstanceID().equals(pair[0])) {
       Credentials creds = Credentials.deserialize(pair[1]);
       return instance.getConnector(creds.getPrincipal(), creds.getToken());
@@ -1515,11 +1510,7 @@
   public ByteBuffer login(String principal, Map<String,String> loginProperties) throws org.apache.accumulo.proxy.thrift.AccumuloSecurityException, TException {
     try {
       AuthenticationToken token = getToken(principal, loginProperties);
-<<<<<<< HEAD
-      ByteBuffer login = ByteBuffer.wrap((instance.getInstanceID() + "," + new Credentials(principal, token).serialize()).getBytes(StandardCharsets.UTF_8));
-=======
       ByteBuffer login = ByteBuffer.wrap((instance.getInstanceID() + "," + new Credentials(principal, token).serialize()).getBytes(UTF_8));
->>>>>>> 9b20a9d4
       getConnector(login); // check to make sure user exists
       return login;
     } catch (AccumuloSecurityException e) {
