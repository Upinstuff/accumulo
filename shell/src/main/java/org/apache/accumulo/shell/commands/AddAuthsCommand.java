--- conflicted
+++ resolved
@@ -38,16 +38,11 @@
   @Override
   public int execute(final String fullCommand, final CommandLine cl, final Shell shellState)
       throws AccumuloException, AccumuloSecurityException {
-    final String user = cl.getOptionValue(userOpt.getOpt(),
-        shellState.getAccumuloClient().whoami());
+    final String user =
+        cl.getOptionValue(userOpt.getOpt(), shellState.getAccumuloClient().whoami());
     final String scanOpts = cl.getOptionValue(scanOptAuths.getOpt());
-<<<<<<< HEAD
-    Authorizations auths = shellState.getAccumuloClient().securityOperations()
-        .getUserAuthorizations(user);
-=======
     Authorizations auths =
-        shellState.getConnector().securityOperations().getUserAuthorizations(user);
->>>>>>> 0a9837f3
+        shellState.getAccumuloClient().securityOperations().getUserAuthorizations(user);
     StringBuilder userAuths = new StringBuilder();
     if (!auths.isEmpty()) {
       userAuths.append(auths);
