--- conflicted
+++ resolved
@@ -6,12 +6,12 @@
 
 This product includes the following work from the Apache Thrift project:
 
-<<<<<<< HEAD
-This product includes Jetty (http://eclipse.org/jetty),
-Copyright 1995-2015 Mort Bay Consulting Pty Ltd.
+TNonblockingServerSocket.java
+
+Apache Thrift
+Copyright 2006-2010 The Apache Software Foundation.
 
 ******************************************************************************
-
 Export Control  
 
 This distribution includes cryptographic software. The country in which you 
@@ -39,10 +39,4 @@
 for more details for on Java's cryptography features. Apache Accumulo also uses
 the bouncycastle library for some crypographic technology as well. See 
 http://www.bouncycastle.org/wiki/display/JA1/Frequently+Asked+Questions for
-more details on bouncycastle's cryptography features.
-=======
-TNonblockingServerSocket.java
-
-Apache Thrift
-Copyright 2006-2010 The Apache Software Foundation.
->>>>>>> e9177fcf
+more details on bouncycastle's cryptography features.