/*
 * Licensed to the Apache Software Foundation (ASF) under one or more
 * contributor license agreements.  See the NOTICE file distributed with
 * this work for additional information regarding copyright ownership.
 * The ASF licenses this file to You under the Apache License, Version 2.0
 * (the "License"); you may not use this file except in compliance with
 * the License.  You may obtain a copy of the License at
 *
 *     http://www.apache.org/licenses/LICENSE-2.0
 *
 * Unless required by applicable law or agreed to in writing, software
 * distributed under the License is distributed on an "AS IS" BASIS,
 * WITHOUT WARRANTIES OR CONDITIONS OF ANY KIND, either express or implied.
 * See the License for the specific language governing permissions and
 * limitations under the License.
 */
package org.apache.accumulo.master.tableOps;

import static java.nio.charset.StandardCharsets.UTF_8;

import java.io.BufferedWriter;
import java.io.IOException;
import java.io.OutputStreamWriter;

import org.apache.accumulo.core.Constants;
import org.apache.accumulo.core.client.impl.AcceptableThriftTableOperationException;
import org.apache.accumulo.core.client.impl.thrift.TableOperation;
import org.apache.accumulo.core.client.impl.thrift.TableOperationExceptionType;
import org.apache.accumulo.core.file.FileOperations;
import org.apache.accumulo.fate.Repo;
import org.apache.accumulo.master.Master;
import org.apache.accumulo.server.fs.VolumeManager;
import org.apache.accumulo.server.tablets.UniqueNameAllocator;
import org.apache.hadoop.fs.FileStatus;
import org.apache.hadoop.fs.Path;
import org.slf4j.Logger;
import org.slf4j.LoggerFactory;

class MapImportFileNames extends MasterRepo {
  private static final Logger log = LoggerFactory.getLogger(MapImportFileNames.class);

  private static final long serialVersionUID = 1L;

  private ImportedTableInfo tableInfo;

  MapImportFileNames(ImportedTableInfo ti) {
    this.tableInfo = ti;
  }

  @Override
  public Repo<Master> call(long tid, Master environment) throws Exception {

    Path path = new Path(tableInfo.importDir, "mappings.txt");

    BufferedWriter mappingsWriter = null;

    try {
      VolumeManager fs = environment.getFileSystem();

      fs.mkdirs(new Path(tableInfo.importDir));

      FileStatus[] files = fs.listStatus(new Path(tableInfo.exportDir));

      UniqueNameAllocator namer = UniqueNameAllocator.getInstance();

      mappingsWriter = new BufferedWriter(new OutputStreamWriter(fs.create(path), UTF_8));

      for (FileStatus fileStatus : files) {
        String fileName = fileStatus.getPath().getName();
        log.info("filename " + fileStatus.getPath().toString());
        String sa[] = fileName.split("\\.");
        String extension = "";
        if (sa.length > 1) {
          extension = sa[sa.length - 1];

          if (!FileOperations.getValidExtensions().contains(extension)) {
            continue;
          }
        } else {
          // assume it is a map file
          extension = Constants.MAPFILE_EXTENSION;
        }

        String newName = "I" + namer.getNextName() + "." + extension;

        mappingsWriter.append(fileName);
        mappingsWriter.append(':');
        mappingsWriter.append(newName);
        mappingsWriter.newLine();
      }

      mappingsWriter.close();
      mappingsWriter = null;

      return new PopulateMetadataTable(tableInfo);
    } catch (IOException ioe) {
      log.warn("{}", ioe.getMessage(), ioe);
<<<<<<< HEAD
      throw new AcceptableThriftTableOperationException(tableInfo.tableId.canonicalID(), tableInfo.tableName, TableOperation.IMPORT,
          TableOperationExceptionType.OTHER, "Error writing mapping file " + path + " " + ioe.getMessage());
=======
      throw new AcceptableThriftTableOperationException(tableInfo.tableId, tableInfo.tableName,
          TableOperation.IMPORT, TableOperationExceptionType.OTHER,
          "Error writing mapping file " + path + " " + ioe.getMessage());
>>>>>>> f4f43feb
    } finally {
      if (mappingsWriter != null)
        try {
          mappingsWriter.close();
        } catch (IOException ioe) {
          log.warn("Failed to close " + path, ioe);
        }
    }
  }

  @Override
  public void undo(long tid, Master env) throws Exception {
    env.getFileSystem().deleteRecursively(new Path(tableInfo.importDir));
  }
}<|MERGE_RESOLUTION|>--- conflicted
+++ resolved
@@ -95,14 +95,9 @@
       return new PopulateMetadataTable(tableInfo);
     } catch (IOException ioe) {
       log.warn("{}", ioe.getMessage(), ioe);
-<<<<<<< HEAD
-      throw new AcceptableThriftTableOperationException(tableInfo.tableId.canonicalID(), tableInfo.tableName, TableOperation.IMPORT,
-          TableOperationExceptionType.OTHER, "Error writing mapping file " + path + " " + ioe.getMessage());
-=======
-      throw new AcceptableThriftTableOperationException(tableInfo.tableId, tableInfo.tableName,
-          TableOperation.IMPORT, TableOperationExceptionType.OTHER,
+      throw new AcceptableThriftTableOperationException(tableInfo.tableId.canonicalID(),
+          tableInfo.tableName, TableOperation.IMPORT, TableOperationExceptionType.OTHER,
           "Error writing mapping file " + path + " " + ioe.getMessage());
->>>>>>> f4f43feb
     } finally {
       if (mappingsWriter != null)
         try {
