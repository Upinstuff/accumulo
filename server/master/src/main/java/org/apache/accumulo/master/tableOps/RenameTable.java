/*
 * Licensed to the Apache Software Foundation (ASF) under one or more
 * contributor license agreements.  See the NOTICE file distributed with
 * this work for additional information regarding copyright ownership.
 * The ASF licenses this file to You under the Apache License, Version 2.0
 * (the "License"); you may not use this file except in compliance with
 * the License.  You may obtain a copy of the License at
 *
 *     http://www.apache.org/licenses/LICENSE-2.0
 *
 * Unless required by applicable law or agreed to in writing, software
 * distributed under the License is distributed on an "AS IS" BASIS,
 * WITHOUT WARRANTIES OR CONDITIONS OF ANY KIND, either express or implied.
 * See the License for the specific language governing permissions and
 * limitations under the License.
 */
package org.apache.accumulo.master.tableOps;

import static java.nio.charset.StandardCharsets.UTF_8;

import org.apache.accumulo.core.Constants;
import org.apache.accumulo.core.client.Instance;
import org.apache.accumulo.core.client.NamespaceNotFoundException;
import org.apache.accumulo.core.client.impl.AcceptableThriftTableOperationException;
import org.apache.accumulo.core.client.impl.Namespace;
import org.apache.accumulo.core.client.impl.Namespaces;
import org.apache.accumulo.core.client.impl.Table;
import org.apache.accumulo.core.client.impl.Tables;
import org.apache.accumulo.core.client.impl.thrift.TableOperation;
import org.apache.accumulo.core.client.impl.thrift.TableOperationExceptionType;
import org.apache.accumulo.core.util.Pair;
import org.apache.accumulo.core.zookeeper.ZooUtil;
import org.apache.accumulo.fate.Repo;
import org.apache.accumulo.fate.zookeeper.IZooReaderWriter;
import org.apache.accumulo.fate.zookeeper.IZooReaderWriter.Mutator;
import org.apache.accumulo.master.Master;
import org.apache.accumulo.server.zookeeper.ZooReaderWriter;
import org.slf4j.LoggerFactory;

public class RenameTable extends MasterRepo {

  private static final long serialVersionUID = 1L;
  private Table.ID tableId;
  private Namespace.ID namespaceId;
  private String oldTableName;
  private String newTableName;

<<<<<<< HEAD
=======
  private String getNamespaceId(Master env) throws Exception {
    return Utils.getNamespaceId(env.getInstance(), tableId, TableOperation.RENAME,
        this.namespaceId);
  }

>>>>>>> f4f43feb
  @Override
  public long isReady(long tid, Master env) throws Exception {
    return Utils.reserveNamespace(namespaceId, tid, false, true, TableOperation.RENAME) + Utils.reserveTable(tableId, tid, true, true, TableOperation.RENAME);
  }

<<<<<<< HEAD
  public RenameTable(Namespace.ID namespaceId, Table.ID tableId, String oldTableName, String newTableName) throws NamespaceNotFoundException {
=======
  public RenameTable(String namespaceId, String tableId, String oldTableName, String newTableName)
      throws NamespaceNotFoundException {
>>>>>>> f4f43feb
    this.namespaceId = namespaceId;
    this.tableId = tableId;
    this.oldTableName = oldTableName;
    this.newTableName = newTableName;
  }

  @Override
  public Repo<Master> call(long tid, Master master) throws Exception {
    Instance instance = master.getInstance();
    Pair<String,String> qualifiedOldTableName = Tables.qualify(oldTableName);
    Pair<String,String> qualifiedNewTableName = Tables.qualify(newTableName);

    // ensure no attempt is made to rename across namespaces
<<<<<<< HEAD
    if (newTableName.contains(".") && !namespaceId.equals(Namespaces.getNamespaceId(instance, qualifiedNewTableName.getFirst())))
      throw new AcceptableThriftTableOperationException(tableId.canonicalID(), oldTableName, TableOperation.RENAME, TableOperationExceptionType.INVALID_NAME,
=======
    if (newTableName.contains(".") && !namespaceId
        .equals(Namespaces.getNamespaceId(instance, qualifiedNewTableName.getFirst())))
      throw new AcceptableThriftTableOperationException(tableId, oldTableName,
          TableOperation.RENAME, TableOperationExceptionType.INVALID_NAME,
>>>>>>> f4f43feb
          "Namespace in new table name does not match the old table name");

    IZooReaderWriter zoo = ZooReaderWriter.getInstance();

    Utils.tableNameLock.lock();
    try {
      Utils.checkTableDoesNotExist(instance, newTableName, tableId, TableOperation.RENAME);

      final String newName = qualifiedNewTableName.getSecond();
      final String oldName = qualifiedOldTableName.getSecond();

      final String tap = ZooUtil.getRoot(instance) + Constants.ZTABLES + "/" + tableId
          + Constants.ZTABLE_NAME;

      zoo.mutate(tap, null, null, new Mutator() {
        @Override
        public byte[] mutate(byte[] current) throws Exception {
          final String currentName = new String(current, UTF_8);
          if (currentName.equals(newName))
            return null; // assume in this case the operation is running again, so we are done
          if (!currentName.equals(oldName)) {
            throw new AcceptableThriftTableOperationException(null, oldTableName,
                TableOperation.RENAME, TableOperationExceptionType.NOTFOUND,
                "Name changed while processing");
          }
          return newName.getBytes(UTF_8);
        }
      });
      Tables.clearCache(instance);
    } finally {
      Utils.tableNameLock.unlock();
      Utils.unreserveTable(tableId, tid, true);
      Utils.unreserveNamespace(namespaceId, tid, false);
    }

<<<<<<< HEAD
    LoggerFactory.getLogger(RenameTable.class).debug("Renamed table {} {} {}", tableId, oldTableName, newTableName);
=======
    LoggerFactory.getLogger(RenameTable.class)
        .debug("Renamed table " + tableId + " " + oldTableName + " " + newTableName);
>>>>>>> f4f43feb

    return null;
  }

  @Override
  public void undo(long tid, Master env) throws Exception {
    Utils.unreserveTable(tableId, tid, true);
    Utils.unreserveNamespace(namespaceId, tid, false);
  }

}<|MERGE_RESOLUTION|>--- conflicted
+++ resolved
@@ -45,25 +45,14 @@
   private String oldTableName;
   private String newTableName;
 
-<<<<<<< HEAD
-=======
-  private String getNamespaceId(Master env) throws Exception {
-    return Utils.getNamespaceId(env.getInstance(), tableId, TableOperation.RENAME,
-        this.namespaceId);
+  @Override
+  public long isReady(long tid, Master env) throws Exception {
+    return Utils.reserveNamespace(namespaceId, tid, false, true, TableOperation.RENAME)
+        + Utils.reserveTable(tableId, tid, true, true, TableOperation.RENAME);
   }
 
->>>>>>> f4f43feb
-  @Override
-  public long isReady(long tid, Master env) throws Exception {
-    return Utils.reserveNamespace(namespaceId, tid, false, true, TableOperation.RENAME) + Utils.reserveTable(tableId, tid, true, true, TableOperation.RENAME);
-  }
-
-<<<<<<< HEAD
-  public RenameTable(Namespace.ID namespaceId, Table.ID tableId, String oldTableName, String newTableName) throws NamespaceNotFoundException {
-=======
-  public RenameTable(String namespaceId, String tableId, String oldTableName, String newTableName)
-      throws NamespaceNotFoundException {
->>>>>>> f4f43feb
+  public RenameTable(Namespace.ID namespaceId, Table.ID tableId, String oldTableName,
+      String newTableName) throws NamespaceNotFoundException {
     this.namespaceId = namespaceId;
     this.tableId = tableId;
     this.oldTableName = oldTableName;
@@ -77,15 +66,10 @@
     Pair<String,String> qualifiedNewTableName = Tables.qualify(newTableName);
 
     // ensure no attempt is made to rename across namespaces
-<<<<<<< HEAD
-    if (newTableName.contains(".") && !namespaceId.equals(Namespaces.getNamespaceId(instance, qualifiedNewTableName.getFirst())))
-      throw new AcceptableThriftTableOperationException(tableId.canonicalID(), oldTableName, TableOperation.RENAME, TableOperationExceptionType.INVALID_NAME,
-=======
     if (newTableName.contains(".") && !namespaceId
         .equals(Namespaces.getNamespaceId(instance, qualifiedNewTableName.getFirst())))
-      throw new AcceptableThriftTableOperationException(tableId, oldTableName,
+      throw new AcceptableThriftTableOperationException(tableId.canonicalID(), oldTableName,
           TableOperation.RENAME, TableOperationExceptionType.INVALID_NAME,
->>>>>>> f4f43feb
           "Namespace in new table name does not match the old table name");
 
     IZooReaderWriter zoo = ZooReaderWriter.getInstance();
@@ -121,12 +105,8 @@
       Utils.unreserveNamespace(namespaceId, tid, false);
     }
 
-<<<<<<< HEAD
-    LoggerFactory.getLogger(RenameTable.class).debug("Renamed table {} {} {}", tableId, oldTableName, newTableName);
-=======
-    LoggerFactory.getLogger(RenameTable.class)
-        .debug("Renamed table " + tableId + " " + oldTableName + " " + newTableName);
->>>>>>> f4f43feb
+    LoggerFactory.getLogger(RenameTable.class).debug("Renamed table {} {} {}", tableId,
+        oldTableName, newTableName);
 
     return null;
   }
