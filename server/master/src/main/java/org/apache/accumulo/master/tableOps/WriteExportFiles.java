/*
 * Licensed to the Apache Software Foundation (ASF) under one or more
 * contributor license agreements.  See the NOTICE file distributed with
 * this work for additional information regarding copyright ownership.
 * The ASF licenses this file to You under the Apache License, Version 2.0
 * (the "License"); you may not use this file except in compliance with
 * the License.  You may obtain a copy of the License at
 *
 *     http://www.apache.org/licenses/LICENSE-2.0
 *
 * Unless required by applicable law or agreed to in writing, software
 * distributed under the License is distributed on an "AS IS" BASIS,
 * WITHOUT WARRANTIES OR CONDITIONS OF ANY KIND, either express or implied.
 * See the License for the specific language governing permissions and
 * limitations under the License.
 */
package org.apache.accumulo.master.tableOps;

import static java.nio.charset.StandardCharsets.UTF_8;

import java.io.BufferedOutputStream;
import java.io.BufferedWriter;
import java.io.DataOutputStream;
import java.io.IOException;
import java.io.OutputStreamWriter;
import java.util.HashMap;
import java.util.Map;
import java.util.Map.Entry;
import java.util.zip.ZipEntry;
import java.util.zip.ZipOutputStream;

import org.apache.accumulo.core.Constants;
import org.apache.accumulo.core.client.AccumuloException;
import org.apache.accumulo.core.client.AccumuloSecurityException;
import org.apache.accumulo.core.client.Connector;
import org.apache.accumulo.core.client.Scanner;
import org.apache.accumulo.core.client.TableNotFoundException;
import org.apache.accumulo.core.client.impl.AcceptableThriftTableOperationException;
import org.apache.accumulo.core.client.impl.Table;
import org.apache.accumulo.core.client.impl.Tables;
import org.apache.accumulo.core.client.impl.thrift.TableOperation;
import org.apache.accumulo.core.client.impl.thrift.TableOperationExceptionType;
import org.apache.accumulo.core.conf.DefaultConfiguration;
import org.apache.accumulo.core.conf.Property;
import org.apache.accumulo.core.data.Key;
import org.apache.accumulo.core.data.Value;
import org.apache.accumulo.core.data.impl.KeyExtent;
import org.apache.accumulo.core.master.state.tables.TableState;
import org.apache.accumulo.core.metadata.MetadataTable;
import org.apache.accumulo.core.metadata.schema.MetadataSchema.TabletsSection;
import org.apache.accumulo.core.metadata.schema.MetadataSchema.TabletsSection.DataFileColumnFamily;
import org.apache.accumulo.core.metadata.schema.MetadataSchema.TabletsSection.LogColumnFamily;
import org.apache.accumulo.core.security.Authorizations;
import org.apache.accumulo.fate.Repo;
import org.apache.accumulo.master.Master;
import org.apache.accumulo.server.AccumuloServerContext;
import org.apache.accumulo.server.ServerConstants;
import org.apache.accumulo.server.conf.TableConfiguration;
import org.apache.accumulo.server.fs.VolumeManager;
import org.apache.hadoop.fs.FSDataOutputStream;
import org.apache.hadoop.fs.Path;

class WriteExportFiles extends MasterRepo {

  private static final long serialVersionUID = 1L;
  private final ExportInfo tableInfo;

  WriteExportFiles(ExportInfo tableInfo) {
    this.tableInfo = tableInfo;
  }

  private void checkOffline(Connector conn) throws Exception {
    if (Tables.getTableState(conn.getInstance(), tableInfo.tableID) != TableState.OFFLINE) {
      Tables.clearCache(conn.getInstance());
      if (Tables.getTableState(conn.getInstance(), tableInfo.tableID) != TableState.OFFLINE) {
<<<<<<< HEAD
        throw new AcceptableThriftTableOperationException(tableInfo.tableID.canonicalID(), tableInfo.tableName, TableOperation.EXPORT,
            TableOperationExceptionType.OTHER, "Table is not offline");
=======
        throw new AcceptableThriftTableOperationException(tableInfo.tableID, tableInfo.tableName,
            TableOperation.EXPORT, TableOperationExceptionType.OTHER, "Table is not offline");
>>>>>>> f4f43feb
      }
    }
  }

  @Override
  public long isReady(long tid, Master master) throws Exception {

    long reserved = Utils.reserveNamespace(tableInfo.namespaceID, tid, false, true,
        TableOperation.EXPORT)
        + Utils.reserveTable(tableInfo.tableID, tid, false, true, TableOperation.EXPORT);
    if (reserved > 0)
      return reserved;

    Connector conn = master.getConnector();

    checkOffline(conn);

    Scanner metaScanner = conn.createScanner(MetadataTable.NAME, Authorizations.EMPTY);
    metaScanner.setRange(new KeyExtent(tableInfo.tableID, null, null).toMetadataRange());

    // scan for locations
    metaScanner.fetchColumnFamily(TabletsSection.CurrentLocationColumnFamily.NAME);
    metaScanner.fetchColumnFamily(TabletsSection.FutureLocationColumnFamily.NAME);

    if (metaScanner.iterator().hasNext()) {
      return 500;
    }

    // use the same range to check for walogs that we used to check for hosted (or future hosted)
    // tablets
    // this is done as a separate scan after we check for locations, because walogs are okay only if
    // there is no location
    metaScanner.clearColumns();
    metaScanner.fetchColumnFamily(LogColumnFamily.NAME);

    if (metaScanner.iterator().hasNext()) {
<<<<<<< HEAD
      throw new AcceptableThriftTableOperationException(tableInfo.tableID.canonicalID(), tableInfo.tableName, TableOperation.EXPORT,
          TableOperationExceptionType.OTHER, "Write ahead logs found for table");
=======
      throw new AcceptableThriftTableOperationException(tableInfo.tableID, tableInfo.tableName,
          TableOperation.EXPORT, TableOperationExceptionType.OTHER,
          "Write ahead logs found for table");
>>>>>>> f4f43feb
    }

    return 0;
  }

  @Override
  public Repo<Master> call(long tid, Master master) throws Exception {
    try {
      exportTable(master.getFileSystem(), master, tableInfo.tableName, tableInfo.tableID,
          tableInfo.exportDir);
    } catch (IOException ioe) {
<<<<<<< HEAD
      throw new AcceptableThriftTableOperationException(tableInfo.tableID.canonicalID(), tableInfo.tableName, TableOperation.EXPORT,
          TableOperationExceptionType.OTHER, "Failed to create export files " + ioe.getMessage());
=======
      throw new AcceptableThriftTableOperationException(tableInfo.tableID, tableInfo.tableName,
          TableOperation.EXPORT, TableOperationExceptionType.OTHER,
          "Failed to create export files " + ioe.getMessage());
>>>>>>> f4f43feb
    }
    Utils.unreserveNamespace(tableInfo.namespaceID, tid, false);
    Utils.unreserveTable(tableInfo.tableID, tid, false);
    Utils.unreserveHdfsDirectory(new Path(tableInfo.exportDir).toString(), tid);
    return null;
  }

  @Override
  public void undo(long tid, Master env) throws Exception {
    Utils.unreserveNamespace(tableInfo.namespaceID, tid, false);
    Utils.unreserveTable(tableInfo.tableID, tid, false);
  }

<<<<<<< HEAD
  public static void exportTable(VolumeManager fs, AccumuloServerContext context, String tableName, Table.ID tableID, String exportDir) throws Exception {
=======
  public static void exportTable(VolumeManager fs, AccumuloServerContext context, String tableName,
      String tableID, String exportDir) throws Exception {
>>>>>>> f4f43feb

    fs.mkdirs(new Path(exportDir));
    Path exportMetaFilePath = fs.getVolumeByPath(new Path(exportDir)).getFileSystem()
        .makeQualified(new Path(exportDir, Constants.EXPORT_FILE));

    FSDataOutputStream fileOut = fs.create(exportMetaFilePath, false);
    ZipOutputStream zipOut = new ZipOutputStream(fileOut);
    BufferedOutputStream bufOut = new BufferedOutputStream(zipOut);
    DataOutputStream dataOut = new DataOutputStream(bufOut);

    try (OutputStreamWriter osw = new OutputStreamWriter(dataOut, UTF_8)) {

      zipOut.putNextEntry(new ZipEntry(Constants.EXPORT_INFO_FILE));
      osw.append(ExportTable.EXPORT_VERSION_PROP + ":" + ExportTable.VERSION + "\n");
      osw.append("srcInstanceName:" + context.getInstance().getInstanceName() + "\n");
      osw.append("srcInstanceID:" + context.getInstance().getInstanceID() + "\n");
      osw.append("srcZookeepers:" + context.getInstance().getZooKeepers() + "\n");
      osw.append("srcTableName:" + tableName + "\n");
      osw.append("srcTableID:" + tableID.canonicalID() + "\n");
      osw.append(ExportTable.DATA_VERSION_PROP + ":" + ServerConstants.DATA_VERSION + "\n");
      osw.append("srcCodeVersion:" + Constants.VERSION + "\n");

      osw.flush();
      dataOut.flush();

      exportConfig(context, tableID, zipOut, dataOut);
      dataOut.flush();

      Map<String,String> uniqueFiles = exportMetadata(fs, context, tableID, zipOut, dataOut);

      dataOut.close();
      dataOut = null;

      createDistcpFile(fs, exportDir, exportMetaFilePath, uniqueFiles);

    } finally {
      if (dataOut != null)
        dataOut.close();
    }
  }

  private static void createDistcpFile(VolumeManager fs, String exportDir, Path exportMetaFilePath,
      Map<String,String> uniqueFiles) throws IOException {
    BufferedWriter distcpOut = new BufferedWriter(
        new OutputStreamWriter(fs.create(new Path(exportDir, "distcp.txt"), false), UTF_8));

    try {
      for (String file : uniqueFiles.values()) {
        distcpOut.append(file);
        distcpOut.newLine();
      }

      distcpOut.append(exportMetaFilePath.toString());
      distcpOut.newLine();

      distcpOut.close();
      distcpOut = null;

    } finally {
      if (distcpOut != null)
        distcpOut.close();
    }
  }

<<<<<<< HEAD
  private static Map<String,String> exportMetadata(VolumeManager fs, AccumuloServerContext context, Table.ID tableID, ZipOutputStream zipOut,
      DataOutputStream dataOut) throws IOException, TableNotFoundException, AccumuloException, AccumuloSecurityException {
=======
  private static Map<String,String> exportMetadata(VolumeManager fs, AccumuloServerContext context,
      String tableID, ZipOutputStream zipOut, DataOutputStream dataOut)
      throws IOException, TableNotFoundException, AccumuloException, AccumuloSecurityException {
>>>>>>> f4f43feb
    zipOut.putNextEntry(new ZipEntry(Constants.EXPORT_METADATA_FILE));

    Map<String,String> uniqueFiles = new HashMap<>();

    Scanner metaScanner = context.getConnector().createScanner(MetadataTable.NAME,
        Authorizations.EMPTY);
    metaScanner.fetchColumnFamily(DataFileColumnFamily.NAME);
    TabletsSection.TabletColumnFamily.PREV_ROW_COLUMN.fetch(metaScanner);
    TabletsSection.ServerColumnFamily.TIME_COLUMN.fetch(metaScanner);
    metaScanner.setRange(new KeyExtent(tableID, null, null).toMetadataRange());

    for (Entry<Key,Value> entry : metaScanner) {
      entry.getKey().write(dataOut);
      entry.getValue().write(dataOut);

      if (entry.getKey().getColumnFamily().equals(DataFileColumnFamily.NAME)) {
        String path = fs.getFullPath(entry.getKey()).toString();
        String tokens[] = path.split("/");
        if (tokens.length < 1) {
          throw new RuntimeException("Illegal path " + path);
        }

        String filename = tokens[tokens.length - 1];

        String existingPath = uniqueFiles.get(filename);
        if (existingPath == null) {
          uniqueFiles.put(filename, path);
        } else if (!existingPath.equals(path)) {
          // make sure file names are unique, should only apply for tables with file names generated
          // by Accumulo 1.3 and earlier
          throw new IOException("Cannot export table with nonunique file names " + filename
              + ". Major compact table.");
        }

      }
    }
    return uniqueFiles;
  }

<<<<<<< HEAD
  private static void exportConfig(AccumuloServerContext context, Table.ID tableID, ZipOutputStream zipOut, DataOutputStream dataOut) throws AccumuloException,
      AccumuloSecurityException, TableNotFoundException, IOException {
=======
  private static void exportConfig(AccumuloServerContext context, String tableID,
      ZipOutputStream zipOut, DataOutputStream dataOut)
      throws AccumuloException, AccumuloSecurityException, TableNotFoundException, IOException {
>>>>>>> f4f43feb
    Connector conn = context.getConnector();

    DefaultConfiguration defaultConfig = DefaultConfiguration.getInstance();
    Map<String,String> siteConfig = conn.instanceOperations().getSiteConfiguration();
    Map<String,String> systemConfig = conn.instanceOperations().getSystemConfiguration();

    TableConfiguration tableConfig = context.getServerConfigurationFactory()
        .getTableConfiguration(tableID);

    OutputStreamWriter osw = new OutputStreamWriter(dataOut, UTF_8);

    // only put props that are different than defaults and higher level configurations
    zipOut.putNextEntry(new ZipEntry(Constants.EXPORT_TABLE_CONFIG_FILE));
    for (Entry<String,String> prop : tableConfig) {
      if (prop.getKey().startsWith(Property.TABLE_PREFIX.getKey())) {
        Property key = Property.getPropertyByKey(prop.getKey());

        if (key == null || !defaultConfig.get(key).equals(prop.getValue())) {
          if (!prop.getValue().equals(siteConfig.get(prop.getKey()))
              && !prop.getValue().equals(systemConfig.get(prop.getKey()))) {
            osw.append(prop.getKey() + "=" + prop.getValue() + "\n");
          }
        }
      }
    }

    osw.flush();
  }
}<|MERGE_RESOLUTION|>--- conflicted
+++ resolved
@@ -73,13 +73,9 @@
     if (Tables.getTableState(conn.getInstance(), tableInfo.tableID) != TableState.OFFLINE) {
       Tables.clearCache(conn.getInstance());
       if (Tables.getTableState(conn.getInstance(), tableInfo.tableID) != TableState.OFFLINE) {
-<<<<<<< HEAD
-        throw new AcceptableThriftTableOperationException(tableInfo.tableID.canonicalID(), tableInfo.tableName, TableOperation.EXPORT,
-            TableOperationExceptionType.OTHER, "Table is not offline");
-=======
-        throw new AcceptableThriftTableOperationException(tableInfo.tableID, tableInfo.tableName,
-            TableOperation.EXPORT, TableOperationExceptionType.OTHER, "Table is not offline");
->>>>>>> f4f43feb
+        throw new AcceptableThriftTableOperationException(tableInfo.tableID.canonicalID(),
+            tableInfo.tableName, TableOperation.EXPORT, TableOperationExceptionType.OTHER,
+            "Table is not offline");
       }
     }
   }
@@ -116,14 +112,9 @@
     metaScanner.fetchColumnFamily(LogColumnFamily.NAME);
 
     if (metaScanner.iterator().hasNext()) {
-<<<<<<< HEAD
-      throw new AcceptableThriftTableOperationException(tableInfo.tableID.canonicalID(), tableInfo.tableName, TableOperation.EXPORT,
-          TableOperationExceptionType.OTHER, "Write ahead logs found for table");
-=======
-      throw new AcceptableThriftTableOperationException(tableInfo.tableID, tableInfo.tableName,
-          TableOperation.EXPORT, TableOperationExceptionType.OTHER,
+      throw new AcceptableThriftTableOperationException(tableInfo.tableID.canonicalID(),
+          tableInfo.tableName, TableOperation.EXPORT, TableOperationExceptionType.OTHER,
           "Write ahead logs found for table");
->>>>>>> f4f43feb
     }
 
     return 0;
@@ -135,14 +126,9 @@
       exportTable(master.getFileSystem(), master, tableInfo.tableName, tableInfo.tableID,
           tableInfo.exportDir);
     } catch (IOException ioe) {
-<<<<<<< HEAD
-      throw new AcceptableThriftTableOperationException(tableInfo.tableID.canonicalID(), tableInfo.tableName, TableOperation.EXPORT,
-          TableOperationExceptionType.OTHER, "Failed to create export files " + ioe.getMessage());
-=======
-      throw new AcceptableThriftTableOperationException(tableInfo.tableID, tableInfo.tableName,
-          TableOperation.EXPORT, TableOperationExceptionType.OTHER,
+      throw new AcceptableThriftTableOperationException(tableInfo.tableID.canonicalID(),
+          tableInfo.tableName, TableOperation.EXPORT, TableOperationExceptionType.OTHER,
           "Failed to create export files " + ioe.getMessage());
->>>>>>> f4f43feb
     }
     Utils.unreserveNamespace(tableInfo.namespaceID, tid, false);
     Utils.unreserveTable(tableInfo.tableID, tid, false);
@@ -156,12 +142,8 @@
     Utils.unreserveTable(tableInfo.tableID, tid, false);
   }
 
-<<<<<<< HEAD
-  public static void exportTable(VolumeManager fs, AccumuloServerContext context, String tableName, Table.ID tableID, String exportDir) throws Exception {
-=======
   public static void exportTable(VolumeManager fs, AccumuloServerContext context, String tableName,
-      String tableID, String exportDir) throws Exception {
->>>>>>> f4f43feb
+      Table.ID tableID, String exportDir) throws Exception {
 
     fs.mkdirs(new Path(exportDir));
     Path exportMetaFilePath = fs.getVolumeByPath(new Path(exportDir)).getFileSystem()
@@ -226,14 +208,9 @@
     }
   }
 
-<<<<<<< HEAD
-  private static Map<String,String> exportMetadata(VolumeManager fs, AccumuloServerContext context, Table.ID tableID, ZipOutputStream zipOut,
-      DataOutputStream dataOut) throws IOException, TableNotFoundException, AccumuloException, AccumuloSecurityException {
-=======
   private static Map<String,String> exportMetadata(VolumeManager fs, AccumuloServerContext context,
-      String tableID, ZipOutputStream zipOut, DataOutputStream dataOut)
+      Table.ID tableID, ZipOutputStream zipOut, DataOutputStream dataOut)
       throws IOException, TableNotFoundException, AccumuloException, AccumuloSecurityException {
->>>>>>> f4f43feb
     zipOut.putNextEntry(new ZipEntry(Constants.EXPORT_METADATA_FILE));
 
     Map<String,String> uniqueFiles = new HashMap<>();
@@ -273,14 +250,9 @@
     return uniqueFiles;
   }
 
-<<<<<<< HEAD
-  private static void exportConfig(AccumuloServerContext context, Table.ID tableID, ZipOutputStream zipOut, DataOutputStream dataOut) throws AccumuloException,
-      AccumuloSecurityException, TableNotFoundException, IOException {
-=======
-  private static void exportConfig(AccumuloServerContext context, String tableID,
+  private static void exportConfig(AccumuloServerContext context, Table.ID tableID,
       ZipOutputStream zipOut, DataOutputStream dataOut)
       throws AccumuloException, AccumuloSecurityException, TableNotFoundException, IOException {
->>>>>>> f4f43feb
     Connector conn = context.getConnector();
 
     DefaultConfiguration defaultConfig = DefaultConfiguration.getInstance();
