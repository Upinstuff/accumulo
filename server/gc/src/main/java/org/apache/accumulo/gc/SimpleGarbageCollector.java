/*
 * Licensed to the Apache Software Foundation (ASF) under one or more
 * contributor license agreements.  See the NOTICE file distributed with
 * this work for additional information regarding copyright ownership.
 * The ASF licenses this file to You under the Apache License, Version 2.0
 * (the "License"); you may not use this file except in compliance with
 * the License.  You may obtain a copy of the License at
 *
 *     http://www.apache.org/licenses/LICENSE-2.0
 *
 * Unless required by applicable law or agreed to in writing, software
 * distributed under the License is distributed on an "AS IS" BASIS,
 * WITHOUT WARRANTIES OR CONDITIONS OF ANY KIND, either express or implied.
 * See the License for the specific language governing permissions and
 * limitations under the License.
 */
package org.apache.accumulo.gc;

import static org.apache.accumulo.fate.util.UtilWaitThread.sleepUninterruptibly;

import java.io.FileNotFoundException;
import java.io.IOException;
import java.util.Collections;
import java.util.Iterator;
import java.util.List;
import java.util.Map.Entry;
import java.util.Set;
import java.util.SortedMap;
import java.util.concurrent.ExecutorService;
import java.util.concurrent.Executors;
import java.util.concurrent.TimeUnit;
import java.util.stream.Stream;

import org.apache.accumulo.core.Constants;
import org.apache.accumulo.core.client.AccumuloClient;
import org.apache.accumulo.core.client.BatchWriter;
import org.apache.accumulo.core.client.BatchWriterConfig;
import org.apache.accumulo.core.client.IsolatedScanner;
import org.apache.accumulo.core.client.MutationsRejectedException;
import org.apache.accumulo.core.client.Scanner;
import org.apache.accumulo.core.client.TableNotFoundException;
import org.apache.accumulo.core.clientImpl.Tables;
import org.apache.accumulo.core.conf.AccumuloConfiguration;
import org.apache.accumulo.core.conf.Property;
import org.apache.accumulo.core.data.Key;
import org.apache.accumulo.core.data.Mutation;
import org.apache.accumulo.core.data.PartialKey;
import org.apache.accumulo.core.data.Range;
import org.apache.accumulo.core.data.TableId;
import org.apache.accumulo.core.data.Value;
import org.apache.accumulo.core.gc.thrift.GCMonitorService.Iface;
import org.apache.accumulo.core.gc.thrift.GCMonitorService.Processor;
import org.apache.accumulo.core.gc.thrift.GCStatus;
import org.apache.accumulo.core.gc.thrift.GcCycleStats;
import org.apache.accumulo.core.master.state.tables.TableState;
import org.apache.accumulo.core.metadata.MetadataTable;
import org.apache.accumulo.core.metadata.RootTable;
import org.apache.accumulo.core.metadata.schema.MetadataSchema;
import org.apache.accumulo.core.metadata.schema.TabletMetadata;
import org.apache.accumulo.core.metadata.schema.TabletsMetadata;
import org.apache.accumulo.core.replication.ReplicationSchema.StatusSection;
import org.apache.accumulo.core.replication.ReplicationTable;
import org.apache.accumulo.core.replication.ReplicationTableOfflineException;
import org.apache.accumulo.core.security.Authorizations;
import org.apache.accumulo.core.securityImpl.thrift.TCredentials;
import org.apache.accumulo.core.trace.TraceUtil;
import org.apache.accumulo.core.trace.thrift.TInfo;
import org.apache.accumulo.core.util.HostAndPort;
import org.apache.accumulo.core.util.NamingThreadFactory;
import org.apache.accumulo.core.util.Pair;
import org.apache.accumulo.core.util.ServerServices;
import org.apache.accumulo.core.util.ServerServices.Service;
import org.apache.accumulo.fate.zookeeper.ZooLock;
import org.apache.accumulo.fate.zookeeper.ZooLock.LockLossReason;
import org.apache.accumulo.fate.zookeeper.ZooLock.LockWatcher;
import org.apache.accumulo.gc.replication.CloseWriteAheadLogReferences;
import org.apache.accumulo.server.ServerConstants;
import org.apache.accumulo.server.ServerContext;
import org.apache.accumulo.server.ServerOpts;
import org.apache.accumulo.server.fs.VolumeManager;
import org.apache.accumulo.server.fs.VolumeManager.FileType;
import org.apache.accumulo.server.fs.VolumeUtil;
import org.apache.accumulo.server.replication.proto.Replication.Status;
import org.apache.accumulo.server.rpc.ServerAddress;
import org.apache.accumulo.server.rpc.TCredentialsUpdatingWrapper;
import org.apache.accumulo.server.rpc.TServerUtils;
import org.apache.accumulo.server.rpc.ThriftServerType;
import org.apache.accumulo.server.util.Halt;
import org.apache.hadoop.fs.FileStatus;
import org.apache.hadoop.fs.Path;
import org.apache.hadoop.io.Text;
import org.apache.htrace.Trace;
import org.apache.htrace.TraceScope;
import org.apache.htrace.impl.ProbabilitySampler;
import org.apache.zookeeper.KeeperException;
import org.slf4j.Logger;
import org.slf4j.LoggerFactory;

import com.beust.jcommander.Parameter;
import com.google.common.collect.Iterators;
import com.google.common.collect.Maps;
import com.google.protobuf.InvalidProtocolBufferException;

import edu.umd.cs.findbugs.annotations.SuppressFBWarnings;

// Could/Should implement HighlyAvaialbleService but the Thrift server is already started before
// the ZK lock is acquired. The server is only for metrics, there are no concerns about clients
// using the service before the lock is acquired.
public class SimpleGarbageCollector implements Iface {
  private static final Text EMPTY_TEXT = new Text();

  /**
   * Options for the garbage collector.
   */
  static class Opts extends ServerOpts {
    @Parameter(names = {"-v", "--verbose"},
        description = "extra information will get printed to stdout also")
    boolean verbose = false;
    @Parameter(names = {"-s", "--safemode"}, description = "safe mode will not delete files")
    boolean safeMode = false;
  }

  /**
   * A fraction representing how much of the JVM's available memory should be used for gathering
   * candidates.
   */
  static final float CANDIDATE_MEMORY_PERCENTAGE = 0.50f;

  private static final Logger log = LoggerFactory.getLogger(SimpleGarbageCollector.class);

  private ServerContext context;
  private VolumeManager fs;
  private Opts opts;
  private ZooLock lock;

  private GCStatus status =
      new GCStatus(new GcCycleStats(), new GcCycleStats(), new GcCycleStats(), new GcCycleStats());

  public static void main(String[] args) {
    final String app = "gc";
    Opts opts = new Opts();
    opts.parseArgs(app, args);
    ServerContext context = new ServerContext(opts.getSiteConfiguration());
    context.setupServer(app, SimpleGarbageCollector.class.getName(), opts.getAddress());
    try {
      SimpleGarbageCollector gc = new SimpleGarbageCollector(opts, context);
      gc.run();
    } finally {
      context.teardownServer();
    }
  }

  public SimpleGarbageCollector(Opts opts, ServerContext context) {
    this.context = context;
    this.opts = opts;
    this.fs = context.getVolumeManager();

    long gcDelay = getConfiguration().getTimeInMillis(Property.GC_CYCLE_DELAY);
    log.info("start delay: {} milliseconds", getStartDelay());
    log.info("time delay: {} milliseconds", gcDelay);
    log.info("safemode: {}", opts.safeMode);
    log.info("verbose: {}", opts.verbose);
    log.info("memory threshold: {} of {} bytes", CANDIDATE_MEMORY_PERCENTAGE,
        Runtime.getRuntime().maxMemory());
    log.info("delete threads: {}", getNumDeleteThreads());
  }

  ServerContext getContext() {
    return context;
  }

  AccumuloConfiguration getConfiguration() {
    return context.getConfiguration();
  }

  AccumuloClient getClient() {
    return context;
  }

  /**
   * Gets the delay before the first collection.
   *
   * @return start delay, in milliseconds
   */
  long getStartDelay() {
    return getConfiguration().getTimeInMillis(Property.GC_CYCLE_START);
  }

  /**
   * Gets the volume manager used by this GC.
   *
   * @return volume manager
   */
  VolumeManager getVolumeManager() {
    return fs;
  }

  /**
   * Checks if the volume manager should move files to the trash rather than delete them.
   *
   * @return true if trash is used
   */
  boolean isUsingTrash() {
    return !getConfiguration().getBoolean(Property.GC_TRASH_IGNORE);
  }

  /**
   * Gets the options for this garbage collector.
   */
  Opts getOpts() {
    return opts;
  }

  /**
   * Gets the number of threads used for deleting files.
   *
   * @return number of delete threads
   */
  int getNumDeleteThreads() {
    return getConfiguration().getCount(Property.GC_DELETE_THREADS);
  }

  private class GCEnv implements GarbageCollectionEnvironment {

    private String tableName;

    GCEnv(String tableName) {
      this.tableName = tableName;
    }

    @Override
    public boolean getCandidates(String continuePoint, List<String> result)
        throws TableNotFoundException {
      // want to ensure GC makes progress... if the 1st N deletes are stable and we keep processing
      // them,
      // then will never inspect deletes after N
      Range range = MetadataSchema.DeletesSection.getRange();
      if (continuePoint != null && !continuePoint.isEmpty()) {
        String continueRow = MetadataSchema.DeletesSection.getRowPrefix() + continuePoint;
        range = new Range(new Key(continueRow).followingKey(PartialKey.ROW), true,
            range.getEndKey(), range.isEndKeyInclusive());
      }

      Scanner scanner = getClient().createScanner(tableName, Authorizations.EMPTY);
      scanner.setRange(range);
      result.clear();
      // find candidates for deletion; chop off the prefix
      for (Entry<Key,Value> entry : scanner) {
        String cand = entry.getKey().getRow().toString()
            .substring(MetadataSchema.DeletesSection.getRowPrefix().length());
        result.add(cand);
        if (almostOutOfMemory(Runtime.getRuntime())) {
          log.info("List of delete candidates has exceeded the memory"
              + " threshold. Attempting to delete what has been gathered so far.");
          return true;
        }
      }

      return false;
    }

    @Override
    public Iterator<String> getBlipIterator() throws TableNotFoundException {
      @SuppressWarnings("resource")
<<<<<<< HEAD
      IsolatedScanner scanner = new IsolatedScanner(
          getClient().createScanner(tableName, Authorizations.EMPTY));
=======
      IsolatedScanner scanner =
          new IsolatedScanner(getConnector().createScanner(tableName, Authorizations.EMPTY));
>>>>>>> 0a9837f3

      scanner.setRange(MetadataSchema.BlipSection.getRange());

      return Iterators.transform(scanner.iterator(), entry -> entry.getKey().getRow().toString()
          .substring(MetadataSchema.BlipSection.getRowPrefix().length()));
    }

    @Override
<<<<<<< HEAD
    public Stream<Reference> getReferences() {

      Stream<TabletMetadata> tabletStream = TabletsMetadata.builder().scanTable(tableName)
          .checkConsistency().fetchDir().fetchFiles().fetchScans().build(getClient()).stream();

      Stream<Reference> refStream = tabletStream.flatMap(tm -> {
        Stream<Reference> refs = Stream.concat(tm.getFiles().stream(), tm.getScans().stream())
            .map(f -> new Reference(tm.getTableId(), f, false));
        if (tm.getDir() != null) {
          refs = Stream.concat(refs, Stream.of(new Reference(tm.getTableId(), tm.getDir(), true)));
        }
        return refs;
      });

      return refStream;
=======
    public Iterator<Entry<Key,Value>> getReferenceIterator()
        throws TableNotFoundException, AccumuloException, AccumuloSecurityException {
      IsolatedScanner scanner =
          new IsolatedScanner(getConnector().createScanner(tableName, Authorizations.EMPTY));
      scanner.fetchColumnFamily(DataFileColumnFamily.NAME);
      scanner.fetchColumnFamily(ScanFileColumnFamily.NAME);
      TabletsSection.ServerColumnFamily.DIRECTORY_COLUMN.fetch(scanner);
      TabletIterator tabletIterator =
          new TabletIterator(scanner, MetadataSchema.TabletsSection.getRange(), false, true);

      return Iterators.concat(Iterators.transform(tabletIterator,
          new Function<Map<Key,Value>,Iterator<Entry<Key,Value>>>() {
            @Override
            public Iterator<Entry<Key,Value>> apply(Map<Key,Value> input) {
              return input.entrySet().iterator();
            }
          }));
>>>>>>> 0a9837f3
    }

    @Override
    public Set<TableId> getTableIDs() {
      return Tables.getIdToNameMap(context).keySet();
    }

    @Override
    public void delete(SortedMap<String,String> confirmedDeletes) throws TableNotFoundException {

      if (opts.safeMode) {
        if (opts.verbose)
          System.out.println("SAFEMODE: There are " + confirmedDeletes.size()
              + " data file candidates marked for deletion.%n"
              + "          Examine the log files to identify them.%n");
        log.info("SAFEMODE: Listing all data file candidates for deletion");
        for (String s : confirmedDeletes.values())
          log.info("SAFEMODE: {}", s);
        log.info("SAFEMODE: End candidates for deletion");
        return;
      }

      AccumuloClient c = getClient();
      BatchWriter writer = c.createBatchWriter(tableName, new BatchWriterConfig());

      // when deleting a dir and all files in that dir, only need to delete the dir
      // the dir will sort right before the files... so remove the files in this case
      // to minimize namenode ops
      Iterator<Entry<String,String>> cdIter = confirmedDeletes.entrySet().iterator();

      String lastDir = null;
      while (cdIter.hasNext()) {
        Entry<String,String> entry = cdIter.next();
        String relPath = entry.getKey();
        String absPath = fs.getFullPath(FileType.TABLE, entry.getValue()).toString();

        if (isDir(relPath)) {
          lastDir = absPath;
        } else if (lastDir != null) {
          if (absPath.startsWith(lastDir)) {
            log.debug("Ignoring {} because {} exist", entry.getValue(), lastDir);
            try {
              putMarkerDeleteMutation(entry.getValue(), writer);
            } catch (MutationsRejectedException e) {
              throw new RuntimeException(e);
            }
            cdIter.remove();
          } else {
            lastDir = null;
          }
        }
      }

      final BatchWriter finalWriter = writer;

      ExecutorService deleteThreadPool =
          Executors.newFixedThreadPool(getNumDeleteThreads(), new NamingThreadFactory("deleting"));

      final List<Pair<Path,Path>> replacements = ServerConstants
          .getVolumeReplacements(getConfiguration(), getContext().getHadoopConf());

      for (final String delete : confirmedDeletes.values()) {

        Runnable deleteTask = () -> {
          boolean removeFlag;

          try {
            Path fullPath;
            String switchedDelete = VolumeUtil.switchVolume(delete, FileType.TABLE, replacements);
            if (switchedDelete != null) {
              // actually replacing the volumes in the metadata table would be tricky because the
              // entries would be different rows. So it could not be
              // atomically in one mutation and extreme care would need to be taken that delete
              // entry was not lost. Instead of doing that, just deal with
              // volume switching when something needs to be deleted. Since the rest of the code
              // uses suffixes to compare delete entries, there is no danger
              // of deleting something that should not be deleted. Must not change value of delete
              // variable because thats whats stored in metadata table.
              log.debug("Volume replaced {} -> {}", delete, switchedDelete);
              fullPath = fs.getFullPath(FileType.TABLE, switchedDelete);
            } else {
              fullPath = fs.getFullPath(FileType.TABLE, delete);
            }

            log.debug("Deleting {}", fullPath);

            if (moveToTrash(fullPath) || fs.deleteRecursively(fullPath)) {
              // delete succeeded, still want to delete
              removeFlag = true;
              synchronized (SimpleGarbageCollector.this) {
                ++status.current.deleted;
              }
            } else if (fs.exists(fullPath)) {
              // leave the entry in the metadata; we'll try again later
              removeFlag = false;
              synchronized (SimpleGarbageCollector.this) {
                ++status.current.errors;
              }
              log.warn("File exists, but was not deleted for an unknown reason: {}", fullPath);
            } else {
              // this failure, we still want to remove the metadata entry
              removeFlag = true;
              synchronized (SimpleGarbageCollector.this) {
                ++status.current.errors;
              }
              String[] parts = fullPath.toString().split(Constants.ZTABLES)[1].split("/");
              if (parts.length > 2) {
                TableId tableId = TableId.of(parts[1]);
                String tabletDir = parts[2];
                context.getTableManager().updateTableStateCache(tableId);
                TableState tableState = context.getTableManager().getTableState(tableId);
                if (tableState != null && tableState != TableState.DELETING) {
                  // clone directories don't always exist
                  if (!tabletDir.startsWith(Constants.CLONE_PREFIX))
                    log.debug("File doesn't exist: {}", fullPath);
                }
              } else {
                log.warn("Very strange path name: {}", delete);
              }
            }

            // proceed to clearing out the flags for successful deletes and
            // non-existent files
            if (removeFlag && finalWriter != null) {
              putMarkerDeleteMutation(delete, finalWriter);
            }
          } catch (Exception e) {
            log.error("{}", e.getMessage(), e);
          }

        };

        deleteThreadPool.execute(deleteTask);
      }

      deleteThreadPool.shutdown();

      try {
        while (!deleteThreadPool.awaitTermination(1000, TimeUnit.MILLISECONDS)) {}
      } catch (InterruptedException e1) {
        log.error("{}", e1.getMessage(), e1);
      }

      if (writer != null) {
        try {
          writer.close();
        } catch (MutationsRejectedException e) {
          log.error("Problem removing entries from the metadata table: ", e);
        }
      }
    }

    @Override
    public void deleteTableDirIfEmpty(TableId tableID) throws IOException {
      // if dir exist and is empty, then empty list is returned...
      // hadoop 2.0 will throw an exception if the file does not exist
      for (String dir : ServerConstants.getTablesDirs(context)) {
        FileStatus[] tabletDirs = null;
        try {
          tabletDirs = fs.listStatus(new Path(dir + "/" + tableID));
        } catch (FileNotFoundException ex) {
          continue;
        }

        if (tabletDirs.length == 0) {
          Path p = new Path(dir + "/" + tableID);
          log.debug("Removing table dir {}", p);
          if (!moveToTrash(p))
            fs.delete(p);
        }
      }
    }

    @Override
    public void incrementCandidatesStat(long i) {
      status.current.candidates += i;
    }

    @Override
    public void incrementInUseStat(long i) {
      status.current.inUse += i;
    }

    @Override
    public Iterator<Entry<String,Status>> getReplicationNeededIterator() {
      AccumuloClient client = getClient();
      try {
        Scanner s = ReplicationTable.getScanner(client);
        StatusSection.limit(s);
        return Iterators.transform(s.iterator(), input -> {
          String file = input.getKey().getRow().toString();
          Status stat;
          try {
            stat = Status.parseFrom(input.getValue().get());
          } catch (InvalidProtocolBufferException e) {
            log.warn("Could not deserialize protobuf for: {}", input.getKey());
            stat = null;
          }
          return Maps.immutableEntry(file, stat);
        });
      } catch (ReplicationTableOfflineException e) {
        // No elements that we need to preclude
        return Collections.emptyIterator();
      }
    }
  }

  @SuppressFBWarnings(value = "DM_EXIT", justification = "main class can call System.exit")
  private void run() {
    long tStart, tStop;

    // Sleep for an initial period, giving the master time to start up and
    // old data files to be unused
    log.info("Trying to acquire ZooKeeper lock for garbage collector");

    try {
      getZooLock(startStatsService());
    } catch (Exception ex) {
      log.error("{}", ex.getMessage(), ex);
      System.exit(1);
    }

    try {
      long delay = getStartDelay();
      log.debug("Sleeping for {} milliseconds before beginning garbage collection cycles", delay);
      Thread.sleep(delay);
    } catch (InterruptedException e) {
      log.warn("{}", e.getMessage(), e);
      return;
    }

<<<<<<< HEAD
    ProbabilitySampler sampler = TraceUtil
        .probabilitySampler(getConfiguration().getFraction(Property.GC_TRACE_PERCENT));
=======
    ProbabilitySampler sampler =
        new ProbabilitySampler(getConfiguration().getFraction(Property.GC_TRACE_PERCENT));
>>>>>>> 0a9837f3

    while (true) {
      try (TraceScope gcOuterSpan = Trace.startSpan("gc", sampler)) {
        try (TraceScope gcSpan = Trace.startSpan("loop")) {
          tStart = System.currentTimeMillis();
          try {
            System.gc(); // make room

            status.current.started = System.currentTimeMillis();

            new GarbageCollectionAlgorithm().collect(new GCEnv(RootTable.NAME));
            new GarbageCollectionAlgorithm().collect(new GCEnv(MetadataTable.NAME));

            log.info("Number of data file candidates for deletion: {}", status.current.candidates);
            log.info("Number of data file candidates still in use: {}", status.current.inUse);
            log.info("Number of successfully deleted data files: {}", status.current.deleted);
            log.info("Number of data files delete failures: {}", status.current.errors);

            status.current.finished = System.currentTimeMillis();
            status.last = status.current;
            status.current = new GcCycleStats();

          } catch (Exception e) {
            log.error("{}", e.getMessage(), e);
          }

          tStop = System.currentTimeMillis();
          log.info(String.format("Collect cycle took %.2f seconds", ((tStop - tStart) / 1000.0)));

          /*
           * We want to prune references to fully-replicated WALs from the replication table which
           * are no longer referenced in the metadata table before running
           * GarbageCollectWriteAheadLogs to ensure we delete as many files as possible.
           */
          try (TraceScope replSpan = Trace.startSpan("replicationClose")) {
            CloseWriteAheadLogReferences closeWals = new CloseWriteAheadLogReferences(context);
            closeWals.run();
          } catch (Exception e) {
            log.error("Error trying to close write-ahead logs for replication table", e);
          }

<<<<<<< HEAD
          // Clean up any unused write-ahead logs
          try (TraceScope waLogs = Trace.startSpan("walogs")) {
            GarbageCollectWriteAheadLogs walogCollector = new GarbageCollectWriteAheadLogs(context,
                fs, isUsingTrash());
            log.info("Beginning garbage collection of write-ahead logs");
            walogCollector.collect(status);
          } catch (Exception e) {
            log.error("{}", e.getMessage(), e);
          }
        }
=======
      Span waLogs = Trace.start("walogs");
      try {
        GarbageCollectWriteAheadLogs walogCollector =
            new GarbageCollectWriteAheadLogs(this, fs, isUsingTrash());
        log.info("Beginning garbage collection of write-ahead logs");
        walogCollector.collect(status);
      } catch (Exception e) {
        log.error("{}", e.getMessage(), e);
      } finally {
        waLogs.stop();
      }
      gcSpan.stop();
>>>>>>> 0a9837f3

        // we just made a lot of metadata changes: flush them out
        try {
          AccumuloClient accumuloClient = getClient();
          accumuloClient.tableOperations().compact(MetadataTable.NAME, null, null, true, true);
          accumuloClient.tableOperations().compact(RootTable.NAME, null, null, true, true);
        } catch (Exception e) {
          log.warn("{}", e.getMessage(), e);
        }
      }
      try {
        long gcDelay = getConfiguration().getTimeInMillis(Property.GC_CYCLE_DELAY);
        log.debug("Sleeping for {} milliseconds", gcDelay);
        Thread.sleep(gcDelay);
      } catch (InterruptedException e) {
        log.warn("{}", e.getMessage(), e);
        return;
      }
    }
  }

  /**
   * Moves a file to trash. If this garbage collector is not using trash, this method returns false
   * and leaves the file alone. If the file is missing, this method returns false as opposed to
   * throwing an exception.
   *
   * @return true if the file was moved to trash
   * @throws IOException
   *           if the volume manager encountered a problem
   */
  boolean moveToTrash(Path path) throws IOException {
    if (!isUsingTrash())
      return false;
    try {
      return fs.moveToTrash(path);
    } catch (FileNotFoundException ex) {
      return false;
    }
  }

  private void getZooLock(HostAndPort addr) throws KeeperException, InterruptedException {
    String path = context.getZooKeeperRoot() + Constants.ZGC_LOCK;

    LockWatcher lockWatcher = new LockWatcher() {
      @Override
      public void lostLock(LockLossReason reason) {
        Halt.halt("GC lock in zookeeper lost (reason = " + reason + "), exiting!", 1);
      }

      @Override
      public void unableToMonitorLockNode(final Throwable e) {
        // ACCUMULO-3651 Level changed to error and FATAL added to message for slf4j compatibility
        Halt.halt(-1, () -> log.error("FATAL: No longer able to monitor lock node ", e));

      }
    };

    while (true) {
      lock = new ZooLock(context.getZooReaderWriter(), path);
      if (lock.tryLock(lockWatcher,
          new ServerServices(addr.toString(), Service.GC_CLIENT).toString().getBytes())) {
        log.debug("Got GC ZooKeeper lock");
        return;
      }
      log.debug("Failed to get GC ZooKeeper lock, will retry");
      sleepUninterruptibly(1, TimeUnit.SECONDS);
    }
  }

  private HostAndPort startStatsService() {
    Iface rpcProxy = TraceUtil.wrapService(this);
    final Processor<Iface> processor;
    if (context.getThriftServerType() == ThriftServerType.SASL) {
      Iface tcProxy = TCredentialsUpdatingWrapper.service(rpcProxy, getClass(), getConfiguration());
      processor = new Processor<>(tcProxy);
    } else {
      processor = new Processor<>(rpcProxy);
    }
    int[] port = getConfiguration().getPort(Property.GC_PORT);
    HostAndPort[] addresses = TServerUtils.getHostAndPorts(this.opts.getAddress(), port);
    long maxMessageSize = getConfiguration().getAsBytes(Property.GENERAL_MAX_MESSAGE_SIZE);
    try {
      ServerAddress server = TServerUtils.startTServer(getConfiguration(),
          context.getThriftServerType(), processor, this.getClass().getSimpleName(),
          "GC Monitor Service", 2,
          getConfiguration().getCount(Property.GENERAL_SIMPLETIMER_THREADPOOL_SIZE), 1000,
          maxMessageSize, context.getServerSslParams(), context.getSaslParams(), 0, addresses);
      log.debug("Starting garbage collector listening on " + server.address);
      return server.address;
    } catch (Exception ex) {
      // ACCUMULO-3651 Level changed to error and FATAL added to message for slf4j compatibility
      log.error("FATAL:", ex);
      throw new RuntimeException(ex);
    }
  }

  /**
   * Checks if the system is almost out of memory.
   *
   * @param runtime
   *          Java runtime
   * @return true if system is almost out of memory
   * @see #CANDIDATE_MEMORY_PERCENTAGE
   */
  static boolean almostOutOfMemory(Runtime runtime) {
    return runtime.totalMemory() - runtime.freeMemory()
        > CANDIDATE_MEMORY_PERCENTAGE * runtime.maxMemory();
  }

  private static void putMarkerDeleteMutation(final String delete, final BatchWriter writer)
      throws MutationsRejectedException {
    Mutation m = new Mutation(MetadataSchema.DeletesSection.getRowPrefix() + delete);
    m.putDelete(EMPTY_TEXT, EMPTY_TEXT);
    writer.addMutation(m);
  }

  /**
   * Checks if the given string is a directory.
   *
   * @param delete
   *          possible directory
   * @return true if string is a directory
   */
  static boolean isDir(String delete) {
    if (delete == null) {
      return false;
    }
    int slashCount = 0;
    for (int i = 0; i < delete.length(); i++)
      if (delete.charAt(i) == '/')
        slashCount++;
    return slashCount == 1;
  }

  @Override
  public GCStatus getStatus(TInfo info, TCredentials credentials) {
    return status;
  }
}<|MERGE_RESOLUTION|>--- conflicted
+++ resolved
@@ -262,13 +262,8 @@
     @Override
     public Iterator<String> getBlipIterator() throws TableNotFoundException {
       @SuppressWarnings("resource")
-<<<<<<< HEAD
-      IsolatedScanner scanner = new IsolatedScanner(
-          getClient().createScanner(tableName, Authorizations.EMPTY));
-=======
       IsolatedScanner scanner =
-          new IsolatedScanner(getConnector().createScanner(tableName, Authorizations.EMPTY));
->>>>>>> 0a9837f3
+          new IsolatedScanner(getClient().createScanner(tableName, Authorizations.EMPTY));
 
       scanner.setRange(MetadataSchema.BlipSection.getRange());
 
@@ -277,7 +272,6 @@
     }
 
     @Override
-<<<<<<< HEAD
     public Stream<Reference> getReferences() {
 
       Stream<TabletMetadata> tabletStream = TabletsMetadata.builder().scanTable(tableName)
@@ -293,25 +287,6 @@
       });
 
       return refStream;
-=======
-    public Iterator<Entry<Key,Value>> getReferenceIterator()
-        throws TableNotFoundException, AccumuloException, AccumuloSecurityException {
-      IsolatedScanner scanner =
-          new IsolatedScanner(getConnector().createScanner(tableName, Authorizations.EMPTY));
-      scanner.fetchColumnFamily(DataFileColumnFamily.NAME);
-      scanner.fetchColumnFamily(ScanFileColumnFamily.NAME);
-      TabletsSection.ServerColumnFamily.DIRECTORY_COLUMN.fetch(scanner);
-      TabletIterator tabletIterator =
-          new TabletIterator(scanner, MetadataSchema.TabletsSection.getRange(), false, true);
-
-      return Iterators.concat(Iterators.transform(tabletIterator,
-          new Function<Map<Key,Value>,Iterator<Entry<Key,Value>>>() {
-            @Override
-            public Iterator<Entry<Key,Value>> apply(Map<Key,Value> input) {
-              return input.entrySet().iterator();
-            }
-          }));
->>>>>>> 0a9837f3
     }
 
     @Override
@@ -370,8 +345,8 @@
       ExecutorService deleteThreadPool =
           Executors.newFixedThreadPool(getNumDeleteThreads(), new NamingThreadFactory("deleting"));
 
-      final List<Pair<Path,Path>> replacements = ServerConstants
-          .getVolumeReplacements(getConfiguration(), getContext().getHadoopConf());
+      final List<Pair<Path,Path>> replacements =
+          ServerConstants.getVolumeReplacements(getConfiguration(), getContext().getHadoopConf());
 
       for (final String delete : confirmedDeletes.values()) {
 
@@ -543,13 +518,8 @@
       return;
     }
 
-<<<<<<< HEAD
-    ProbabilitySampler sampler = TraceUtil
-        .probabilitySampler(getConfiguration().getFraction(Property.GC_TRACE_PERCENT));
-=======
     ProbabilitySampler sampler =
-        new ProbabilitySampler(getConfiguration().getFraction(Property.GC_TRACE_PERCENT));
->>>>>>> 0a9837f3
+        TraceUtil.probabilitySampler(getConfiguration().getFraction(Property.GC_TRACE_PERCENT));
 
     while (true) {
       try (TraceScope gcOuterSpan = Trace.startSpan("gc", sampler)) {
@@ -591,31 +561,16 @@
             log.error("Error trying to close write-ahead logs for replication table", e);
           }
 
-<<<<<<< HEAD
           // Clean up any unused write-ahead logs
           try (TraceScope waLogs = Trace.startSpan("walogs")) {
-            GarbageCollectWriteAheadLogs walogCollector = new GarbageCollectWriteAheadLogs(context,
-                fs, isUsingTrash());
+            GarbageCollectWriteAheadLogs walogCollector =
+                new GarbageCollectWriteAheadLogs(context, fs, isUsingTrash());
             log.info("Beginning garbage collection of write-ahead logs");
             walogCollector.collect(status);
           } catch (Exception e) {
             log.error("{}", e.getMessage(), e);
           }
         }
-=======
-      Span waLogs = Trace.start("walogs");
-      try {
-        GarbageCollectWriteAheadLogs walogCollector =
-            new GarbageCollectWriteAheadLogs(this, fs, isUsingTrash());
-        log.info("Beginning garbage collection of write-ahead logs");
-        walogCollector.collect(status);
-      } catch (Exception e) {
-        log.error("{}", e.getMessage(), e);
-      } finally {
-        waLogs.stop();
-      }
-      gcSpan.stop();
->>>>>>> 0a9837f3
 
         // we just made a lot of metadata changes: flush them out
         try {
@@ -698,11 +653,11 @@
     HostAndPort[] addresses = TServerUtils.getHostAndPorts(this.opts.getAddress(), port);
     long maxMessageSize = getConfiguration().getAsBytes(Property.GENERAL_MAX_MESSAGE_SIZE);
     try {
-      ServerAddress server = TServerUtils.startTServer(getConfiguration(),
-          context.getThriftServerType(), processor, this.getClass().getSimpleName(),
-          "GC Monitor Service", 2,
-          getConfiguration().getCount(Property.GENERAL_SIMPLETIMER_THREADPOOL_SIZE), 1000,
-          maxMessageSize, context.getServerSslParams(), context.getSaslParams(), 0, addresses);
+      ServerAddress server =
+          TServerUtils.startTServer(getConfiguration(), context.getThriftServerType(), processor,
+              this.getClass().getSimpleName(), "GC Monitor Service", 2,
+              getConfiguration().getCount(Property.GENERAL_SIMPLETIMER_THREADPOOL_SIZE), 1000,
+              maxMessageSize, context.getServerSslParams(), context.getSaslParams(), 0, addresses);
       log.debug("Starting garbage collector listening on " + server.address);
       return server.address;
     } catch (Exception ex) {
