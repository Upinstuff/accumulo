--- conflicted
+++ resolved
@@ -3610,8 +3610,7 @@
     }
   }
   
-<<<<<<< HEAD
-  private static void ensureHdfsSyncIsEnabled(VolumeManager volumes) {
+  protected static void ensureHdfsSyncIsEnabled(VolumeManager volumes) {
     for (Entry<String,? extends FileSystem> entry : volumes.getFileSystems().entrySet()) {
       final String volumeName = entry.getKey();
       final FileSystem fs = entry.getValue();
@@ -3631,30 +3630,10 @@
           if (!dfsSupportAppendDefaultValue) {
             // See if the user did the correct override
             if (!fs.getConf().getBoolean(DFS_SUPPORT_APPEND, false)) {
-              log.fatal("Accumulo requires that dfs.support.append to true on volume " + volumeName + ". " + ticketMessage);
-              System.exit(-1);
+              String msg = "Accumulo requires that dfs.support.append to true. " + ticketMessage;
+              log.fatal(msg);
+              throw new RuntimeException(msg);
             }
-=======
-  protected static void ensureHdfsSyncIsEnabled(FileSystem fs) {
-    if (fs instanceof DistributedFileSystem) {
-      final String DFS_DURABLE_SYNC = "dfs.durable.sync", DFS_SUPPORT_APPEND = "dfs.support.append";
-      final String ticketMessage = "See ACCUMULO-623 and ACCUMULO-1637 for more details.";
-      // Check to make sure that we have proper defaults configured
-      try {
-        // If the default is off (0.20.205.x or 1.0.x)
-        DFSConfigKeys configKeys = new DFSConfigKeys();
-        
-        // Can't use the final constant itself as Java will inline it at compile time
-        Field dfsSupportAppendDefaultField = configKeys.getClass().getField("DFS_SUPPORT_APPEND_DEFAULT");
-        boolean dfsSupportAppendDefaultValue = dfsSupportAppendDefaultField.getBoolean(configKeys);
-        
-        if (!dfsSupportAppendDefaultValue) {
-          // See if the user did the correct override
-          if (!fs.getConf().getBoolean(DFS_SUPPORT_APPEND, false)) {
-            String msg = "Accumulo requires that dfs.support.append to true. " + ticketMessage;
-            log.fatal(msg);
-            throw new RuntimeException(msg);
->>>>>>> 09876282
           }
         } catch (NoSuchFieldException e) {
           // If we can't find DFSConfigKeys.DFS_SUPPORT_APPEND_DEFAULT, the user is running
@@ -3662,37 +3641,13 @@
         } catch (Exception e) {
           log.warn("Error while checking for " + DFS_SUPPORT_APPEND + " on volume " + volumeName + ". The user should ensure that Hadoop is configured to properly supports append and sync. " + ticketMessage, e);
         }
-<<<<<<< HEAD
         
         // If either of these parameters are configured to be false, fail.
         // This is a sign that someone is writing bad configuration.
         if (!fs.getConf().getBoolean(DFS_SUPPORT_APPEND, true) || !fs.getConf().getBoolean(DFS_DURABLE_SYNC, true)) {
-          log.fatal("Accumulo requires that " + DFS_SUPPORT_APPEND + " and " + DFS_DURABLE_SYNC + " not be configured as false on volume " + volumeName + ". " + ticketMessage);
-          System.exit(-1);
-=======
-      } catch (NoSuchFieldException e) {
-        // If we can't find DFSConfigKeys.DFS_SUPPORT_APPEND_DEFAULT, the user is running
-        // 1.1.x or 1.2.x. This is ok, though, as, by default, these versions have append/sync enabled.
-      } catch (Exception e) {
-        log.warn("Error while checking for " + DFS_SUPPORT_APPEND + ". The user should ensure that Hadoop is configured to properly supports append and sync. "
-            + ticketMessage, e);
-      }
-      
-      // If either of these parameters are configured to be false, fail.
-      // This is a sign that someone is writing bad configuration.
-      if (!fs.getConf().getBoolean(DFS_SUPPORT_APPEND, true) || !fs.getConf().getBoolean(DFS_DURABLE_SYNC, true)) {
-        String msg = "Accumulo requires that " + DFS_SUPPORT_APPEND + " and " + DFS_DURABLE_SYNC + " not be configured as false. " + ticketMessage;
-        log.fatal(msg);
-        throw new RuntimeException(msg);
-      }
-      
-      try {
-        // if this class exists
-        Class.forName("org.apache.hadoop.fs.CreateFlag");
-        // we're running hadoop 2.0, 1.1
-        if (!fs.getConf().getBoolean("dfs.datanode.synconclose", false)) {
-          log.warn("dfs.datanode.synconclose set to false: data loss is possible on system reset or power loss");
->>>>>>> 09876282
+          String msg = "Accumulo requires that " + DFS_SUPPORT_APPEND + " and " + DFS_DURABLE_SYNC + " not be configured as false. " + ticketMessage;
+          log.fatal(msg);
+          throw new RuntimeException(msg);
         }
         
         try {
