--- conflicted
+++ resolved
@@ -58,12 +58,7 @@
     return proxiedInstance;
   }
 
-<<<<<<< HEAD
   protected static <T> RpcServerInvocationHandler<T> getInvocationHandler(final T instance) {
-=======
-  protected static <T> RpcServerInvocationHandler<T> getInvocationHandler(final T instance,
-      final Set<String> onewayMethods) {
->>>>>>> f4f43feb
     return new RpcServerInvocationHandler<T>(instance) {
 
       @Override
@@ -78,43 +73,4 @@
       }
     };
   }
-<<<<<<< HEAD
-=======
-
-  protected static Set<String> getOnewayMethods(Map<String,?> processorView) {
-    // Get a handle on the isOnewayMethod and make it accessible
-    final Method isOnewayMethod;
-    try {
-      isOnewayMethod = ProcessFunction.class.getDeclaredMethod("isOneway");
-    } catch (NoSuchMethodException e) {
-      throw new RuntimeException("Could not access isOneway method", e);
-    } catch (SecurityException e) {
-      throw new RuntimeException("Could not access isOneway method", e);
-    }
-    // In java7, this appears to be copying the method, but it's trivial for us to return the object
-    // to how it was before.
-    final boolean accessible = isOnewayMethod.isAccessible();
-    isOnewayMethod.setAccessible(true);
-
-    try {
-      final Set<String> onewayMethods = new HashSet<>();
-      for (Entry<String,?> entry : processorView.entrySet()) {
-        try {
-          if ((Boolean) isOnewayMethod.invoke(entry.getValue())) {
-            onewayMethods.add(entry.getKey());
-          }
-        } catch (RuntimeException e) {
-          throw e;
-        } catch (Exception e) {
-          throw new RuntimeException(e);
-        }
-      }
-
-      return onewayMethods;
-    } finally {
-      // Reset it back to how it was.
-      isOnewayMethod.setAccessible(accessible);
-    }
-  }
->>>>>>> f4f43feb
 }