/*
 * Licensed to the Apache Software Foundation (ASF) under one or more
 * contributor license agreements.  See the NOTICE file distributed with
 * this work for additional information regarding copyright ownership.
 * The ASF licenses this file to You under the Apache License, Version 2.0
 * (the "License"); you may not use this file except in compliance with
 * the License.  You may obtain a copy of the License at
 *
 *     http://www.apache.org/licenses/LICENSE-2.0
 *
 * Unless required by applicable law or agreed to in writing, software
 * distributed under the License is distributed on an "AS IS" BASIS,
 * WITHOUT WARRANTIES OR CONDITIONS OF ANY KIND, either express or implied.
 * See the License for the specific language governing permissions and
 * limitations under the License.
 */
package org.apache.accumulo.server.fs;

import java.util.concurrent.ConcurrentHashMap;

import org.apache.accumulo.core.data.TableId;
import org.apache.accumulo.server.fs.VolumeChooserEnvironment.ChooserScope;
import org.slf4j.Logger;
import org.slf4j.LoggerFactory;

/**
 * A {@link VolumeChooser} that delegates to another volume chooser based on other properties:
 * table.custom.volume.chooser for tables, and general.custom.volume.chooser.scoped for scopes.
 * general.custom.volume.chooser.{scope} can override the system wide setting for
 * general.custom.volume.chooser.scoped. At the this this was written, the only known scope was
 * "logger".
 */
public class PerTableVolumeChooser implements VolumeChooser {
  // TODO rename this class to DelegatingChooser? It delegates for more than just per-table scope
  private static final Logger log = LoggerFactory.getLogger(PerTableVolumeChooser.class);
  // TODO Add hint of expected size to construction, see ACCUMULO-3410
  /* Track VolumeChooser instances so they can keep state. */
<<<<<<< HEAD
  private final ConcurrentHashMap<TableId,VolumeChooser> tableSpecificChooserCache = new ConcurrentHashMap<>();
  private final ConcurrentHashMap<ChooserScope,VolumeChooser> scopeSpecificChooserCache = new ConcurrentHashMap<>();
  private final RandomVolumeChooser randomChooser = new RandomVolumeChooser();

  private static final String TABLE_CUSTOM_SUFFIX = "volume.chooser";

  private static final String getCustomPropertySuffix(ChooserScope scope) {
    return "volume.chooser." + scope.name().toLowerCase();
  }

  private static final String DEFAULT_SCOPED_VOLUME_CHOOSER = getCustomPropertySuffix(
      ChooserScope.DEFAULT);
=======
  private final ConcurrentHashMap<String,VolumeChooser> tableSpecificChooser =
      new ConcurrentHashMap<>();
  // TODO has to be lazily initialized currently because of the reliance on HdfsZooInstance. see
  // ACCUMULO-3411
  private volatile ServerConfigurationFactory serverConfs;
>>>>>>> 0a9837f3

  @Override
  public String choose(VolumeChooserEnvironment env, String[] options)
      throws VolumeChooserException {
    log.trace("{}.choose", getClass().getSimpleName());
    return getDelegateChooser(env).choose(env, options);
  }

  // visible (not private) for testing
  VolumeChooser getDelegateChooser(VolumeChooserEnvironment env) {
    switch (env.getScope()) {
      case INIT:
        // TODO should be possible to read from SiteConfiguration during init
        log.warn("Not possible to determine delegate chooser at '{}' scope. Using {}.",
            ChooserScope.INIT, RandomVolumeChooser.class.getName());
        return randomChooser;
      case TABLE:
        return getVolumeChooserForTable(env);
      default:
        return getVolumeChooserForScope(env);
    }
  }

  private VolumeChooser getVolumeChooserForTable(VolumeChooserEnvironment env) {
    log.trace("Looking up property {} for table id: {}", TABLE_CUSTOM_SUFFIX, env.getTableId());

    String clazz = env.getServiceEnv().getConfiguration(env.getTableId())
        .getTableCustom(TABLE_CUSTOM_SUFFIX);

    // fall back to global default scope, so setting only one default is necessary, rather than a
    // separate default for TABLE scope than other scopes
    if (clazz == null || clazz.isEmpty()) {
      clazz = env.getServiceEnv().getConfiguration().getCustom(DEFAULT_SCOPED_VOLUME_CHOOSER);
    }

    if (clazz == null || clazz.isEmpty()) {
      String msg = "Property " + TABLE_CUSTOM_SUFFIX + " or " + DEFAULT_SCOPED_VOLUME_CHOOSER
          + " must be a valid " + VolumeChooser.class.getSimpleName() + " to use the "
          + getClass().getSimpleName();
      throw new VolumeChooserException(msg);
    }

    return createVolumeChooser(env, clazz, TABLE_CUSTOM_SUFFIX, env.getTableId(),
        tableSpecificChooserCache);
  }

  private VolumeChooser getVolumeChooserForScope(VolumeChooserEnvironment env) {
    ChooserScope scope = env.getScope();
    String property = getCustomPropertySuffix(scope);
    log.trace("Looking up property {} for scope: {}", property, scope);

    String clazz = env.getServiceEnv().getConfiguration().getCustom(property);

    // fall back to global default scope if this scope isn't configured (and not already default
    // scope)
    if ((clazz == null || clazz.isEmpty()) && scope != ChooserScope.DEFAULT) {
      log.debug("{} not found; using {}", property, DEFAULT_SCOPED_VOLUME_CHOOSER);
      clazz = env.getServiceEnv().getConfiguration().getCustom(DEFAULT_SCOPED_VOLUME_CHOOSER);

      if (clazz == null || clazz.isEmpty()) {
        String msg = "Property " + property + " or " + DEFAULT_SCOPED_VOLUME_CHOOSER
            + " must be a valid " + VolumeChooser.class.getSimpleName() + " to use the "
            + getClass().getSimpleName();
        throw new VolumeChooserException(msg);
      }

      property = DEFAULT_SCOPED_VOLUME_CHOOSER;
    }

    return createVolumeChooser(env, clazz, property, scope, scopeSpecificChooserCache);
  }

  /**
   * Create a volume chooser, using the cached version if any. This will replace the cached version
   * if the class name has changed.
   *
   * @param clazz
   *          The volume chooser class name
   * @param property
   *          The property from which it was obtained
   * @param key
   *          The key to user in the cache
   * @param cache
   *          The cache
   * @return The volume chooser instance
   */
  private <T> VolumeChooser createVolumeChooser(VolumeChooserEnvironment env, String clazz,
      String property, T key, ConcurrentHashMap<T,VolumeChooser> cache) {
    final String className = clazz.trim();
    // create a new instance, unless another thread beat us with one of the same class name, then
    // use theirs
    return cache.compute(key, (k, previousChooser) -> {
      if (previousChooser != null && previousChooser.getClass().getName().equals(className)) {
        // no change; return the old one
        return previousChooser;
      } else if (previousChooser == null) {
        // TODO stricter definition of when the updated property is used, ref ACCUMULO-3412
        // don't log change if this is the first use
        log.trace("Change detected for {} for {}", property, key);
      }
      try {
        if (key instanceof TableId) {
          TableId tableId = (TableId) key;
          return env.getServiceEnv().instantiate(tableId, className, VolumeChooser.class);
        } else {
          return env.getServiceEnv().instantiate(className, VolumeChooser.class);
        }
      } catch (Exception e) {
        String msg = "Failed to create instance for " + key + " configured to use " + className
            + " via " + property;
        throw new VolumeChooserException(msg, e);
      }
    });
  }
}<|MERGE_RESOLUTION|>--- conflicted
+++ resolved
@@ -35,9 +35,10 @@
   private static final Logger log = LoggerFactory.getLogger(PerTableVolumeChooser.class);
   // TODO Add hint of expected size to construction, see ACCUMULO-3410
   /* Track VolumeChooser instances so they can keep state. */
-<<<<<<< HEAD
-  private final ConcurrentHashMap<TableId,VolumeChooser> tableSpecificChooserCache = new ConcurrentHashMap<>();
-  private final ConcurrentHashMap<ChooserScope,VolumeChooser> scopeSpecificChooserCache = new ConcurrentHashMap<>();
+  private final ConcurrentHashMap<TableId,VolumeChooser> tableSpecificChooserCache =
+      new ConcurrentHashMap<>();
+  private final ConcurrentHashMap<ChooserScope,VolumeChooser> scopeSpecificChooserCache =
+      new ConcurrentHashMap<>();
   private final RandomVolumeChooser randomChooser = new RandomVolumeChooser();
 
   private static final String TABLE_CUSTOM_SUFFIX = "volume.chooser";
@@ -46,15 +47,8 @@
     return "volume.chooser." + scope.name().toLowerCase();
   }
 
-  private static final String DEFAULT_SCOPED_VOLUME_CHOOSER = getCustomPropertySuffix(
-      ChooserScope.DEFAULT);
-=======
-  private final ConcurrentHashMap<String,VolumeChooser> tableSpecificChooser =
-      new ConcurrentHashMap<>();
-  // TODO has to be lazily initialized currently because of the reliance on HdfsZooInstance. see
-  // ACCUMULO-3411
-  private volatile ServerConfigurationFactory serverConfs;
->>>>>>> 0a9837f3
+  private static final String DEFAULT_SCOPED_VOLUME_CHOOSER =
+      getCustomPropertySuffix(ChooserScope.DEFAULT);
 
   @Override
   public String choose(VolumeChooserEnvironment env, String[] options)
@@ -81,8 +75,8 @@
   private VolumeChooser getVolumeChooserForTable(VolumeChooserEnvironment env) {
     log.trace("Looking up property {} for table id: {}", TABLE_CUSTOM_SUFFIX, env.getTableId());
 
-    String clazz = env.getServiceEnv().getConfiguration(env.getTableId())
-        .getTableCustom(TABLE_CUSTOM_SUFFIX);
+    String clazz =
+        env.getServiceEnv().getConfiguration(env.getTableId()).getTableCustom(TABLE_CUSTOM_SUFFIX);
 
     // fall back to global default scope, so setting only one default is necessary, rather than a
     // separate default for TABLE scope than other scopes
@@ -115,9 +109,9 @@
       clazz = env.getServiceEnv().getConfiguration().getCustom(DEFAULT_SCOPED_VOLUME_CHOOSER);
 
       if (clazz == null || clazz.isEmpty()) {
-        String msg = "Property " + property + " or " + DEFAULT_SCOPED_VOLUME_CHOOSER
-            + " must be a valid " + VolumeChooser.class.getSimpleName() + " to use the "
-            + getClass().getSimpleName();
+        String msg =
+            "Property " + property + " or " + DEFAULT_SCOPED_VOLUME_CHOOSER + " must be a valid "
+                + VolumeChooser.class.getSimpleName() + " to use the " + getClass().getSimpleName();
         throw new VolumeChooserException(msg);
       }
 
