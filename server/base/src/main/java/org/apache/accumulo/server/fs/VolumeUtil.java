--- conflicted
+++ resolved
@@ -133,21 +133,13 @@
    * configured in instance.volumes.replacements. Second, if a tablet dir is no longer configured
    * for use it chooses a new tablet directory.
    */
-<<<<<<< HEAD
   public static TabletFiles updateTabletVolumes(ServerContext context, ZooLock zooLock,
       KeyExtent extent, TabletFiles tabletFiles, boolean replicate) {
     List<Pair<Path,Path>> replacements =
         ServerConstants.getVolumeReplacements(context.getConfiguration(), context.getHadoopConf());
-    log.trace("Using volume replacements: {}", replacements);
-=======
-  public static TabletFiles updateTabletVolumes(AccumuloServerContext context, ZooLock zooLock,
-      VolumeManager vm, KeyExtent extent, TabletFiles tabletFiles, boolean replicate)
-      throws IOException {
-    List<Pair<Path,Path>> replacements = ServerConstants.getVolumeReplacements();
     if (replacements.isEmpty())
       return tabletFiles;
-    log.trace("Using volume replacements: " + replacements);
->>>>>>> 7513626c
+    log.trace("Using volume replacements: {}", replacements);
 
     List<LogEntry> logsToRemove = new ArrayList<>();
     List<LogEntry> logsToAdd = new ArrayList<>();
