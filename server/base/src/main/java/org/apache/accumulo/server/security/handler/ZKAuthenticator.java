--- conflicted
+++ resolved
@@ -16,12 +16,8 @@
  */
 package org.apache.accumulo.server.security.handler;
 
-<<<<<<< HEAD
-import java.nio.charset.StandardCharsets;
-=======
-import static com.google.common.base.Charsets.UTF_8;
-
->>>>>>> 9b20a9d4
+import static java.nio.charset.StandardCharsets.UTF_8;
+
 import java.util.HashSet;
 import java.util.Set;
 import java.util.TreeSet;
@@ -77,11 +73,7 @@
         }
 
         // prep parent node of users with root username
-<<<<<<< HEAD
-        zoo.putPersistentData(ZKUserPath, principal.getBytes(StandardCharsets.UTF_8), NodeExistsPolicy.FAIL);
-=======
         zoo.putPersistentData(ZKUserPath, principal.getBytes(UTF_8), NodeExistsPolicy.FAIL);
->>>>>>> 9b20a9d4
 
         constructUser(principal, ZKSecurityTool.createPass(token));
       }
