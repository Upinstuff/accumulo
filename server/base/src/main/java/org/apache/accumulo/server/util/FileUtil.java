--- conflicted
+++ resolved
@@ -82,12 +82,8 @@
 
   private static Path createTmpDir(ServerContext context, String tabletDirectory)
       throws IOException {
-<<<<<<< HEAD
 
     VolumeManager fs = context.getVolumeManager();
-=======
-    String accumuloDir = fs.choose(Optional.<String>absent(), ServerConstants.getBaseUris());
->>>>>>> 0a9837f3
 
     Path result = null;
     while (result == null) {
@@ -142,8 +138,8 @@
       String newMapFile = String.format("%s/%04d.%s", newDir, count++, RFile.EXTENSION);
 
       outFiles.add(newMapFile);
-      FileSystem ns = context.getVolumeManager().getVolumeByPath(new Path(newMapFile))
-          .getFileSystem();
+      FileSystem ns =
+          context.getVolumeManager().getVolumeByPath(new Path(newMapFile)).getFileSystem();
       FileSKVWriter writer = new RFileOperations().newWriterBuilder()
           .forFile(newMapFile.toString(), ns, ns.getConf(), context.getCryptoService())
           .withTableConfiguration(acuConf).build();
@@ -216,8 +212,8 @@
 
     Path tmpDir = null;
 
-    int maxToOpen = context.getConfiguration()
-        .getCount(Property.TSERV_TABLET_SPLIT_FINDMIDPOINT_MAXOPEN);
+    int maxToOpen =
+        context.getConfiguration().getCount(Property.TSERV_TABLET_SPLIT_FINDMIDPOINT_MAXOPEN);
     ArrayList<FileSKVIterator> readers = new ArrayList<>(mapFiles.size());
 
     try {
@@ -228,13 +224,8 @@
             mapFiles.size(), endRow, prevEndRow, tmpDir);
 
         long t1 = System.currentTimeMillis();
-<<<<<<< HEAD
         mapFiles = reduceFiles(context, context.getHadoopConf(), prevEndRow, endRow, mapFiles,
             maxToOpen, tmpDir, 0);
-=======
-        mapFiles =
-            reduceFiles(acuconf, conf, fs, prevEndRow, endRow, mapFiles, maxToOpen, tmpDir, 0);
->>>>>>> 0a9837f3
         long t2 = System.currentTimeMillis();
 
         log.debug("Finished reducing indexes for {} {} in {}", endRow, prevEndRow,
@@ -254,12 +245,7 @@
         return .5;
       }
 
-<<<<<<< HEAD
       List<SortedKeyValueIterator<Key,Value>> iters = new ArrayList<>(readers);
-=======
-      List<SortedKeyValueIterator<Key,Value>> iters =
-          new ArrayList<SortedKeyValueIterator<Key,Value>>(readers);
->>>>>>> 0a9837f3
       MultiIterator mmfi = new MultiIterator(iters, true);
 
       // skip the prevEndRow
@@ -306,8 +292,8 @@
 
     Path tmpDir = null;
 
-    int maxToOpen = context.getConfiguration()
-        .getCount(Property.TSERV_TABLET_SPLIT_FINDMIDPOINT_MAXOPEN);
+    int maxToOpen =
+        context.getConfiguration().getCount(Property.TSERV_TABLET_SPLIT_FINDMIDPOINT_MAXOPEN);
     ArrayList<FileSKVIterator> readers = new ArrayList<>(mapFiles.size());
 
     try {
@@ -321,13 +307,8 @@
             mapFiles.size(), endRow, prevEndRow, tmpDir);
 
         long t1 = System.currentTimeMillis();
-<<<<<<< HEAD
         mapFiles = reduceFiles(context, context.getHadoopConf(), prevEndRow, endRow, mapFiles,
             maxToOpen, tmpDir, 0);
-=======
-        mapFiles =
-            reduceFiles(acuConf, conf, fs, prevEndRow, endRow, mapFiles, maxToOpen, tmpDir, 0);
->>>>>>> 0a9837f3
         long t2 = System.currentTimeMillis();
 
         log.debug("Finished reducing indexes for {} {} in {}", endRow, prevEndRow,
@@ -357,12 +338,7 @@
         return ImmutableSortedMap.of();
       }
 
-<<<<<<< HEAD
       List<SortedKeyValueIterator<Key,Value>> iters = new ArrayList<>(readers);
-=======
-      List<SortedKeyValueIterator<Key,Value>> iters =
-          new ArrayList<SortedKeyValueIterator<Key,Value>>(readers);
->>>>>>> 0a9837f3
       MultiIterator mmfi = new MultiIterator(iters, true);
 
       // skip the prevEndRow
@@ -553,17 +529,10 @@
 
     for (FileRef ref : mapFiles) {
       Path path = ref.path();
-<<<<<<< HEAD
       FileSystem ns = context.getVolumeManager().getVolumeByPath(path).getFileSystem();
       FileSKVIterator reader = FileOperations.getInstance().newReaderBuilder()
           .forFile(path.toString(), ns, ns.getConf(), context.getCryptoService())
           .withTableConfiguration(context.getConfiguration()).seekToBeginning().build();
-=======
-      FileSystem ns = fs.getVolumeByPath(path).getFileSystem();
-      FileSKVIterator reader =
-          FileOperations.getInstance().newReaderBuilder().forFile(path.toString(), ns, ns.getConf())
-              .withTableConfiguration(acuConf).seekToBeginning().build();
->>>>>>> 0a9837f3
 
       try {
         if (!reader.hasTop())
