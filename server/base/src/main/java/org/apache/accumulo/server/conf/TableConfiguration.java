/*
 * Licensed to the Apache Software Foundation (ASF) under one or more
 * contributor license agreements.  See the NOTICE file distributed with
 * this work for additional information regarding copyright ownership.
 * The ASF licenses this file to You under the Apache License, Version 2.0
 * (the "License"); you may not use this file except in compliance with
 * the License.  You may obtain a copy of the License at
 *
 *     http://www.apache.org/licenses/LICENSE-2.0
 *
 * Unless required by applicable law or agreed to in writing, software
 * distributed under the License is distributed on an "AS IS" BASIS,
 * WITHOUT WARRANTIES OR CONDITIONS OF ANY KIND, either express or implied.
 * See the License for the specific language governing permissions and
 * limitations under the License.
 */
package org.apache.accumulo.server.conf;

import java.nio.charset.StandardCharsets;
import java.util.List;
import java.util.Map;

import org.apache.accumulo.core.Constants;
import org.apache.accumulo.core.client.Instance;
import org.apache.accumulo.core.conf.ConfigurationObserver;
import org.apache.accumulo.core.conf.ObservableConfiguration;
import org.apache.accumulo.core.conf.Property;
import org.apache.accumulo.core.zookeeper.ZooUtil;
import org.apache.accumulo.fate.zookeeper.ZooCache;
import org.apache.accumulo.fate.zookeeper.ZooCacheFactory;
import org.apache.accumulo.server.client.HdfsZooInstance;
import org.apache.accumulo.server.conf.ZooCachePropertyAccessor.PropCacheKey;
import org.apache.log4j.Logger;

public class TableConfiguration extends ObservableConfiguration {
  private static final Logger log = Logger.getLogger(TableConfiguration.class);

  private static final Map<PropCacheKey,ZooCache> propCaches = new java.util.HashMap<PropCacheKey,ZooCache>();

  private ZooCachePropertyAccessor propCacheAccessor = null;
  private final String instanceId;
  private final Instance instance;
  private final NamespaceConfiguration parent;
  private ZooCacheFactory zcf = new ZooCacheFactory();

  private String table = null;

  public TableConfiguration(String instanceId, String table, NamespaceConfiguration parent) {
    this(instanceId, HdfsZooInstance.getInstance(), table, parent);
  }

  public TableConfiguration(String instanceId, Instance instance, String table, NamespaceConfiguration parent) {
    this.instanceId = instanceId;
    this.instance = instance;
    this.table = table;
    this.parent = parent;
  }

  void setZooCacheFactory(ZooCacheFactory zcf) {
    this.zcf = zcf;
  }

  private synchronized ZooCachePropertyAccessor getPropCacheAccessor() {
    if (propCacheAccessor == null) {
      synchronized (propCaches) {
        PropCacheKey key = new PropCacheKey(instance.getInstanceID(), table);
        ZooCache propCache = propCaches.get(key);
        if (propCache == null) {
          propCache = zcf.getZooCache(instance.getZooKeepers(), instance.getZooKeepersSessionTimeOut(), new TableConfWatcher(instance));
          propCaches.put(key, propCache);
        }
        propCacheAccessor = new ZooCachePropertyAccessor(propCache);
      }
    }
    return propCacheAccessor;
  }

  @Override
  public void addObserver(ConfigurationObserver co) {
    if (table == null) {
      String err = "Attempt to add observer for non-table configuration";
      log.error(err);
      throw new RuntimeException(err);
    }
    iterator();
    super.addObserver(co);
  }

  @Override
  public void removeObserver(ConfigurationObserver co) {
    if (table == null) {
      String err = "Attempt to remove observer for non-table configuration";
      log.error(err);
      throw new RuntimeException(err);
    }
    super.removeObserver(co);
  }

  private String getPath() {
    return ZooUtil.getRoot(instanceId) + Constants.ZTABLES + "/" + table + Constants.ZTABLE_CONF;
  }

<<<<<<< HEAD
  private String get(ZooCache zc, String key) {
    String zPath = ZooUtil.getRoot(instanceId) + Constants.ZTABLES + "/" + table + Constants.ZTABLE_CONF + "/" + key;
    byte[] v = zc.get(zPath);
    String value = null;
    if (v != null)
      value = new String(v, StandardCharsets.UTF_8);
    return value;
=======
  @Override
  public String get(Property property) {
    return getPropCacheAccessor().get(property, getPath(), parent);
>>>>>>> d53d45cc
  }

  @Override
  public void getProperties(Map<String,String> props, PropertyFilter filter) {
    getPropCacheAccessor().getProperties(props, getPath(), filter, parent, null);
  }

  public String getTableId() {
    return table;
  }

  /**
   * returns the actual NamespaceConfiguration that corresponds to the current parent namespace.
   */
  public NamespaceConfiguration getNamespaceConfiguration() {
    return new ServerConfigurationFactory(parent.inst).getNamespaceConfiguration(parent.namespaceId);
  }

  /**
   * Gets the parent configuration of this configuration. The parent is actually a {@link TableParentConfiguration} that can change which namespace it
   * references.
   *
   * @return parent configuration
   */
  public NamespaceConfiguration getParentConfiguration() {
    return parent;
  }

  /**
   * Invalidates the <code>ZooCache</code> used for storage and quick retrieval
   * of properties for this table configuration.
   */
  @Override
  public synchronized void invalidateCache() {
    if (null != propCacheAccessor) {
      propCacheAccessor.invalidateCache();
    }
    // Else, if the accessor is null, we could lock and double-check
    // to see if it happened to be created so we could invalidate its cache
    // but I don't see much benefit coming from that extra check.
  }

  @Override
  public String toString() {
    return this.getClass().getSimpleName();
  }
}<|MERGE_RESOLUTION|>--- conflicted
+++ resolved
@@ -100,19 +100,9 @@
     return ZooUtil.getRoot(instanceId) + Constants.ZTABLES + "/" + table + Constants.ZTABLE_CONF;
   }
 
-<<<<<<< HEAD
-  private String get(ZooCache zc, String key) {
-    String zPath = ZooUtil.getRoot(instanceId) + Constants.ZTABLES + "/" + table + Constants.ZTABLE_CONF + "/" + key;
-    byte[] v = zc.get(zPath);
-    String value = null;
-    if (v != null)
-      value = new String(v, StandardCharsets.UTF_8);
-    return value;
-=======
   @Override
   public String get(Property property) {
     return getPropCacheAccessor().get(property, getPath(), parent);
->>>>>>> d53d45cc
   }
 
   @Override
