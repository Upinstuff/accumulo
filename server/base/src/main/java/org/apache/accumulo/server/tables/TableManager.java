/*
 * Licensed to the Apache Software Foundation (ASF) under one or more
 * contributor license agreements.  See the NOTICE file distributed with
 * this work for additional information regarding copyright ownership.
 * The ASF licenses this file to You under the Apache License, Version 2.0
 * (the "License"); you may not use this file except in compliance with
 * the License.  You may obtain a copy of the License at
 *
 *     http://www.apache.org/licenses/LICENSE-2.0
 *
 * Unless required by applicable law or agreed to in writing, software
 * distributed under the License is distributed on an "AS IS" BASIS,
 * WITHOUT WARRANTIES OR CONDITIONS OF ANY KIND, either express or implied.
 * See the License for the specific language governing permissions and
 * limitations under the License.
 */
package org.apache.accumulo.server.tables;

<<<<<<< HEAD
import java.nio.charset.StandardCharsets;
=======
import static com.google.common.base.Charsets.UTF_8;

>>>>>>> 9b20a9d4
import java.security.SecurityPermission;
import java.util.Collections;
import java.util.HashMap;
import java.util.HashSet;
import java.util.Map;
import java.util.Map.Entry;
import java.util.Set;

import org.apache.accumulo.core.Constants;
import org.apache.accumulo.core.client.Instance;
import org.apache.accumulo.core.client.NamespaceNotFoundException;
import org.apache.accumulo.core.client.impl.Tables;
import org.apache.accumulo.core.master.state.tables.TableState;
import org.apache.accumulo.core.util.Pair;
import org.apache.accumulo.core.zookeeper.ZooUtil;
import org.apache.accumulo.fate.zookeeper.IZooReaderWriter;
import org.apache.accumulo.fate.zookeeper.IZooReaderWriter.Mutator;
import org.apache.accumulo.fate.zookeeper.ZooUtil.NodeExistsPolicy;
import org.apache.accumulo.fate.zookeeper.ZooUtil.NodeMissingPolicy;
import org.apache.accumulo.server.client.HdfsZooInstance;
import org.apache.accumulo.server.util.TablePropUtil;
import org.apache.accumulo.server.zookeeper.ZooCache;
import org.apache.accumulo.server.zookeeper.ZooReaderWriter;
import org.apache.log4j.Logger;
import org.apache.zookeeper.KeeperException;
import org.apache.zookeeper.WatchedEvent;
import org.apache.zookeeper.Watcher;
import org.apache.zookeeper.Watcher.Event.EventType;

public class TableManager {
  private static SecurityPermission TABLE_MANAGER_PERMISSION = new SecurityPermission("tableManagerPermission");

  private static final Logger log = Logger.getLogger(TableManager.class);
  private static final Set<TableObserver> observers = Collections.synchronizedSet(new HashSet<TableObserver>());
  private static final Map<String,TableState> tableStateCache = Collections.synchronizedMap(new HashMap<String,TableState>());
  private static final byte[] ZERO_BYTE = new byte[] {'0'};
  
  private static TableManager tableManager = null;

  private final Instance instance;
  private ZooCache zooStateCache;

  public static void prepareNewNamespaceState(String instanceId, String namespaceId, String namespace, NodeExistsPolicy existsPolicy) throws KeeperException,
      InterruptedException {
    log.debug("Creating ZooKeeper entries for new namespace " + namespace + " (ID: " + namespaceId + ")");
    String zPath = Constants.ZROOT + "/" + instanceId + Constants.ZNAMESPACES + "/" + namespaceId;

    IZooReaderWriter zoo = ZooReaderWriter.getInstance();
    zoo.putPersistentData(zPath, new byte[0], existsPolicy);
<<<<<<< HEAD
    zoo.putPersistentData(zPath + Constants.ZNAMESPACE_NAME, namespace.getBytes(StandardCharsets.UTF_8), existsPolicy);
=======
    zoo.putPersistentData(zPath + Constants.ZNAMESPACE_NAME, namespace.getBytes(UTF_8), existsPolicy);
>>>>>>> 9b20a9d4
    zoo.putPersistentData(zPath + Constants.ZNAMESPACE_CONF, new byte[0], existsPolicy);
  }

  public static void prepareNewTableState(String instanceId, String tableId, String namespaceId, String tableName, TableState state,
      NodeExistsPolicy existsPolicy) throws KeeperException, InterruptedException {
    // state gets created last
    log.debug("Creating ZooKeeper entries for new table " + tableName + " (ID: " + tableId + ") in namespace (ID: " + namespaceId + ")");
    Pair<String,String> qualifiedTableName = Tables.qualify(tableName);
    tableName = qualifiedTableName.getSecond();
    String zTablePath = Constants.ZROOT + "/" + instanceId + Constants.ZTABLES + "/" + tableId;
    IZooReaderWriter zoo = ZooReaderWriter.getInstance();
    zoo.putPersistentData(zTablePath, new byte[0], existsPolicy);
    zoo.putPersistentData(zTablePath + Constants.ZTABLE_CONF, new byte[0], existsPolicy);
<<<<<<< HEAD
    zoo.putPersistentData(zTablePath + Constants.ZTABLE_NAMESPACE, namespaceId.getBytes(StandardCharsets.UTF_8), existsPolicy);
    zoo.putPersistentData(zTablePath + Constants.ZTABLE_NAME, tableName.getBytes(StandardCharsets.UTF_8), existsPolicy);
    zoo.putPersistentData(zTablePath + Constants.ZTABLE_FLUSH_ID, ZERO_BYTE, existsPolicy);
    zoo.putPersistentData(zTablePath + Constants.ZTABLE_COMPACT_ID, ZERO_BYTE, existsPolicy);
    zoo.putPersistentData(zTablePath + Constants.ZTABLE_COMPACT_CANCEL_ID, ZERO_BYTE, existsPolicy);
    zoo.putPersistentData(zTablePath + Constants.ZTABLE_STATE, state.name().getBytes(StandardCharsets.UTF_8), existsPolicy);
=======
    zoo.putPersistentData(zTablePath + Constants.ZTABLE_NAMESPACE, namespaceId.getBytes(UTF_8), existsPolicy);
    zoo.putPersistentData(zTablePath + Constants.ZTABLE_NAME, tableName.getBytes(UTF_8), existsPolicy);
    zoo.putPersistentData(zTablePath + Constants.ZTABLE_FLUSH_ID, ZERO_BYTE, existsPolicy);
    zoo.putPersistentData(zTablePath + Constants.ZTABLE_COMPACT_ID, ZERO_BYTE, existsPolicy);
    zoo.putPersistentData(zTablePath + Constants.ZTABLE_COMPACT_CANCEL_ID, ZERO_BYTE, existsPolicy);
    zoo.putPersistentData(zTablePath + Constants.ZTABLE_STATE, state.name().getBytes(UTF_8), existsPolicy);
>>>>>>> 9b20a9d4
  }

  public synchronized static TableManager getInstance() {
    SecurityManager sm = System.getSecurityManager();
    if (sm != null) {
      sm.checkPermission(TABLE_MANAGER_PERMISSION);
    }
    if (tableManager == null)
      tableManager = new TableManager();
    return tableManager;
  }

  private TableManager() {
    instance = HdfsZooInstance.getInstance();
    zooStateCache = new ZooCache(new TableStateWatcher());
    updateTableStateCache();
  }

  public TableState getTableState(String tableId) {
    return tableStateCache.get(tableId);
  }

  public static class IllegalTableTransitionException extends Exception {
    private static final long serialVersionUID = 1L;

    final TableState oldState;
    final TableState newState;

    public IllegalTableTransitionException(TableState oldState, TableState newState) {
      this.oldState = oldState;
      this.newState = newState;
    }

    public TableState getOldState() {
      return oldState;
    }

    public TableState getNewState() {
      return newState;
    }

  }

  public synchronized void transitionTableState(final String tableId, final TableState newState) {
    String statePath = ZooUtil.getRoot(HdfsZooInstance.getInstance()) + Constants.ZTABLES + "/" + tableId + Constants.ZTABLE_STATE;

    try {
<<<<<<< HEAD
      ZooReaderWriter.getInstance().mutate(statePath, newState.name().getBytes(StandardCharsets.UTF_8), ZooUtil.PUBLIC, new Mutator() {
=======
      ZooReaderWriter.getInstance().mutate(statePath, newState.name().getBytes(UTF_8), ZooUtil.PUBLIC, new Mutator() {
>>>>>>> 9b20a9d4
        @Override
        public byte[] mutate(byte[] oldData) throws Exception {
          TableState oldState = TableState.UNKNOWN;
          if (oldData != null)
<<<<<<< HEAD
            oldState = TableState.valueOf(new String(oldData, StandardCharsets.UTF_8));
=======
            oldState = TableState.valueOf(new String(oldData, UTF_8));
>>>>>>> 9b20a9d4
          boolean transition = true;
          // +--------+
          // v |
          // NEW -> (ONLINE|OFFLINE)+--- DELETING
          switch (oldState) {
            case NEW:
              transition = (newState == TableState.OFFLINE || newState == TableState.ONLINE);
              break;
            case ONLINE: // fall-through intended
            case UNKNOWN:// fall through intended
            case OFFLINE:
              transition = (newState != TableState.NEW);
              break;
            case DELETING:
              // Can't transition to any state from DELETING
              transition = false;
              break;
          }
          if (!transition)
            throw new IllegalTableTransitionException(oldState, newState);
          log.debug("Transitioning state for table " + tableId + " from " + oldState + " to " + newState);
<<<<<<< HEAD
          return newState.name().getBytes(StandardCharsets.UTF_8);
=======
          return newState.name().getBytes(UTF_8);
>>>>>>> 9b20a9d4
        }
      });
    } catch (Exception e) {
      log.fatal("Failed to transition table to state " + newState);
      throw new RuntimeException(e);
    }
  }

  private void updateTableStateCache() {
    synchronized (tableStateCache) {
      for (String tableId : zooStateCache.getChildren(ZooUtil.getRoot(instance) + Constants.ZTABLES))
        if (zooStateCache.get(ZooUtil.getRoot(instance) + Constants.ZTABLES + "/" + tableId + Constants.ZTABLE_STATE) != null)
          updateTableStateCache(tableId);
    }
  }

  public TableState updateTableStateCache(String tableId) {
    synchronized (tableStateCache) {
      TableState tState = TableState.UNKNOWN;
      byte[] data = zooStateCache.get(ZooUtil.getRoot(instance) + Constants.ZTABLES + "/" + tableId + Constants.ZTABLE_STATE);
      if (data != null) {
<<<<<<< HEAD
        String sState = new String(data, StandardCharsets.UTF_8);
=======
        String sState = new String(data, UTF_8);
>>>>>>> 9b20a9d4
        try {
          tState = TableState.valueOf(sState);
        } catch (IllegalArgumentException e) {
          log.error("Unrecognized state for table with tableId=" + tableId + ": " + sState);
        }
        tableStateCache.put(tableId, tState);
      }
      return tState;
    }
  }

  public void addTable(String tableId, String namespaceId, String tableName, NodeExistsPolicy existsPolicy) throws KeeperException, InterruptedException,
      NamespaceNotFoundException {
    prepareNewTableState(instance.getInstanceID(), tableId, namespaceId, tableName, TableState.NEW, existsPolicy);
    updateTableStateCache(tableId);
  }

  public void cloneTable(String srcTable, String tableId, String tableName, String namespaceId, Map<String,String> propertiesToSet,
      Set<String> propertiesToExclude, NodeExistsPolicy existsPolicy) throws KeeperException, InterruptedException {
    prepareNewTableState(instance.getInstanceID(), tableId, namespaceId, tableName, TableState.NEW, existsPolicy);

    String srcTablePath = Constants.ZROOT + "/" + instance.getInstanceID() + Constants.ZTABLES + "/" + srcTable + Constants.ZTABLE_CONF;
    String newTablePath = Constants.ZROOT + "/" + instance.getInstanceID() + Constants.ZTABLES + "/" + tableId + Constants.ZTABLE_CONF;
    ZooReaderWriter.getInstance().recursiveCopyPersistent(srcTablePath, newTablePath, NodeExistsPolicy.OVERWRITE);

    for (Entry<String,String> entry : propertiesToSet.entrySet())
      TablePropUtil.setTableProperty(tableId, entry.getKey(), entry.getValue());

    for (String prop : propertiesToExclude)
      ZooReaderWriter.getInstance().recursiveDelete(
          Constants.ZROOT + "/" + instance.getInstanceID() + Constants.ZTABLES + "/" + tableId + Constants.ZTABLE_CONF + "/" + prop, NodeMissingPolicy.SKIP);

    updateTableStateCache(tableId);
  }

  public void removeTable(String tableId) throws KeeperException, InterruptedException {
    synchronized (tableStateCache) {
      tableStateCache.remove(tableId);
      ZooReaderWriter.getInstance().recursiveDelete(ZooUtil.getRoot(instance) + Constants.ZTABLES + "/" + tableId + Constants.ZTABLE_STATE,
          NodeMissingPolicy.SKIP);
      ZooReaderWriter.getInstance().recursiveDelete(ZooUtil.getRoot(instance) + Constants.ZTABLES + "/" + tableId, NodeMissingPolicy.SKIP);
    }
  }

  public boolean addObserver(TableObserver to) {
    synchronized (observers) {
      synchronized (tableStateCache) {
        to.initialize(Collections.unmodifiableMap(tableStateCache));
        return observers.add(to);
      }
    }
  }

  public boolean removeObserver(TableObserver to) {
    return observers.remove(to);
  }

  private class TableStateWatcher implements Watcher {
    @Override
    public void process(WatchedEvent event) {
      if (log.isTraceEnabled())
        log.trace(event);

      final String zPath = event.getPath();
      final EventType zType = event.getType();

      String tablesPrefix = ZooUtil.getRoot(instance) + Constants.ZTABLES;
      String tableId = null;

      if (zPath != null && zPath.startsWith(tablesPrefix + "/")) {
        String suffix = zPath.substring(tablesPrefix.length() + 1);
        if (suffix.contains("/")) {
          String[] sa = suffix.split("/", 2);
          if (Constants.ZTABLE_STATE.equals("/" + sa[1]))
            tableId = sa[0];
        }
        if (tableId == null) {
          log.warn("Unknown path in " + event);
          return;
        }
      }

      switch (zType) {
        case NodeChildrenChanged:
          if (zPath != null && zPath.equals(tablesPrefix)) {
            updateTableStateCache();
          } else {
            log.warn("Unexpected path " + zPath);
          }
          break;
        case NodeCreated:
        case NodeDataChanged:
          // state transition
          TableState tState = updateTableStateCache(tableId);
          log.debug("State transition to " + tState + " @ " + event);
          synchronized (observers) {
            for (TableObserver to : observers)
              to.stateChanged(tableId, tState);
          }
          break;
        case NodeDeleted:
          if (zPath != null
              && tableId != null
              && (zPath.equals(tablesPrefix + "/" + tableId + Constants.ZTABLE_STATE) || zPath.equals(tablesPrefix + "/" + tableId + Constants.ZTABLE_CONF) || zPath
                  .equals(tablesPrefix + "/" + tableId + Constants.ZTABLE_NAME)))
            tableStateCache.remove(tableId);
          break;
        case None:
          switch (event.getState()) {
            case Expired:
              if (log.isTraceEnabled())
                log.trace("Session expired " + event);
              synchronized (observers) {
                for (TableObserver to : observers)
                  to.sessionExpired();
              }
              break;
            case SyncConnected:
            default:
              if (log.isTraceEnabled())
                log.trace("Ignored " + event);
          }
          break;
        default:
          log.warn("Unandled " + event);
      }
    }
  }

  public void removeNamespace(String namespaceId) throws KeeperException, InterruptedException {
    ZooReaderWriter.getInstance().recursiveDelete(ZooUtil.getRoot(instance) + Constants.ZNAMESPACES + "/" + namespaceId, NodeMissingPolicy.SKIP);
  }

}<|MERGE_RESOLUTION|>--- conflicted
+++ resolved
@@ -16,12 +16,8 @@
  */
 package org.apache.accumulo.server.tables;
 
-<<<<<<< HEAD
-import java.nio.charset.StandardCharsets;
-=======
-import static com.google.common.base.Charsets.UTF_8;
-
->>>>>>> 9b20a9d4
+import static java.nio.charset.StandardCharsets.UTF_8;
+
 import java.security.SecurityPermission;
 import java.util.Collections;
 import java.util.HashMap;
@@ -71,11 +67,7 @@
 
     IZooReaderWriter zoo = ZooReaderWriter.getInstance();
     zoo.putPersistentData(zPath, new byte[0], existsPolicy);
-<<<<<<< HEAD
-    zoo.putPersistentData(zPath + Constants.ZNAMESPACE_NAME, namespace.getBytes(StandardCharsets.UTF_8), existsPolicy);
-=======
     zoo.putPersistentData(zPath + Constants.ZNAMESPACE_NAME, namespace.getBytes(UTF_8), existsPolicy);
->>>>>>> 9b20a9d4
     zoo.putPersistentData(zPath + Constants.ZNAMESPACE_CONF, new byte[0], existsPolicy);
   }
 
@@ -89,21 +81,12 @@
     IZooReaderWriter zoo = ZooReaderWriter.getInstance();
     zoo.putPersistentData(zTablePath, new byte[0], existsPolicy);
     zoo.putPersistentData(zTablePath + Constants.ZTABLE_CONF, new byte[0], existsPolicy);
-<<<<<<< HEAD
-    zoo.putPersistentData(zTablePath + Constants.ZTABLE_NAMESPACE, namespaceId.getBytes(StandardCharsets.UTF_8), existsPolicy);
-    zoo.putPersistentData(zTablePath + Constants.ZTABLE_NAME, tableName.getBytes(StandardCharsets.UTF_8), existsPolicy);
-    zoo.putPersistentData(zTablePath + Constants.ZTABLE_FLUSH_ID, ZERO_BYTE, existsPolicy);
-    zoo.putPersistentData(zTablePath + Constants.ZTABLE_COMPACT_ID, ZERO_BYTE, existsPolicy);
-    zoo.putPersistentData(zTablePath + Constants.ZTABLE_COMPACT_CANCEL_ID, ZERO_BYTE, existsPolicy);
-    zoo.putPersistentData(zTablePath + Constants.ZTABLE_STATE, state.name().getBytes(StandardCharsets.UTF_8), existsPolicy);
-=======
     zoo.putPersistentData(zTablePath + Constants.ZTABLE_NAMESPACE, namespaceId.getBytes(UTF_8), existsPolicy);
     zoo.putPersistentData(zTablePath + Constants.ZTABLE_NAME, tableName.getBytes(UTF_8), existsPolicy);
     zoo.putPersistentData(zTablePath + Constants.ZTABLE_FLUSH_ID, ZERO_BYTE, existsPolicy);
     zoo.putPersistentData(zTablePath + Constants.ZTABLE_COMPACT_ID, ZERO_BYTE, existsPolicy);
     zoo.putPersistentData(zTablePath + Constants.ZTABLE_COMPACT_CANCEL_ID, ZERO_BYTE, existsPolicy);
     zoo.putPersistentData(zTablePath + Constants.ZTABLE_STATE, state.name().getBytes(UTF_8), existsPolicy);
->>>>>>> 9b20a9d4
   }
 
   public synchronized static TableManager getInstance() {
@@ -151,20 +134,12 @@
     String statePath = ZooUtil.getRoot(HdfsZooInstance.getInstance()) + Constants.ZTABLES + "/" + tableId + Constants.ZTABLE_STATE;
 
     try {
-<<<<<<< HEAD
-      ZooReaderWriter.getInstance().mutate(statePath, newState.name().getBytes(StandardCharsets.UTF_8), ZooUtil.PUBLIC, new Mutator() {
-=======
       ZooReaderWriter.getInstance().mutate(statePath, newState.name().getBytes(UTF_8), ZooUtil.PUBLIC, new Mutator() {
->>>>>>> 9b20a9d4
         @Override
         public byte[] mutate(byte[] oldData) throws Exception {
           TableState oldState = TableState.UNKNOWN;
           if (oldData != null)
-<<<<<<< HEAD
-            oldState = TableState.valueOf(new String(oldData, StandardCharsets.UTF_8));
-=======
             oldState = TableState.valueOf(new String(oldData, UTF_8));
->>>>>>> 9b20a9d4
           boolean transition = true;
           // +--------+
           // v |
@@ -186,11 +161,7 @@
           if (!transition)
             throw new IllegalTableTransitionException(oldState, newState);
           log.debug("Transitioning state for table " + tableId + " from " + oldState + " to " + newState);
-<<<<<<< HEAD
-          return newState.name().getBytes(StandardCharsets.UTF_8);
-=======
           return newState.name().getBytes(UTF_8);
->>>>>>> 9b20a9d4
         }
       });
     } catch (Exception e) {
@@ -212,11 +183,7 @@
       TableState tState = TableState.UNKNOWN;
       byte[] data = zooStateCache.get(ZooUtil.getRoot(instance) + Constants.ZTABLES + "/" + tableId + Constants.ZTABLE_STATE);
       if (data != null) {
-<<<<<<< HEAD
-        String sState = new String(data, StandardCharsets.UTF_8);
-=======
         String sState = new String(data, UTF_8);
->>>>>>> 9b20a9d4
         try {
           tState = TableState.valueOf(sState);
         } catch (IllegalArgumentException e) {
