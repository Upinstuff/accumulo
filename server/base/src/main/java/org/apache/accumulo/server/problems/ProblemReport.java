--- conflicted
+++ resolved
@@ -50,15 +50,10 @@
   private String server;
   private long creationTime;
   
-<<<<<<< HEAD
-  public ProblemReport(String table, ProblemType problemType, String resource, String server, Throwable e) {
+  public ProblemReport(String table, ProblemType problemType, String resource, String server, Throwable e, long creationTime) {
     checkNotNull(table, "table is null");
     checkNotNull(problemType, "problemType is null");
     checkNotNull(resource, "resource is null");
-=======
-  public ProblemReport(String table, ProblemType problemType, String resource, String server, Throwable e, long creationTime) {
-    ArgumentChecker.notNull(table, problemType, resource);
->>>>>>> d2089c89
     this.tableName = table;
     
     this.problemType = problemType;
