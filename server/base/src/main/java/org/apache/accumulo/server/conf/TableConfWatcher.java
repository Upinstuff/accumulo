/*
 * Licensed to the Apache Software Foundation (ASF) under one or more
 * contributor license agreements.  See the NOTICE file distributed with
 * this work for additional information regarding copyright ownership.
 * The ASF licenses this file to You under the Apache License, Version 2.0
 * (the "License"); you may not use this file except in compliance with
 * the License.  You may obtain a copy of the License at
 *
 *     http://www.apache.org/licenses/LICENSE-2.0
 *
 * Unless required by applicable law or agreed to in writing, software
 * distributed under the License is distributed on an "AS IS" BASIS,
 * WITHOUT WARRANTIES OR CONDITIONS OF ANY KIND, either express or implied.
 * See the License for the specific language governing permissions and
 * limitations under the License.
 */
package org.apache.accumulo.server.conf;

import org.apache.accumulo.core.Constants;
import org.apache.accumulo.core.client.Instance;
import org.apache.accumulo.core.client.impl.Table;
import org.apache.accumulo.core.zookeeper.ZooUtil;
import org.apache.log4j.Level;
import org.apache.log4j.Logger;
import org.apache.zookeeper.WatchedEvent;
import org.apache.zookeeper.Watcher;

class TableConfWatcher implements Watcher {
  static {
    Logger.getLogger("org.apache.zookeeper").setLevel(Level.WARN);
    Logger.getLogger("org.apache.hadoop.io.compress").setLevel(Level.WARN);
  }

  private static final Logger log = Logger.getLogger(TableConfWatcher.class);
  private final Instance instance;
  private final String tablesPrefix;
  private ServerConfigurationFactory scf;

  TableConfWatcher(Instance instance) {
    this.instance = instance;
    tablesPrefix = ZooUtil.getRoot(instance) + Constants.ZTABLES + "/";
    scf = new ServerConfigurationFactory(instance);
  }

  static String toString(WatchedEvent event) {
    return new StringBuilder("{path=").append(event.getPath()).append(",state=")
        .append(event.getState()).append(",type=").append(event.getType()).append("}").toString();
  }

  @Override
  public void process(WatchedEvent event) {
    String path = event.getPath();
    if (log.isTraceEnabled())
      log.trace("WatchedEvent : " + toString(event));

    String tableIdString = null;
    String key = null;

    if (path != null) {
      if (path.startsWith(tablesPrefix)) {
        tableIdString = path.substring(tablesPrefix.length());
        if (tableIdString.contains("/")) {
          tableIdString = tableIdString.substring(0, tableIdString.indexOf('/'));
          if (path.startsWith(tablesPrefix + tableIdString + Constants.ZTABLE_CONF + "/"))
            key = path.substring((tablesPrefix + tableIdString + Constants.ZTABLE_CONF + "/").length());
        }
      }

<<<<<<< HEAD
      if (tableIdString == null) {
        log.warn("Zookeeper told me about a path I was not watching: " + path + ", event " + toString(event));
=======
      if (tableId == null) {
        log.warn("Zookeeper told me about a path I was not watching: " + path + ", event "
            + toString(event));
>>>>>>> f4f43feb
        return;
      }
    }
    Table.ID tableId = Table.ID.of(tableIdString);

    switch (event.getType()) {
      case NodeDataChanged:
        if (log.isTraceEnabled())
          log.trace("EventNodeDataChanged " + event.getPath());
        if (key != null)
          scf.getTableConfiguration(tableId).propertyChanged(key);
        break;
      case NodeChildrenChanged:
        scf.getTableConfiguration(tableId).propertiesChanged();
        break;
      case NodeDeleted:
        if (key == null) {
          // only remove the AccumuloConfiguration object when a
          // table node is deleted, not when a tables property is
          // deleted.
          ServerConfigurationFactory.removeCachedTableConfiguration(instance.getInstanceID(),
              tableId);
        }
        break;
      case None:
        switch (event.getState()) {
          case Expired:
            ServerConfigurationFactory.expireAllTableObservers();
            break;
          case SyncConnected:
            break;
          case Disconnected:
            break;
          default:
            log.warn("EventNone event not handled " + toString(event));
        }
        break;
      case NodeCreated:
        switch (event.getState()) {
          case SyncConnected:
            break;
          default:
            log.warn("Event NodeCreated event not handled " + toString(event));
        }
        break;
      default:
        log.warn("Event not handled " + toString(event));
    }
  }
}<|MERGE_RESOLUTION|>--- conflicted
+++ resolved
@@ -62,18 +62,14 @@
         if (tableIdString.contains("/")) {
           tableIdString = tableIdString.substring(0, tableIdString.indexOf('/'));
           if (path.startsWith(tablesPrefix + tableIdString + Constants.ZTABLE_CONF + "/"))
-            key = path.substring((tablesPrefix + tableIdString + Constants.ZTABLE_CONF + "/").length());
+            key = path
+                .substring((tablesPrefix + tableIdString + Constants.ZTABLE_CONF + "/").length());
         }
       }
 
-<<<<<<< HEAD
       if (tableIdString == null) {
-        log.warn("Zookeeper told me about a path I was not watching: " + path + ", event " + toString(event));
-=======
-      if (tableId == null) {
         log.warn("Zookeeper told me about a path I was not watching: " + path + ", event "
             + toString(event));
->>>>>>> f4f43feb
         return;
       }
     }
