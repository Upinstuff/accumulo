/*
 * Licensed to the Apache Software Foundation (ASF) under one or more
 * contributor license agreements.  See the NOTICE file distributed with
 * this work for additional information regarding copyright ownership.
 * The ASF licenses this file to You under the Apache License, Version 2.0
 * (the "License"); you may not use this file except in compliance with
 * the License.  You may obtain a copy of the License at
 *
 *     http://www.apache.org/licenses/LICENSE-2.0
 *
 * Unless required by applicable law or agreed to in writing, software
 * distributed under the License is distributed on an "AS IS" BASIS,
 * WITHOUT WARRANTIES OR CONDITIONS OF ANY KIND, either express or implied.
 * See the License for the specific language governing permissions and
 * limitations under the License.
 */
package org.apache.accumulo.server.security;

import static com.google.common.base.Charsets.UTF_8;

import java.nio.ByteBuffer;
import java.nio.charset.StandardCharsets;
import java.util.List;
import java.util.Map;
import java.util.Set;

import org.apache.accumulo.core.Constants;
import org.apache.accumulo.core.client.AccumuloSecurityException;
import org.apache.accumulo.core.client.NamespaceNotFoundException;
import org.apache.accumulo.core.client.TableNotFoundException;
import org.apache.accumulo.core.client.impl.Namespaces;
import org.apache.accumulo.core.client.impl.SecurityOperationsImpl;
import org.apache.accumulo.core.client.impl.thrift.SecurityErrorCode;
import org.apache.accumulo.core.client.impl.thrift.ThriftSecurityException;
import org.apache.accumulo.core.client.security.tokens.AuthenticationToken;
import org.apache.accumulo.core.conf.Property;
import org.apache.accumulo.core.conf.SiteConfiguration;
import org.apache.accumulo.core.data.thrift.IterInfo;
import org.apache.accumulo.core.data.thrift.TColumn;
import org.apache.accumulo.core.data.thrift.TKeyExtent;
import org.apache.accumulo.core.data.thrift.TRange;
import org.apache.accumulo.core.master.thrift.FateOperation;
import org.apache.accumulo.core.metadata.MetadataTable;
import org.apache.accumulo.core.metadata.RootTable;
import org.apache.accumulo.core.security.Authorizations;
import org.apache.accumulo.core.security.Credentials;
import org.apache.accumulo.core.security.NamespacePermission;
import org.apache.accumulo.core.security.SystemPermission;
import org.apache.accumulo.core.security.TablePermission;
import org.apache.accumulo.core.security.thrift.TCredentials;
import org.apache.accumulo.server.client.HdfsZooInstance;
import org.apache.accumulo.server.security.handler.Authenticator;
import org.apache.accumulo.server.security.handler.Authorizor;
import org.apache.accumulo.server.security.handler.PermissionHandler;
import org.apache.accumulo.server.security.handler.ZKAuthenticator;
import org.apache.accumulo.server.security.handler.ZKAuthorizor;
import org.apache.accumulo.server.security.handler.ZKPermHandler;
import org.apache.accumulo.server.zookeeper.ZooCache;
import org.apache.hadoop.io.Text;
import org.apache.log4j.Logger;

/**
 * Utility class for performing various security operations with the appropriate checks
 */
public class SecurityOperation {
  private static final Logger log = Logger.getLogger(SecurityOperationsImpl.class);

  protected Authorizor authorizor;
  protected Authenticator authenticator;
  protected PermissionHandler permHandle;
  private static String rootUserName = null;
  private final ZooCache zooCache;
  private final String ZKUserPath;

  static SecurityOperation instance;

  public static synchronized SecurityOperation getInstance() {
    String instanceId = HdfsZooInstance.getInstance().getInstanceID();
    return getInstance(instanceId, false);
  }

  public static synchronized SecurityOperation getInstance(String instanceId, boolean initialize) {
    if (instance == null) {
      instance = new SecurityOperation(getAuthorizor(instanceId, initialize), getAuthenticator(instanceId, initialize), getPermHandler(instanceId, initialize),
          instanceId);
    }
    return instance;
  }

  protected static Authorizor getAuthorizor(String instanceId, boolean initialize) {
    Authorizor toRet = SiteConfiguration.getInstance().instantiateClassProperty(Property.INSTANCE_SECURITY_AUTHORIZOR, Authorizor.class,
        ZKAuthorizor.getInstance());
    toRet.initialize(instanceId, initialize);
    return toRet;
  }

  protected static Authenticator getAuthenticator(String instanceId, boolean initialize) {
    Authenticator toRet = SiteConfiguration.getInstance().instantiateClassProperty(Property.INSTANCE_SECURITY_AUTHENTICATOR, Authenticator.class,
        ZKAuthenticator.getInstance());
    toRet.initialize(instanceId, initialize);
    return toRet;
  }

  protected static PermissionHandler getPermHandler(String instanceId, boolean initialize) {
    PermissionHandler toRet = SiteConfiguration.getInstance().instantiateClassProperty(Property.INSTANCE_SECURITY_PERMISSION_HANDLER,
        PermissionHandler.class, ZKPermHandler.getInstance());
    toRet.initialize(instanceId, initialize);
    return toRet;
  }

  protected SecurityOperation(String instanceId) {
    ZKUserPath = Constants.ZROOT + "/" + instanceId + "/users";
    zooCache = new ZooCache();
  }

  public SecurityOperation(Authorizor author, Authenticator authent, PermissionHandler pm, String instanceId) {
    this(instanceId);
    authorizor = author;
    authenticator = authent;
    permHandle = pm;

    if (!authorizor.validSecurityHandlers(authenticator, pm) || !authenticator.validSecurityHandlers(authorizor, pm)
        || !permHandle.validSecurityHandlers(authent, author))
      throw new RuntimeException(authorizor + ", " + authenticator + ", and " + pm
          + " do not play nice with eachother. Please choose authentication and authorization mechanisms that are compatible with one another.");
  }

  public void initializeSecurity(TCredentials credentials, String rootPrincipal, byte[] token) throws AccumuloSecurityException, ThriftSecurityException {
    authenticate(credentials);

    if (!isSystemUser(credentials))
      throw new AccumuloSecurityException(credentials.getPrincipal(), SecurityErrorCode.PERMISSION_DENIED);

    authenticator.initializeSecurity(credentials, rootPrincipal, token);
    authorizor.initializeSecurity(credentials, rootPrincipal);
    permHandle.initializeSecurity(credentials, rootPrincipal);
    try {
      permHandle.grantTablePermission(rootPrincipal, MetadataTable.ID, TablePermission.ALTER_TABLE);
    } catch (TableNotFoundException e) {
      // Shouldn't happen
      throw new RuntimeException(e);
    }
  }

  public synchronized String getRootUsername() {
    if (rootUserName == null)
<<<<<<< HEAD
      rootUserName = new String(zooCache.get(ZKUserPath), StandardCharsets.UTF_8);
=======
      rootUserName = new String(zooCache.get(ZKUserPath), UTF_8);
>>>>>>> 9b20a9d4
    return rootUserName;
  }

  public boolean isSystemUser(TCredentials credentials) {
    return SystemCredentials.get().getToken().getClass().getName().equals(credentials.getTokenClassName());
  }

  protected void authenticate(TCredentials credentials) throws ThriftSecurityException {
    if (!credentials.getInstanceId().equals(HdfsZooInstance.getInstance().getInstanceID()))
      throw new ThriftSecurityException(credentials.getPrincipal(), SecurityErrorCode.INVALID_INSTANCEID);

    Credentials creds = Credentials.fromThrift(credentials);
    if (isSystemUser(credentials)) {
      if (!(SystemCredentials.get().equals(creds))) {
        throw new ThriftSecurityException(creds.getPrincipal(), SecurityErrorCode.BAD_CREDENTIALS);
      }
    } else {
      try {
        if (!authenticator.authenticateUser(creds.getPrincipal(), creds.getToken())) {
          throw new ThriftSecurityException(creds.getPrincipal(), SecurityErrorCode.BAD_CREDENTIALS);
        }
      } catch (AccumuloSecurityException e) {
        log.debug(e);
        throw e.asThriftException();
      }
    }
  }

  public boolean canAskAboutUser(TCredentials credentials, String user) throws ThriftSecurityException {
    // Authentication done in canPerformSystemActions
    if (!(canPerformSystemActions(credentials) || credentials.getPrincipal().equals(user)))
      throw new ThriftSecurityException(credentials.getPrincipal(), SecurityErrorCode.PERMISSION_DENIED);
    return true;
  }

  public boolean authenticateUser(TCredentials credentials, TCredentials toAuth) throws ThriftSecurityException {
    canAskAboutUser(credentials, toAuth.getPrincipal());
    // User is already authenticated from canAskAboutUser
    if (credentials.equals(toAuth))
      return true;
    try {
      Credentials toCreds = Credentials.fromThrift(toAuth);
      return authenticator.authenticateUser(toCreds.getPrincipal(), toCreds.getToken());
    } catch (AccumuloSecurityException e) {
      throw e.asThriftException();
    }
  }

  public Authorizations getUserAuthorizations(TCredentials credentials, String user) throws ThriftSecurityException {
    authenticate(credentials);

    targetUserExists(user);

    if (!credentials.getPrincipal().equals(user) && !hasSystemPermission(credentials, SystemPermission.SYSTEM, false))
      throw new ThriftSecurityException(credentials.getPrincipal(), SecurityErrorCode.PERMISSION_DENIED);

    try {
      return authorizor.getCachedUserAuthorizations(user);
    } catch (AccumuloSecurityException e) {
      throw e.asThriftException();
    }
  }

  public Authorizations getUserAuthorizations(TCredentials credentials) throws ThriftSecurityException {
    // system user doesn't need record-level authorizations for the tables it reads
    if (isSystemUser(credentials)) {
      authenticate(credentials);
      return Authorizations.EMPTY;
    }
    return getUserAuthorizations(credentials, credentials.getPrincipal());
  }

  public boolean userHasAuthorizations(TCredentials credentials, List<ByteBuffer> list) throws ThriftSecurityException {
    authenticate(credentials);

    if (isSystemUser(credentials)) {
      // system user doesn't need record-level authorizations for the tables it reads (for now)
      return list.isEmpty();
    }

    try {
      return authorizor.isValidAuthorizations(credentials.getPrincipal(), list);
    } catch (AccumuloSecurityException e) {
      throw e.asThriftException();
    }
  }

  private boolean hasSystemPermission(TCredentials credentials, SystemPermission permission, boolean useCached) throws ThriftSecurityException {
    return hasSystemPermissionWithNamespaceId(credentials, permission, null, useCached);
  }

  /**
   * Checks if a user has a system permission
   * 
   * @return true if a user exists and has permission; false otherwise
   */
  private boolean hasSystemPermissionWithNamespaceId(TCredentials credentials, SystemPermission permission, String namespaceId, boolean useCached)
      throws ThriftSecurityException {
    if (isSystemUser(credentials))
      return true;

    if (_hasSystemPermission(credentials.getPrincipal(), permission, useCached))
      return true;
    if (namespaceId != null) {
      return _hasNamespacePermission(credentials.getPrincipal(), namespaceId, NamespacePermission.getEquivalent(permission), useCached);
    }

    return false;
  }

  /**
   * Checks if a user has a system permission<br/>
   * This cannot check if a system user has permission.
   * 
   * @return true if a user exists and has permission; false otherwise
   */
  private boolean _hasSystemPermission(String user, SystemPermission permission, boolean useCached) throws ThriftSecurityException {
    if (user.equals(getRootUsername()))
      return true;

    targetUserExists(user);

    try {
      if (useCached)
        return permHandle.hasCachedSystemPermission(user, permission);
      return permHandle.hasSystemPermission(user, permission);
    } catch (AccumuloSecurityException e) {
      throw e.asThriftException();
    }
  }

  /**
   * Checks if a user has a table permission
   * 
   * @return true if a user exists and has permission; false otherwise
   */
  protected boolean hasTablePermission(TCredentials credentials, String tableId, String namespaceId, TablePermission permission, boolean useCached) throws ThriftSecurityException {
    if (isSystemUser(credentials))
      return true;
    return _hasTablePermission(credentials.getPrincipal(), tableId, permission, useCached)
        || _hasNamespacePermission(credentials.getPrincipal(), namespaceId, NamespacePermission.getEquivalent(permission), useCached);
  }

  /**
   * Checks if a user has a table permission<br/>
   * This cannot check if a system user has permission.
   * 
   * @return true if a user exists and has permission; false otherwise
   */
  protected boolean _hasTablePermission(String user, String table, TablePermission permission, boolean useCached) throws ThriftSecurityException {
    targetUserExists(user);

    if ((table.equals(MetadataTable.ID) || table.equals(RootTable.ID)) && permission.equals(TablePermission.READ))
      return true;

    try {
      if (useCached)
        return permHandle.hasCachedTablePermission(user, table, permission);
      return permHandle.hasTablePermission(user, table, permission);
    } catch (AccumuloSecurityException e) {
      throw e.asThriftException();
    } catch (TableNotFoundException e) {
      throw new ThriftSecurityException(user, SecurityErrorCode.TABLE_DOESNT_EXIST);
    }
  }

  /**
   * Checks if a user has a namespace permission<br/>
   * This cannot check if a system user has permission.
   * 
   * @return true if a user exists and has permission; false otherwise
   */
  protected boolean _hasNamespacePermission(String user, String namespace, NamespacePermission permission, boolean useCached) throws ThriftSecurityException {
    if (permission == null)
      return false;

    targetUserExists(user);

    if (namespace.equals(Namespaces.ACCUMULO_NAMESPACE_ID) && permission.equals(NamespacePermission.READ))
      return true;

    try {
      if (useCached)
        return permHandle.hasCachedNamespacePermission(user, namespace, permission);
      return permHandle.hasNamespacePermission(user, namespace, permission);
    } catch (AccumuloSecurityException e) {
      throw e.asThriftException();
    } catch (NamespaceNotFoundException e) {
      throw new ThriftSecurityException(user, SecurityErrorCode.NAMESPACE_DOESNT_EXIST);
    }
  }

  // some people just aren't allowed to ask about other users; here are those who can ask
  private boolean canAskAboutOtherUsers(TCredentials credentials, String user) throws ThriftSecurityException {
    authenticate(credentials);
    return credentials.getPrincipal().equals(user) || hasSystemPermission(credentials, SystemPermission.SYSTEM, false)
        || hasSystemPermission(credentials, SystemPermission.CREATE_USER, false) || hasSystemPermission(credentials, SystemPermission.ALTER_USER, false)
        || hasSystemPermission(credentials, SystemPermission.DROP_USER, false);
  }

  private void targetUserExists(String user) throws ThriftSecurityException {
    if (user.equals(getRootUsername()))
      return;
    try {
      if (!authenticator.userExists(user))
        throw new ThriftSecurityException(user, SecurityErrorCode.USER_DOESNT_EXIST);
    } catch (AccumuloSecurityException e) {
      throw e.asThriftException();
    }
  }

  public boolean canScan(TCredentials credentials, String tableId, String namespaceId) throws ThriftSecurityException {
    authenticate(credentials);
    return hasTablePermission(credentials, tableId, namespaceId, TablePermission.READ, true);
  }

  public boolean canScan(TCredentials credentials, String tableId, String namespaceId, TRange range, List<TColumn> columns, List<IterInfo> ssiList,
      Map<String,Map<String,String>> ssio, List<ByteBuffer> authorizations) throws ThriftSecurityException {
    return canScan(credentials, tableId, namespaceId);
  }

  public boolean canScan(TCredentials credentials, String table, String namespaceId, Map<TKeyExtent,List<TRange>> tbatch, List<TColumn> tcolumns, List<IterInfo> ssiList,
      Map<String,Map<String,String>> ssio, List<ByteBuffer> authorizations) throws ThriftSecurityException {
    return canScan(credentials, table, namespaceId);
  }

  public boolean canWrite(TCredentials credentials, String tableId, String namespaceId) throws ThriftSecurityException {
    authenticate(credentials);
    return hasTablePermission(credentials, tableId, namespaceId, TablePermission.WRITE, true);
  }

  public boolean canConditionallyUpdate(TCredentials credentials, String tableID, String namespaceId, List<ByteBuffer> authorizations) throws ThriftSecurityException {

    authenticate(credentials);

    return hasTablePermission(credentials, tableID, namespaceId, TablePermission.WRITE, true) && hasTablePermission(credentials, tableID, namespaceId, TablePermission.READ, true);
  }

  public boolean canSplitTablet(TCredentials credentials, String tableId, String namespaceId) throws ThriftSecurityException {
    authenticate(credentials);
    return hasSystemPermissionWithNamespaceId(credentials, SystemPermission.ALTER_TABLE, namespaceId, false)
        || hasSystemPermissionWithNamespaceId(credentials, SystemPermission.SYSTEM, namespaceId, false)
        || hasTablePermission(credentials, tableId, namespaceId, TablePermission.ALTER_TABLE, false);
  }

  /**
   * This is the check to perform any system action. This includes tserver's loading of a tablet, shutting the system down, or altering system properties.
   */
  public boolean canPerformSystemActions(TCredentials credentials) throws ThriftSecurityException {
    authenticate(credentials);
    return hasSystemPermission(credentials, SystemPermission.SYSTEM, false);
  }

  public boolean canFlush(TCredentials c, String tableId, String namespaceId) throws ThriftSecurityException {
    authenticate(c);
    return hasTablePermission(c, tableId, namespaceId, TablePermission.WRITE, false) || hasTablePermission(c, tableId, namespaceId, TablePermission.ALTER_TABLE, false);
  }

  public boolean canAlterTable(TCredentials c, String tableId, String namespaceId) throws ThriftSecurityException {
    authenticate(c);
    return hasTablePermission(c, tableId, namespaceId, TablePermission.ALTER_TABLE, false)
        || hasSystemPermissionWithNamespaceId(c, SystemPermission.ALTER_TABLE, namespaceId, false);
  }

  public boolean canCreateTable(TCredentials c, String table, String namespaceId) throws ThriftSecurityException {
    authenticate(c);
    return hasSystemPermissionWithNamespaceId(c, SystemPermission.CREATE_TABLE, namespaceId, false);
  }

  public boolean canRenameTable(TCredentials c, String tableId, String oldTableName, String newTableName, String namespaceId) throws ThriftSecurityException {
    authenticate(c);
    return hasSystemPermissionWithNamespaceId(c, SystemPermission.ALTER_TABLE, namespaceId, false)
        || hasTablePermission(c, tableId, namespaceId, TablePermission.ALTER_TABLE, false);
  }

  public boolean canCloneTable(TCredentials c, String tableId, String tableName, String destinationNamespaceId, String srcNamespaceId) throws ThriftSecurityException {
    authenticate(c);
    return hasSystemPermissionWithNamespaceId(c, SystemPermission.CREATE_TABLE, destinationNamespaceId, false) && hasTablePermission(c, tableId, srcNamespaceId, TablePermission.READ, false);
  }

  public boolean canDeleteTable(TCredentials c, String tableId, String namespaceId) throws ThriftSecurityException {
    authenticate(c);
    return hasSystemPermissionWithNamespaceId(c, SystemPermission.DROP_TABLE, namespaceId, false) || hasTablePermission(c, tableId, namespaceId, TablePermission.DROP_TABLE, false);
  }

  public boolean canOnlineOfflineTable(TCredentials c, String tableId, FateOperation op, String namespaceId) throws ThriftSecurityException {
    authenticate(c);
    return hasSystemPermissionWithNamespaceId(c, SystemPermission.SYSTEM, namespaceId, false)
        || hasSystemPermissionWithNamespaceId(c, SystemPermission.ALTER_TABLE, namespaceId, false)
        || hasTablePermission(c, tableId, namespaceId, TablePermission.ALTER_TABLE, false);
  }

  public boolean canMerge(TCredentials c, String tableId, String namespaceId) throws ThriftSecurityException {
    authenticate(c);
    return hasSystemPermissionWithNamespaceId(c, SystemPermission.SYSTEM, namespaceId, false)
        || hasSystemPermissionWithNamespaceId(c, SystemPermission.ALTER_TABLE, namespaceId, false)
        || hasTablePermission(c, tableId, namespaceId, TablePermission.ALTER_TABLE, false);
  }

  public boolean canDeleteRange(TCredentials c, String tableId, String tableName, Text startRow, Text endRow, String namespaceId) throws ThriftSecurityException {
    authenticate(c);
    return hasSystemPermissionWithNamespaceId(c, SystemPermission.SYSTEM, namespaceId, false) || hasTablePermission(c, tableId, namespaceId, TablePermission.WRITE, false);
  }

  public boolean canBulkImport(TCredentials c, String tableId, String tableName, String dir, String failDir, String namespaceId) throws ThriftSecurityException {
    return canBulkImport(c, tableId, namespaceId);
  }

  public boolean canBulkImport(TCredentials c, String tableId, String namespaceId) throws ThriftSecurityException {
    authenticate(c);
    return hasTablePermission(c, tableId, namespaceId, TablePermission.BULK_IMPORT, false);
  }

  public boolean canCompact(TCredentials c, String tableId, String namespaceId) throws ThriftSecurityException {
    authenticate(c);
    return hasSystemPermissionWithNamespaceId(c, SystemPermission.ALTER_TABLE, namespaceId, false)
        || hasTablePermission(c, tableId, namespaceId, TablePermission.ALTER_TABLE, false) || hasTablePermission(c, tableId, namespaceId, TablePermission.WRITE, false);
  }

  public boolean canChangeAuthorizations(TCredentials c, String user) throws ThriftSecurityException {
    authenticate(c);
    return hasSystemPermission(c, SystemPermission.ALTER_USER, false);
  }

  public boolean canChangePassword(TCredentials c, String user) throws ThriftSecurityException {
    authenticate(c);
    return c.getPrincipal().equals(user) || hasSystemPermission(c, SystemPermission.ALTER_USER, false);
  }

  public boolean canCreateUser(TCredentials c, String user) throws ThriftSecurityException {
    authenticate(c);
    return hasSystemPermission(c, SystemPermission.CREATE_USER, false);
  }

  public boolean canDropUser(TCredentials c, String user) throws ThriftSecurityException {
    authenticate(c);
    if (user.equals(getRootUsername()))
      throw new ThriftSecurityException(c.getPrincipal(), SecurityErrorCode.PERMISSION_DENIED);
    return hasSystemPermission(c, SystemPermission.DROP_USER, false);
  }

  public boolean canGrantSystem(TCredentials c, String user, SystemPermission sysPerm) throws ThriftSecurityException {
    authenticate(c);
    // can't grant GRANT
    if (sysPerm.equals(SystemPermission.GRANT))
      throw new ThriftSecurityException(c.getPrincipal(), SecurityErrorCode.GRANT_INVALID);
    return hasSystemPermission(c, SystemPermission.GRANT, false);
  }

  public boolean canGrantTable(TCredentials c, String user, String tableId, String namespaceId) throws ThriftSecurityException {
    authenticate(c);
    return hasSystemPermissionWithNamespaceId(c, SystemPermission.ALTER_TABLE, namespaceId, false) || hasTablePermission(c, tableId, namespaceId, TablePermission.GRANT, false);
  }

  public boolean canGrantNamespace(TCredentials c, String user, String namespace) throws ThriftSecurityException {
    return canModifyNamespacePermission(c, user, namespace);
  }

  private boolean canModifyNamespacePermission(TCredentials c, String user, String namespace) throws ThriftSecurityException {
    authenticate(c);
    // The one case where Table/SystemPermission -> NamespacePermission breaks down. The alternative is to make SystemPermission.ALTER_NAMESPACE provide
    // NamespacePermission.GRANT & ALTER_NAMESPACE, but then it would cause some permission checks to succeed with GRANT when they shouldn't
    
    // This is a bit hackier then I (vines) wanted, but I think this one hackiness makes the overall SecurityOperations more succinct.
    return hasSystemPermissionWithNamespaceId(c, SystemPermission.ALTER_NAMESPACE, namespace, false)
        || hasNamespacePermission(c, c.principal, namespace, NamespacePermission.GRANT);
  }

  public boolean canRevokeSystem(TCredentials c, String user, SystemPermission sysPerm) throws ThriftSecurityException {
    authenticate(c);
    // can't modify root user
    if (user.equals(getRootUsername()))
      throw new ThriftSecurityException(c.getPrincipal(), SecurityErrorCode.PERMISSION_DENIED);

    // can't revoke GRANT
    if (sysPerm.equals(SystemPermission.GRANT))
      throw new ThriftSecurityException(c.getPrincipal(), SecurityErrorCode.GRANT_INVALID);

    return hasSystemPermission(c, SystemPermission.GRANT, false);
  }

  public boolean canRevokeTable(TCredentials c, String user, String tableId, String namespaceId) throws ThriftSecurityException {
    authenticate(c);
    return hasSystemPermissionWithNamespaceId(c, SystemPermission.ALTER_TABLE, namespaceId, false) || hasTablePermission(c, tableId, namespaceId, TablePermission.GRANT, false);
  }

  public boolean canRevokeNamespace(TCredentials c, String user, String namespace) throws ThriftSecurityException {
    return canModifyNamespacePermission(c, user, namespace);
  }

  public void changeAuthorizations(TCredentials credentials, String user, Authorizations authorizations) throws ThriftSecurityException {
    if (!canChangeAuthorizations(credentials, user))
      throw new ThriftSecurityException(credentials.getPrincipal(), SecurityErrorCode.PERMISSION_DENIED);

    targetUserExists(user);

    try {
      authorizor.changeAuthorizations(user, authorizations);
      log.info("Changed authorizations for user " + user + " at the request of user " + credentials.getPrincipal());
    } catch (AccumuloSecurityException ase) {
      throw ase.asThriftException();
    }
  }

  public void changePassword(TCredentials credentials, Credentials toChange) throws ThriftSecurityException {
    if (!canChangePassword(credentials, toChange.getPrincipal()))
      throw new ThriftSecurityException(credentials.getPrincipal(), SecurityErrorCode.PERMISSION_DENIED);
    try {
      AuthenticationToken token = toChange.getToken();
      authenticator.changePassword(toChange.getPrincipal(), token);
      log.info("Changed password for user " + toChange.getPrincipal() + " at the request of user " + credentials.getPrincipal());
    } catch (AccumuloSecurityException e) {
      throw e.asThriftException();
    }
  }

  public void createUser(TCredentials credentials, Credentials newUser, Authorizations authorizations) throws ThriftSecurityException {
    if (!canCreateUser(credentials, newUser.getPrincipal()))
      throw new ThriftSecurityException(credentials.getPrincipal(), SecurityErrorCode.PERMISSION_DENIED);
    try {
      AuthenticationToken token = newUser.getToken();
      authenticator.createUser(newUser.getPrincipal(), token);
      authorizor.initUser(newUser.getPrincipal());
      permHandle.initUser(newUser.getPrincipal());
      log.info("Created user " + newUser.getPrincipal() + " at the request of user " + credentials.getPrincipal());
      if (canChangeAuthorizations(credentials, newUser.getPrincipal()))
        authorizor.changeAuthorizations(newUser.getPrincipal(), authorizations);
    } catch (AccumuloSecurityException ase) {
      throw ase.asThriftException();
    }
  }

  public void dropUser(TCredentials credentials, String user) throws ThriftSecurityException {
    if (!canDropUser(credentials, user))
      throw new ThriftSecurityException(credentials.getPrincipal(), SecurityErrorCode.PERMISSION_DENIED);
    try {
      authorizor.dropUser(user);
      authenticator.dropUser(user);
      permHandle.cleanUser(user);
      log.info("Deleted user " + user + " at the request of user " + credentials.getPrincipal());
    } catch (AccumuloSecurityException e) {
      throw e.asThriftException();
    }
  }

  public void grantSystemPermission(TCredentials credentials, String user, SystemPermission permissionById) throws ThriftSecurityException {
    if (!canGrantSystem(credentials, user, permissionById))
      throw new ThriftSecurityException(credentials.getPrincipal(), SecurityErrorCode.PERMISSION_DENIED);

    targetUserExists(user);

    try {
      permHandle.grantSystemPermission(user, permissionById);
      log.info("Granted system permission " + permissionById + " for user " + user + " at the request of user " + credentials.getPrincipal());
    } catch (AccumuloSecurityException e) {
      throw e.asThriftException();
    }
  }

  public void grantTablePermission(TCredentials c, String user, String tableId, TablePermission permission, String namespaceId) throws ThriftSecurityException {
    if (!canGrantTable(c, user, tableId, namespaceId))
      throw new ThriftSecurityException(c.getPrincipal(), SecurityErrorCode.PERMISSION_DENIED);

    targetUserExists(user);

    try {
      permHandle.grantTablePermission(user, tableId, permission);
      log.info("Granted table permission " + permission + " for user " + user + " on the table " + tableId + " at the request of user " + c.getPrincipal());
    } catch (AccumuloSecurityException e) {
      throw e.asThriftException();
    } catch (TableNotFoundException e) {
      throw new ThriftSecurityException(c.getPrincipal(), SecurityErrorCode.TABLE_DOESNT_EXIST);
    }
  }

  public void grantNamespacePermission(TCredentials c, String user, String namespace, NamespacePermission permission) throws ThriftSecurityException {
    if (!canGrantNamespace(c, user, namespace))
      throw new ThriftSecurityException(c.getPrincipal(), SecurityErrorCode.PERMISSION_DENIED);

    targetUserExists(user);

    try {
      permHandle.grantNamespacePermission(user, namespace, permission);
      log.info("Granted namespace permission " + permission + " for user " + user + " on the namespace " + namespace + " at the request of user "
          + c.getPrincipal());
    } catch (AccumuloSecurityException e) {
      throw e.asThriftException();
    } catch (NamespaceNotFoundException e) {
      throw new ThriftSecurityException(c.getPrincipal(), SecurityErrorCode.NAMESPACE_DOESNT_EXIST);
    }
  }

  public void revokeSystemPermission(TCredentials credentials, String user, SystemPermission permission) throws ThriftSecurityException {
    if (!canRevokeSystem(credentials, user, permission))
      throw new ThriftSecurityException(credentials.getPrincipal(), SecurityErrorCode.PERMISSION_DENIED);

    targetUserExists(user);

    try {
      permHandle.revokeSystemPermission(user, permission);
      log.info("Revoked system permission " + permission + " for user " + user + " at the request of user " + credentials.getPrincipal());

    } catch (AccumuloSecurityException e) {
      throw e.asThriftException();
    }
  }

  public void revokeTablePermission(TCredentials c, String user, String tableId, TablePermission permission, String namespaceId) throws ThriftSecurityException {
    if (!canRevokeTable(c, user, tableId, namespaceId))
      throw new ThriftSecurityException(c.getPrincipal(), SecurityErrorCode.PERMISSION_DENIED);

    targetUserExists(user);

    try {
      permHandle.revokeTablePermission(user, tableId, permission);
      log.info("Revoked table permission " + permission + " for user " + user + " on the table " + tableId + " at the request of user " + c.getPrincipal());

    } catch (AccumuloSecurityException e) {
      throw e.asThriftException();
    } catch (TableNotFoundException e) {
      throw new ThriftSecurityException(c.getPrincipal(), SecurityErrorCode.TABLE_DOESNT_EXIST);
    }
  }

  public void revokeNamespacePermission(TCredentials c, String user, String namespace, NamespacePermission permission) throws ThriftSecurityException {
    if (!canRevokeNamespace(c, user, namespace))
      throw new ThriftSecurityException(c.getPrincipal(), SecurityErrorCode.PERMISSION_DENIED);

    targetUserExists(user);

    try {
      permHandle.revokeNamespacePermission(user, namespace, permission);
      log.info("Revoked namespace permission " + permission + " for user " + user + " on the namespace " + namespace + " at the request of user "
          + c.getPrincipal());

    } catch (AccumuloSecurityException e) {
      throw e.asThriftException();
    } catch (NamespaceNotFoundException e) {
      throw new ThriftSecurityException(c.getPrincipal(), SecurityErrorCode.NAMESPACE_DOESNT_EXIST);
    }
  }

  public boolean hasSystemPermission(TCredentials credentials, String user, SystemPermission permissionById) throws ThriftSecurityException {
    if (!canAskAboutOtherUsers(credentials, user))
      throw new ThriftSecurityException(credentials.getPrincipal(), SecurityErrorCode.PERMISSION_DENIED);
    return _hasSystemPermission(user, permissionById, false);
  }

  public boolean hasTablePermission(TCredentials credentials, String user, String tableId, TablePermission permissionById) throws ThriftSecurityException {
    if (!canAskAboutOtherUsers(credentials, user))
      throw new ThriftSecurityException(credentials.getPrincipal(), SecurityErrorCode.PERMISSION_DENIED);
    return _hasTablePermission(user, tableId, permissionById, false);
  }

  public boolean hasNamespacePermission(TCredentials credentials, String user, String namespace, NamespacePermission permissionById)
      throws ThriftSecurityException {
    if (!canAskAboutOtherUsers(credentials, user))
      throw new ThriftSecurityException(credentials.getPrincipal(), SecurityErrorCode.PERMISSION_DENIED);
    return _hasNamespacePermission(user, namespace, permissionById, false);
  }

  public Set<String> listUsers(TCredentials credentials) throws ThriftSecurityException {
    authenticate(credentials);
    try {
      return authenticator.listUsers();
    } catch (AccumuloSecurityException e) {
      throw e.asThriftException();
    }
  }

  public void deleteTable(TCredentials credentials, String tableId, String namespaceId) throws ThriftSecurityException {
    if (!canDeleteTable(credentials, tableId, namespaceId))
      throw new ThriftSecurityException(credentials.getPrincipal(), SecurityErrorCode.PERMISSION_DENIED);
    try {
      permHandle.cleanTablePermissions(tableId);
    } catch (AccumuloSecurityException e) {
      e.setUser(credentials.getPrincipal());
      throw e.asThriftException();
    } catch (TableNotFoundException e) {
      throw new ThriftSecurityException(credentials.getPrincipal(), SecurityErrorCode.TABLE_DOESNT_EXIST);
    }
  }

  public void deleteNamespace(TCredentials credentials, String namespace) throws ThriftSecurityException {
    if (!canDeleteNamespace(credentials, namespace))
      throw new ThriftSecurityException(credentials.getPrincipal(), SecurityErrorCode.PERMISSION_DENIED);
    try {
      permHandle.cleanNamespacePermissions(namespace);
    } catch (AccumuloSecurityException e) {
      e.setUser(credentials.getPrincipal());
      throw e.asThriftException();
    } catch (NamespaceNotFoundException e) {
      throw new ThriftSecurityException(credentials.getPrincipal(), SecurityErrorCode.NAMESPACE_DOESNT_EXIST);
    }
  }

  public boolean canExport(TCredentials credentials, String tableId, String tableName, String exportDir, String namespaceId) throws ThriftSecurityException {
    authenticate(credentials);
    return hasTablePermission(credentials, tableId, namespaceId, TablePermission.READ, false);
  }

  public boolean canImport(TCredentials credentials, String tableName, String importDir, String namespaceId) throws ThriftSecurityException {
    authenticate(credentials);
    return hasSystemPermissionWithNamespaceId(credentials, SystemPermission.CREATE_TABLE, namespaceId, false);
  }

  public boolean canAlterNamespace(TCredentials credentials, String namespaceId) throws ThriftSecurityException {
    authenticate(credentials);
    return hasSystemPermissionWithNamespaceId(credentials, SystemPermission.ALTER_NAMESPACE, namespaceId, false);
  }

  public boolean canCreateNamespace(TCredentials credentials, String namespace) throws ThriftSecurityException {
    return canCreateNamespace(credentials);
  }

  private boolean canCreateNamespace(TCredentials credentials) throws ThriftSecurityException {
    authenticate(credentials);
    return hasSystemPermission(credentials, SystemPermission.CREATE_NAMESPACE, false);
  }

  public boolean canDeleteNamespace(TCredentials credentials, String namespaceId) throws ThriftSecurityException {
    authenticate(credentials);
    return hasSystemPermissionWithNamespaceId(credentials, SystemPermission.DROP_NAMESPACE, namespaceId, false);
  }

  public boolean canRenameNamespace(TCredentials credentials, String namespaceId, String oldName, String newName) throws ThriftSecurityException {
    authenticate(credentials);
    return hasSystemPermissionWithNamespaceId(credentials, SystemPermission.ALTER_NAMESPACE, namespaceId, false);
  }

}<|MERGE_RESOLUTION|>--- conflicted
+++ resolved
@@ -16,10 +16,9 @@
  */
 package org.apache.accumulo.server.security;
 
-import static com.google.common.base.Charsets.UTF_8;
+import static java.nio.charset.StandardCharsets.UTF_8;
 
 import java.nio.ByteBuffer;
-import java.nio.charset.StandardCharsets;
 import java.util.List;
 import java.util.Map;
 import java.util.Set;
@@ -144,11 +143,7 @@
 
   public synchronized String getRootUsername() {
     if (rootUserName == null)
-<<<<<<< HEAD
-      rootUserName = new String(zooCache.get(ZKUserPath), StandardCharsets.UTF_8);
-=======
       rootUserName = new String(zooCache.get(ZKUserPath), UTF_8);
->>>>>>> 9b20a9d4
     return rootUserName;
   }
 
