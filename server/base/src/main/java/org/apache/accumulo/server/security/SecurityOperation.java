--- conflicted
+++ resolved
@@ -91,38 +91,26 @@
   }
 
   protected static Authorizor getAuthorizor(String instanceId, boolean initialize) {
-<<<<<<< HEAD
     AccumuloConfiguration conf = SiteConfiguration.getInstance();
-    Authorizor toRet = Property.createInstanceFromPropertyName(conf, Property.INSTANCE_SECURITY_AUTHORIZOR, Authorizor.class, ZKAuthorizor.getInstance());
-=======
-    Authorizor toRet = SiteConfiguration.getInstance().instantiateClassProperty(
+    Authorizor toRet = Property.createInstanceFromPropertyName(conf,
         Property.INSTANCE_SECURITY_AUTHORIZOR, Authorizor.class, ZKAuthorizor.getInstance());
->>>>>>> f4f43feb
     toRet.initialize(instanceId, initialize);
     return toRet;
   }
 
   protected static Authenticator getAuthenticator(String instanceId, boolean initialize) {
-<<<<<<< HEAD
     AccumuloConfiguration conf = SiteConfiguration.getInstance();
-    Authenticator toRet = Property.createInstanceFromPropertyName(conf, Property.INSTANCE_SECURITY_AUTHENTICATOR, Authenticator.class,
-=======
-    Authenticator toRet = SiteConfiguration.getInstance().instantiateClassProperty(
+    Authenticator toRet = Property.createInstanceFromPropertyName(conf,
         Property.INSTANCE_SECURITY_AUTHENTICATOR, Authenticator.class,
->>>>>>> f4f43feb
         ZKAuthenticator.getInstance());
     toRet.initialize(instanceId, initialize);
     return toRet;
   }
 
   protected static PermissionHandler getPermHandler(String instanceId, boolean initialize) {
-<<<<<<< HEAD
     AccumuloConfiguration conf = SiteConfiguration.getInstance();
-    PermissionHandler toRet = Property.createInstanceFromPropertyName(conf, Property.INSTANCE_SECURITY_PERMISSION_HANDLER, PermissionHandler.class,
-=======
-    PermissionHandler toRet = SiteConfiguration.getInstance().instantiateClassProperty(
+    PermissionHandler toRet = Property.createInstanceFromPropertyName(conf,
         Property.INSTANCE_SECURITY_PERMISSION_HANDLER, PermissionHandler.class,
->>>>>>> f4f43feb
         ZKPermHandler.getInstance());
     toRet.initialize(instanceId, initialize);
     return toRet;
@@ -160,7 +148,8 @@
     authorizor.initializeSecurity(credentials, rootPrincipal);
     permHandle.initializeSecurity(credentials, rootPrincipal);
     try {
-      permHandle.grantTablePermission(rootPrincipal, MetadataTable.ID.canonicalID(), TablePermission.ALTER_TABLE);
+      permHandle.grantTablePermission(rootPrincipal, MetadataTable.ID.canonicalID(),
+          TablePermission.ALTER_TABLE);
     } catch (TableNotFoundException e) {
       // Shouldn't happen
       throw new RuntimeException(e);
@@ -197,15 +186,11 @@
         }
       } else {
         if (!(context.getCredentials().equals(creds))) {
-<<<<<<< HEAD
-          log.debug("Provided credentials did not match server's expected credentials. Expected {} but got {}", context.getCredentials(), creds);
-          throw new ThriftSecurityException(creds.getPrincipal(), SecurityErrorCode.BAD_CREDENTIALS);
-=======
-          log.debug("Provided credentials did not match server's expected credentials. Expected "
-              + context.getCredentials() + " but got " + creds);
+          log.debug(
+              "Provided credentials did not match server's expected credentials. Expected {} but got {}",
+              context.getCredentials(), creds);
           throw new ThriftSecurityException(creds.getPrincipal(),
               SecurityErrorCode.BAD_CREDENTIALS);
->>>>>>> f4f43feb
         }
       }
     } else {
@@ -343,12 +328,8 @@
    *
    * @return true if a user exists and has permission; false otherwise
    */
-<<<<<<< HEAD
-  private boolean hasSystemPermissionWithNamespaceId(TCredentials credentials, SystemPermission permission, Namespace.ID namespaceId, boolean useCached)
-=======
   private boolean hasSystemPermissionWithNamespaceId(TCredentials credentials,
-      SystemPermission permission, String namespaceId, boolean useCached)
->>>>>>> f4f43feb
+      SystemPermission permission, Namespace.ID namespaceId, boolean useCached)
       throws ThriftSecurityException {
     if (isSystemUser(credentials))
       return true;
@@ -390,13 +371,9 @@
    *
    * @return true if a user exists and has permission; false otherwise
    */
-<<<<<<< HEAD
-  protected boolean hasTablePermission(TCredentials credentials, Table.ID tableId, Namespace.ID namespaceId, TablePermission permission, boolean useCached)
-      throws ThriftSecurityException {
-=======
-  protected boolean hasTablePermission(TCredentials credentials, String tableId, String namespaceId,
-      TablePermission permission, boolean useCached) throws ThriftSecurityException {
->>>>>>> f4f43feb
+  protected boolean hasTablePermission(TCredentials credentials, Table.ID tableId,
+      Namespace.ID namespaceId, TablePermission permission, boolean useCached)
+      throws ThriftSecurityException {
     if (isSystemUser(credentials))
       return true;
     return _hasTablePermission(credentials.getPrincipal(), tableId, permission, useCached)
@@ -410,12 +387,8 @@
    *
    * @return true if a user exists and has permission; false otherwise
    */
-<<<<<<< HEAD
-  protected boolean _hasTablePermission(String user, Table.ID table, TablePermission permission, boolean useCached) throws ThriftSecurityException {
-=======
-  protected boolean _hasTablePermission(String user, String table, TablePermission permission,
+  protected boolean _hasTablePermission(String user, Table.ID table, TablePermission permission,
       boolean useCached) throws ThriftSecurityException {
->>>>>>> f4f43feb
     targetUserExists(user);
 
     if ((table.equals(MetadataTable.ID) || table.equals(RootTable.ID)
@@ -439,24 +412,14 @@
    *
    * @return true if a user exists and has permission; false otherwise
    */
-<<<<<<< HEAD
-  protected boolean _hasNamespacePermission(String user, Namespace.ID namespace, NamespacePermission permission, boolean useCached)
-      throws ThriftSecurityException {
-=======
-  protected boolean _hasNamespacePermission(String user, String namespace,
+  protected boolean _hasNamespacePermission(String user, Namespace.ID namespace,
       NamespacePermission permission, boolean useCached) throws ThriftSecurityException {
->>>>>>> f4f43feb
     if (permission == null)
       return false;
 
     targetUserExists(user);
 
-<<<<<<< HEAD
     if (namespace.equals(Namespace.ID.ACCUMULO) && permission.equals(NamespacePermission.READ))
-=======
-    if (namespace.equals(Namespaces.ACCUMULO_NAMESPACE_ID)
-        && permission.equals(NamespacePermission.READ))
->>>>>>> f4f43feb
       return true;
 
     try {
@@ -492,56 +455,34 @@
     }
   }
 
-<<<<<<< HEAD
-  public boolean canScan(TCredentials credentials, Table.ID tableId, Namespace.ID namespaceId) throws ThriftSecurityException {
-=======
-  public boolean canScan(TCredentials credentials, String tableId, String namespaceId)
-      throws ThriftSecurityException {
->>>>>>> f4f43feb
+  public boolean canScan(TCredentials credentials, Table.ID tableId, Namespace.ID namespaceId)
+      throws ThriftSecurityException {
     authenticate(credentials);
     return hasTablePermission(credentials, tableId, namespaceId, TablePermission.READ, true);
   }
 
-<<<<<<< HEAD
-  public boolean canScan(TCredentials credentials, Table.ID tableId, Namespace.ID namespaceId, TRange range, List<TColumn> columns, List<IterInfo> ssiList,
-      Map<String,Map<String,String>> ssio, List<ByteBuffer> authorizations) throws ThriftSecurityException {
+  public boolean canScan(TCredentials credentials, Table.ID tableId, Namespace.ID namespaceId,
+      TRange range, List<TColumn> columns, List<IterInfo> ssiList,
+      Map<String,Map<String,String>> ssio, List<ByteBuffer> authorizations)
+      throws ThriftSecurityException {
     return canScan(credentials, tableId, namespaceId);
   }
 
-  public boolean canScan(TCredentials credentials, Table.ID table, Namespace.ID namespaceId, Map<TKeyExtent,List<TRange>> tbatch, List<TColumn> tcolumns,
-      List<IterInfo> ssiList, Map<String,Map<String,String>> ssio, List<ByteBuffer> authorizations) throws ThriftSecurityException {
-    return canScan(credentials, table, namespaceId);
-  }
-
-  public boolean canWrite(TCredentials credentials, Table.ID tableId, Namespace.ID namespaceId) throws ThriftSecurityException {
-=======
-  public boolean canScan(TCredentials credentials, String tableId, String namespaceId, TRange range,
-      List<TColumn> columns, List<IterInfo> ssiList, Map<String,Map<String,String>> ssio,
-      List<ByteBuffer> authorizations) throws ThriftSecurityException {
-    return canScan(credentials, tableId, namespaceId);
-  }
-
-  public boolean canScan(TCredentials credentials, String table, String namespaceId,
+  public boolean canScan(TCredentials credentials, Table.ID table, Namespace.ID namespaceId,
       Map<TKeyExtent,List<TRange>> tbatch, List<TColumn> tcolumns, List<IterInfo> ssiList,
       Map<String,Map<String,String>> ssio, List<ByteBuffer> authorizations)
       throws ThriftSecurityException {
     return canScan(credentials, table, namespaceId);
   }
 
-  public boolean canWrite(TCredentials credentials, String tableId, String namespaceId)
-      throws ThriftSecurityException {
->>>>>>> f4f43feb
+  public boolean canWrite(TCredentials credentials, Table.ID tableId, Namespace.ID namespaceId)
+      throws ThriftSecurityException {
     authenticate(credentials);
     return hasTablePermission(credentials, tableId, namespaceId, TablePermission.WRITE, true);
   }
 
-<<<<<<< HEAD
-  public boolean canConditionallyUpdate(TCredentials credentials, Table.ID tableID, Namespace.ID namespaceId, List<ByteBuffer> authorizations)
-      throws ThriftSecurityException {
-=======
-  public boolean canConditionallyUpdate(TCredentials credentials, String tableID,
-      String namespaceId, List<ByteBuffer> authorizations) throws ThriftSecurityException {
->>>>>>> f4f43feb
+  public boolean canConditionallyUpdate(TCredentials credentials, Table.ID tableID,
+      Namespace.ID namespaceId, List<ByteBuffer> authorizations) throws ThriftSecurityException {
 
     authenticate(credentials);
 
@@ -549,12 +490,8 @@
         && hasTablePermission(credentials, tableID, namespaceId, TablePermission.READ, true);
   }
 
-<<<<<<< HEAD
-  public boolean canSplitTablet(TCredentials credentials, Table.ID tableId, Namespace.ID namespaceId) throws ThriftSecurityException {
-=======
-  public boolean canSplitTablet(TCredentials credentials, String tableId, String namespaceId)
-      throws ThriftSecurityException {
->>>>>>> f4f43feb
+  public boolean canSplitTablet(TCredentials credentials, Table.ID tableId,
+      Namespace.ID namespaceId) throws ThriftSecurityException {
     authenticate(credentials);
     return hasSystemPermissionWithNamespaceId(credentials, SystemPermission.ALTER_TABLE,
         namespaceId, false)
@@ -573,136 +510,85 @@
     return hasSystemPermission(credentials, SystemPermission.SYSTEM, false);
   }
 
-<<<<<<< HEAD
-  public boolean canFlush(TCredentials c, Table.ID tableId, Namespace.ID namespaceId) throws ThriftSecurityException {
-=======
-  public boolean canFlush(TCredentials c, String tableId, String namespaceId)
-      throws ThriftSecurityException {
->>>>>>> f4f43feb
+  public boolean canFlush(TCredentials c, Table.ID tableId, Namespace.ID namespaceId)
+      throws ThriftSecurityException {
     authenticate(c);
     return hasTablePermission(c, tableId, namespaceId, TablePermission.WRITE, false)
         || hasTablePermission(c, tableId, namespaceId, TablePermission.ALTER_TABLE, false);
   }
 
-<<<<<<< HEAD
-  public boolean canAlterTable(TCredentials c, Table.ID tableId, Namespace.ID namespaceId) throws ThriftSecurityException {
-=======
-  public boolean canAlterTable(TCredentials c, String tableId, String namespaceId)
-      throws ThriftSecurityException {
->>>>>>> f4f43feb
+  public boolean canAlterTable(TCredentials c, Table.ID tableId, Namespace.ID namespaceId)
+      throws ThriftSecurityException {
     authenticate(c);
     return hasTablePermission(c, tableId, namespaceId, TablePermission.ALTER_TABLE, false)
         || hasSystemPermissionWithNamespaceId(c, SystemPermission.ALTER_TABLE, namespaceId, false);
   }
 
-<<<<<<< HEAD
-  public boolean canCreateTable(TCredentials c, String tableName, Namespace.ID namespaceId) throws ThriftSecurityException {
-=======
-  public boolean canCreateTable(TCredentials c, String table, String namespaceId)
-      throws ThriftSecurityException {
->>>>>>> f4f43feb
+  public boolean canCreateTable(TCredentials c, String tableName, Namespace.ID namespaceId)
+      throws ThriftSecurityException {
     authenticate(c);
     return hasSystemPermissionWithNamespaceId(c, SystemPermission.CREATE_TABLE, namespaceId, false);
   }
 
-<<<<<<< HEAD
-  public boolean canRenameTable(TCredentials c, Table.ID tableId, String oldTableName, String newTableName, Namespace.ID namespaceId)
-      throws ThriftSecurityException {
-=======
-  public boolean canRenameTable(TCredentials c, String tableId, String oldTableName,
-      String newTableName, String namespaceId) throws ThriftSecurityException {
->>>>>>> f4f43feb
+  public boolean canRenameTable(TCredentials c, Table.ID tableId, String oldTableName,
+      String newTableName, Namespace.ID namespaceId) throws ThriftSecurityException {
     authenticate(c);
     return hasSystemPermissionWithNamespaceId(c, SystemPermission.ALTER_TABLE, namespaceId, false)
         || hasTablePermission(c, tableId, namespaceId, TablePermission.ALTER_TABLE, false);
   }
 
-<<<<<<< HEAD
-  public boolean canCloneTable(TCredentials c, Table.ID tableId, String tableName, Namespace.ID destinationNamespaceId, Namespace.ID srcNamespaceId)
-      throws ThriftSecurityException {
-=======
-  public boolean canCloneTable(TCredentials c, String tableId, String tableName,
-      String destinationNamespaceId, String srcNamespaceId) throws ThriftSecurityException {
->>>>>>> f4f43feb
+  public boolean canCloneTable(TCredentials c, Table.ID tableId, String tableName,
+      Namespace.ID destinationNamespaceId, Namespace.ID srcNamespaceId)
+      throws ThriftSecurityException {
     authenticate(c);
     return hasSystemPermissionWithNamespaceId(c, SystemPermission.CREATE_TABLE,
         destinationNamespaceId, false)
         && hasTablePermission(c, tableId, srcNamespaceId, TablePermission.READ, false);
   }
 
-<<<<<<< HEAD
-  public boolean canDeleteTable(TCredentials c, Table.ID tableId, Namespace.ID namespaceId) throws ThriftSecurityException {
-=======
-  public boolean canDeleteTable(TCredentials c, String tableId, String namespaceId)
-      throws ThriftSecurityException {
->>>>>>> f4f43feb
+  public boolean canDeleteTable(TCredentials c, Table.ID tableId, Namespace.ID namespaceId)
+      throws ThriftSecurityException {
     authenticate(c);
     return hasSystemPermissionWithNamespaceId(c, SystemPermission.DROP_TABLE, namespaceId, false)
         || hasTablePermission(c, tableId, namespaceId, TablePermission.DROP_TABLE, false);
   }
 
-<<<<<<< HEAD
-  public boolean canOnlineOfflineTable(TCredentials c, Table.ID tableId, FateOperation op, Namespace.ID namespaceId) throws ThriftSecurityException {
-=======
-  public boolean canOnlineOfflineTable(TCredentials c, String tableId, FateOperation op,
-      String namespaceId) throws ThriftSecurityException {
->>>>>>> f4f43feb
+  public boolean canOnlineOfflineTable(TCredentials c, Table.ID tableId, FateOperation op,
+      Namespace.ID namespaceId) throws ThriftSecurityException {
     authenticate(c);
     return hasSystemPermissionWithNamespaceId(c, SystemPermission.SYSTEM, namespaceId, false)
         || hasSystemPermissionWithNamespaceId(c, SystemPermission.ALTER_TABLE, namespaceId, false)
         || hasTablePermission(c, tableId, namespaceId, TablePermission.ALTER_TABLE, false);
   }
 
-<<<<<<< HEAD
-  public boolean canMerge(TCredentials c, Table.ID tableId, Namespace.ID namespaceId) throws ThriftSecurityException {
-=======
-  public boolean canMerge(TCredentials c, String tableId, String namespaceId)
-      throws ThriftSecurityException {
->>>>>>> f4f43feb
+  public boolean canMerge(TCredentials c, Table.ID tableId, Namespace.ID namespaceId)
+      throws ThriftSecurityException {
     authenticate(c);
     return hasSystemPermissionWithNamespaceId(c, SystemPermission.SYSTEM, namespaceId, false)
         || hasSystemPermissionWithNamespaceId(c, SystemPermission.ALTER_TABLE, namespaceId, false)
         || hasTablePermission(c, tableId, namespaceId, TablePermission.ALTER_TABLE, false);
   }
 
-<<<<<<< HEAD
-  public boolean canDeleteRange(TCredentials c, Table.ID tableId, String tableName, Text startRow, Text endRow, Namespace.ID namespaceId)
-      throws ThriftSecurityException {
-=======
-  public boolean canDeleteRange(TCredentials c, String tableId, String tableName, Text startRow,
-      Text endRow, String namespaceId) throws ThriftSecurityException {
->>>>>>> f4f43feb
+  public boolean canDeleteRange(TCredentials c, Table.ID tableId, String tableName, Text startRow,
+      Text endRow, Namespace.ID namespaceId) throws ThriftSecurityException {
     authenticate(c);
     return hasSystemPermissionWithNamespaceId(c, SystemPermission.SYSTEM, namespaceId, false)
         || hasTablePermission(c, tableId, namespaceId, TablePermission.WRITE, false);
   }
 
-<<<<<<< HEAD
-  public boolean canBulkImport(TCredentials c, Table.ID tableId, String tableName, String dir, String failDir, Namespace.ID namespaceId)
-      throws ThriftSecurityException {
+  public boolean canBulkImport(TCredentials c, Table.ID tableId, String tableName, String dir,
+      String failDir, Namespace.ID namespaceId) throws ThriftSecurityException {
     return canBulkImport(c, tableId, namespaceId);
   }
 
-  public boolean canBulkImport(TCredentials c, Table.ID tableId, Namespace.ID namespaceId) throws ThriftSecurityException {
-=======
-  public boolean canBulkImport(TCredentials c, String tableId, String tableName, String dir,
-      String failDir, String namespaceId) throws ThriftSecurityException {
-    return canBulkImport(c, tableId, namespaceId);
-  }
-
-  public boolean canBulkImport(TCredentials c, String tableId, String namespaceId)
-      throws ThriftSecurityException {
->>>>>>> f4f43feb
+  public boolean canBulkImport(TCredentials c, Table.ID tableId, Namespace.ID namespaceId)
+      throws ThriftSecurityException {
     authenticate(c);
     return hasTablePermission(c, tableId, namespaceId, TablePermission.BULK_IMPORT, false);
   }
 
-<<<<<<< HEAD
-  public boolean canCompact(TCredentials c, Table.ID tableId, Namespace.ID namespaceId) throws ThriftSecurityException {
-=======
-  public boolean canCompact(TCredentials c, String tableId, String namespaceId)
-      throws ThriftSecurityException {
->>>>>>> f4f43feb
+  public boolean canCompact(TCredentials c, Table.ID tableId, Namespace.ID namespaceId)
+      throws ThriftSecurityException {
     authenticate(c);
     return hasSystemPermissionWithNamespaceId(c, SystemPermission.ALTER_TABLE, namespaceId, false)
         || hasTablePermission(c, tableId, namespaceId, TablePermission.ALTER_TABLE, false)
@@ -739,32 +625,20 @@
     return hasSystemPermission(c, SystemPermission.GRANT, false);
   }
 
-<<<<<<< HEAD
-  public boolean canGrantTable(TCredentials c, String user, Table.ID tableId, Namespace.ID namespaceId) throws ThriftSecurityException {
-=======
-  public boolean canGrantTable(TCredentials c, String user, String tableId, String namespaceId)
-      throws ThriftSecurityException {
->>>>>>> f4f43feb
+  public boolean canGrantTable(TCredentials c, String user, Table.ID tableId,
+      Namespace.ID namespaceId) throws ThriftSecurityException {
     authenticate(c);
     return hasSystemPermissionWithNamespaceId(c, SystemPermission.ALTER_TABLE, namespaceId, false)
         || hasTablePermission(c, tableId, namespaceId, TablePermission.GRANT, false);
   }
 
-<<<<<<< HEAD
-  public boolean canGrantNamespace(TCredentials c, String user, Namespace.ID namespace) throws ThriftSecurityException {
+  public boolean canGrantNamespace(TCredentials c, String user, Namespace.ID namespace)
+      throws ThriftSecurityException {
     return canModifyNamespacePermission(c, user, namespace);
   }
 
-  private boolean canModifyNamespacePermission(TCredentials c, String user, Namespace.ID namespace) throws ThriftSecurityException {
-=======
-  public boolean canGrantNamespace(TCredentials c, String user, String namespace)
-      throws ThriftSecurityException {
-    return canModifyNamespacePermission(c, user, namespace);
-  }
-
-  private boolean canModifyNamespacePermission(TCredentials c, String user, String namespace)
-      throws ThriftSecurityException {
->>>>>>> f4f43feb
+  private boolean canModifyNamespacePermission(TCredentials c, String user, Namespace.ID namespace)
+      throws ThriftSecurityException {
     authenticate(c);
     // The one case where Table/SystemPermission -> NamespacePermission breaks down. The alternative
     // is to make SystemPermission.ALTER_NAMESPACE provide
@@ -787,23 +661,15 @@
     return hasSystemPermission(c, SystemPermission.GRANT, false);
   }
 
-<<<<<<< HEAD
-  public boolean canRevokeTable(TCredentials c, String user, Table.ID tableId, Namespace.ID namespaceId) throws ThriftSecurityException {
-=======
-  public boolean canRevokeTable(TCredentials c, String user, String tableId, String namespaceId)
-      throws ThriftSecurityException {
->>>>>>> f4f43feb
+  public boolean canRevokeTable(TCredentials c, String user, Table.ID tableId,
+      Namespace.ID namespaceId) throws ThriftSecurityException {
     authenticate(c);
     return hasSystemPermissionWithNamespaceId(c, SystemPermission.ALTER_TABLE, namespaceId, false)
         || hasTablePermission(c, tableId, namespaceId, TablePermission.GRANT, false);
   }
 
-<<<<<<< HEAD
-  public boolean canRevokeNamespace(TCredentials c, String user, Namespace.ID namespace) throws ThriftSecurityException {
-=======
-  public boolean canRevokeNamespace(TCredentials c, String user, String namespace)
-      throws ThriftSecurityException {
->>>>>>> f4f43feb
+  public boolean canRevokeNamespace(TCredentials c, String user, Namespace.ID namespace)
+      throws ThriftSecurityException {
     return canModifyNamespacePermission(c, user, namespace);
   }
 
@@ -817,12 +683,8 @@
 
     try {
       authorizor.changeAuthorizations(user, authorizations);
-<<<<<<< HEAD
-      log.info("Changed authorizations for user {} at the request of user {}", user, credentials.getPrincipal());
-=======
-      log.info("Changed authorizations for user " + user + " at the request of user "
-          + credentials.getPrincipal());
->>>>>>> f4f43feb
+      log.info("Changed authorizations for user {} at the request of user {}", user,
+          credentials.getPrincipal());
     } catch (AccumuloSecurityException ase) {
       throw ase.asThriftException();
     }
@@ -836,12 +698,8 @@
     try {
       AuthenticationToken token = toChange.getToken();
       authenticator.changePassword(toChange.getPrincipal(), token);
-<<<<<<< HEAD
-      log.info("Changed password for user {} at the request of user {}", toChange.getPrincipal(), credentials.getPrincipal());
-=======
-      log.info("Changed password for user " + toChange.getPrincipal() + " at the request of user "
-          + credentials.getPrincipal());
->>>>>>> f4f43feb
+      log.info("Changed password for user {} at the request of user {}", toChange.getPrincipal(),
+          credentials.getPrincipal());
     } catch (AccumuloSecurityException e) {
       throw e.asThriftException();
     }
@@ -869,12 +727,8 @@
       authenticator.createUser(newUser.getPrincipal(), token);
       authorizor.initUser(newUser.getPrincipal());
       permHandle.initUser(newUser.getPrincipal());
-<<<<<<< HEAD
-      log.info("Created user {} at the request of user {}", newUser.getPrincipal(), credentials.getPrincipal());
-=======
-      log.info("Created user " + newUser.getPrincipal() + " at the request of user "
-          + credentials.getPrincipal());
->>>>>>> f4f43feb
+      log.info("Created user {} at the request of user {}", newUser.getPrincipal(),
+          credentials.getPrincipal());
     } catch (AccumuloSecurityException ase) {
       throw ase.asThriftException();
     }
@@ -904,38 +758,24 @@
 
     try {
       permHandle.grantSystemPermission(user, permissionById);
-<<<<<<< HEAD
-      log.info("Granted system permission {} for user {} at the request of user {}", permissionById, user, credentials.getPrincipal());
-=======
-      log.info("Granted system permission " + permissionById + " for user " + user
-          + " at the request of user " + credentials.getPrincipal());
->>>>>>> f4f43feb
-    } catch (AccumuloSecurityException e) {
-      throw e.asThriftException();
-    }
-  }
-
-<<<<<<< HEAD
-  public void grantTablePermission(TCredentials c, String user, Table.ID tableId, TablePermission permission, Namespace.ID namespaceId)
-      throws ThriftSecurityException {
-=======
-  public void grantTablePermission(TCredentials c, String user, String tableId,
-      TablePermission permission, String namespaceId) throws ThriftSecurityException {
->>>>>>> f4f43feb
+      log.info("Granted system permission {} for user {} at the request of user {}", permissionById,
+          user, credentials.getPrincipal());
+    } catch (AccumuloSecurityException e) {
+      throw e.asThriftException();
+    }
+  }
+
+  public void grantTablePermission(TCredentials c, String user, Table.ID tableId,
+      TablePermission permission, Namespace.ID namespaceId) throws ThriftSecurityException {
     if (!canGrantTable(c, user, tableId, namespaceId))
       throw new ThriftSecurityException(c.getPrincipal(), SecurityErrorCode.PERMISSION_DENIED);
 
     targetUserExists(user);
 
     try {
-<<<<<<< HEAD
       permHandle.grantTablePermission(user, tableId.canonicalID(), permission);
-      log.info("Granted table permission {} for user {} on the table {} at the request of user {}", permission, user, tableId, c.getPrincipal());
-=======
-      permHandle.grantTablePermission(user, tableId, permission);
-      log.info("Granted table permission " + permission + " for user " + user + " on the table "
-          + tableId + " at the request of user " + c.getPrincipal());
->>>>>>> f4f43feb
+      log.info("Granted table permission {} for user {} on the table {} at the request of user {}",
+          permission, user, tableId, c.getPrincipal());
     } catch (AccumuloSecurityException e) {
       throw e.asThriftException();
     } catch (TableNotFoundException e) {
@@ -943,12 +783,8 @@
     }
   }
 
-<<<<<<< HEAD
-  public void grantNamespacePermission(TCredentials c, String user, Namespace.ID namespace, NamespacePermission permission) throws ThriftSecurityException {
-=======
-  public void grantNamespacePermission(TCredentials c, String user, String namespace,
+  public void grantNamespacePermission(TCredentials c, String user, Namespace.ID namespace,
       NamespacePermission permission) throws ThriftSecurityException {
->>>>>>> f4f43feb
     if (!canGrantNamespace(c, user, namespace))
       throw new ThriftSecurityException(c.getPrincipal(), SecurityErrorCode.PERMISSION_DENIED);
 
@@ -956,12 +792,9 @@
 
     try {
       permHandle.grantNamespacePermission(user, namespace, permission);
-<<<<<<< HEAD
-      log.info("Granted namespace permission {} for user {} on the namespace {} at the request of user {}", permission, user, namespace, c.getPrincipal());
-=======
-      log.info("Granted namespace permission " + permission + " for user " + user
-          + " on the namespace " + namespace + " at the request of user " + c.getPrincipal());
->>>>>>> f4f43feb
+      log.info(
+          "Granted namespace permission {} for user {} on the namespace {} at the request of user {}",
+          permission, user, namespace, c.getPrincipal());
     } catch (AccumuloSecurityException e) {
       throw e.asThriftException();
     } catch (NamespaceNotFoundException e) {
@@ -979,39 +812,25 @@
 
     try {
       permHandle.revokeSystemPermission(user, permission);
-<<<<<<< HEAD
-      log.info("Revoked system permission {} for user {} at the request of user {}", permission, user, credentials.getPrincipal());
-=======
-      log.info("Revoked system permission " + permission + " for user " + user
-          + " at the request of user " + credentials.getPrincipal());
->>>>>>> f4f43feb
-
-    } catch (AccumuloSecurityException e) {
-      throw e.asThriftException();
-    }
-  }
-
-<<<<<<< HEAD
-  public void revokeTablePermission(TCredentials c, String user, Table.ID tableId, TablePermission permission, Namespace.ID namespaceId)
-      throws ThriftSecurityException {
-=======
-  public void revokeTablePermission(TCredentials c, String user, String tableId,
-      TablePermission permission, String namespaceId) throws ThriftSecurityException {
->>>>>>> f4f43feb
+      log.info("Revoked system permission {} for user {} at the request of user {}", permission,
+          user, credentials.getPrincipal());
+
+    } catch (AccumuloSecurityException e) {
+      throw e.asThriftException();
+    }
+  }
+
+  public void revokeTablePermission(TCredentials c, String user, Table.ID tableId,
+      TablePermission permission, Namespace.ID namespaceId) throws ThriftSecurityException {
     if (!canRevokeTable(c, user, tableId, namespaceId))
       throw new ThriftSecurityException(c.getPrincipal(), SecurityErrorCode.PERMISSION_DENIED);
 
     targetUserExists(user);
 
     try {
-<<<<<<< HEAD
       permHandle.revokeTablePermission(user, tableId.canonicalID(), permission);
-      log.info("Revoked table permission {} for user {} on the table {} at the request of user {}", permission, user, tableId, c.getPrincipal());
-=======
-      permHandle.revokeTablePermission(user, tableId, permission);
-      log.info("Revoked table permission " + permission + " for user " + user + " on the table "
-          + tableId + " at the request of user " + c.getPrincipal());
->>>>>>> f4f43feb
+      log.info("Revoked table permission {} for user {} on the table {} at the request of user {}",
+          permission, user, tableId, c.getPrincipal());
 
     } catch (AccumuloSecurityException e) {
       throw e.asThriftException();
@@ -1020,12 +839,8 @@
     }
   }
 
-<<<<<<< HEAD
-  public void revokeNamespacePermission(TCredentials c, String user, Namespace.ID namespace, NamespacePermission permission) throws ThriftSecurityException {
-=======
-  public void revokeNamespacePermission(TCredentials c, String user, String namespace,
+  public void revokeNamespacePermission(TCredentials c, String user, Namespace.ID namespace,
       NamespacePermission permission) throws ThriftSecurityException {
->>>>>>> f4f43feb
     if (!canRevokeNamespace(c, user, namespace))
       throw new ThriftSecurityException(c.getPrincipal(), SecurityErrorCode.PERMISSION_DENIED);
 
@@ -1033,12 +848,9 @@
 
     try {
       permHandle.revokeNamespacePermission(user, namespace, permission);
-<<<<<<< HEAD
-      log.info("Revoked namespace permission {} for user {} on the namespace {} at the request of user {}", permission, user, namespace, c.getPrincipal());
-=======
-      log.info("Revoked namespace permission " + permission + " for user " + user
-          + " on the namespace " + namespace + " at the request of user " + c.getPrincipal());
->>>>>>> f4f43feb
+      log.info(
+          "Revoked namespace permission {} for user {} on the namespace {} at the request of user {}",
+          permission, user, namespace, c.getPrincipal());
 
     } catch (AccumuloSecurityException e) {
       throw e.asThriftException();
@@ -1055,25 +867,16 @@
     return _hasSystemPermission(user, permissionById, false);
   }
 
-<<<<<<< HEAD
-  public boolean hasTablePermission(TCredentials credentials, String user, Table.ID tableId, TablePermission permissionById) throws ThriftSecurityException {
-=======
-  public boolean hasTablePermission(TCredentials credentials, String user, String tableId,
+  public boolean hasTablePermission(TCredentials credentials, String user, Table.ID tableId,
       TablePermission permissionById) throws ThriftSecurityException {
->>>>>>> f4f43feb
     if (!canAskAboutOtherUsers(credentials, user))
       throw new ThriftSecurityException(credentials.getPrincipal(),
           SecurityErrorCode.PERMISSION_DENIED);
     return _hasTablePermission(user, tableId, permissionById, false);
   }
 
-<<<<<<< HEAD
-  public boolean hasNamespacePermission(TCredentials credentials, String user, Namespace.ID namespace, NamespacePermission permissionById)
-      throws ThriftSecurityException {
-=======
-  public boolean hasNamespacePermission(TCredentials credentials, String user, String namespace,
-      NamespacePermission permissionById) throws ThriftSecurityException {
->>>>>>> f4f43feb
+  public boolean hasNamespacePermission(TCredentials credentials, String user,
+      Namespace.ID namespace, NamespacePermission permissionById) throws ThriftSecurityException {
     if (!canAskAboutOtherUsers(credentials, user))
       throw new ThriftSecurityException(credentials.getPrincipal(),
           SecurityErrorCode.PERMISSION_DENIED);
@@ -1089,12 +892,8 @@
     }
   }
 
-<<<<<<< HEAD
-  public void deleteTable(TCredentials credentials, Table.ID tableId, Namespace.ID namespaceId) throws ThriftSecurityException {
-=======
-  public void deleteTable(TCredentials credentials, String tableId, String namespaceId)
-      throws ThriftSecurityException {
->>>>>>> f4f43feb
+  public void deleteTable(TCredentials credentials, Table.ID tableId, Namespace.ID namespaceId)
+      throws ThriftSecurityException {
     if (!canDeleteTable(credentials, tableId, namespaceId))
       throw new ThriftSecurityException(credentials.getPrincipal(),
           SecurityErrorCode.PERMISSION_DENIED);
@@ -1109,12 +908,8 @@
     }
   }
 
-<<<<<<< HEAD
-  public void deleteNamespace(TCredentials credentials, Namespace.ID namespace) throws ThriftSecurityException {
-=======
-  public void deleteNamespace(TCredentials credentials, String namespace)
-      throws ThriftSecurityException {
->>>>>>> f4f43feb
+  public void deleteNamespace(TCredentials credentials, Namespace.ID namespace)
+      throws ThriftSecurityException {
     if (!canDeleteNamespace(credentials, namespace))
       throw new ThriftSecurityException(credentials.getPrincipal(),
           SecurityErrorCode.PERMISSION_DENIED);
@@ -1129,70 +924,40 @@
     }
   }
 
-<<<<<<< HEAD
-  public boolean canExport(TCredentials credentials, Table.ID tableId, String tableName, String exportDir, Namespace.ID namespaceId)
-      throws ThriftSecurityException {
-=======
-  public boolean canExport(TCredentials credentials, String tableId, String tableName,
-      String exportDir, String namespaceId) throws ThriftSecurityException {
->>>>>>> f4f43feb
+  public boolean canExport(TCredentials credentials, Table.ID tableId, String tableName,
+      String exportDir, Namespace.ID namespaceId) throws ThriftSecurityException {
     authenticate(credentials);
     return hasTablePermission(credentials, tableId, namespaceId, TablePermission.READ, false);
   }
 
-<<<<<<< HEAD
-  public boolean canImport(TCredentials credentials, String tableName, String importDir, Namespace.ID namespaceId) throws ThriftSecurityException {
-=======
   public boolean canImport(TCredentials credentials, String tableName, String importDir,
-      String namespaceId) throws ThriftSecurityException {
->>>>>>> f4f43feb
+      Namespace.ID namespaceId) throws ThriftSecurityException {
     authenticate(credentials);
     return hasSystemPermissionWithNamespaceId(credentials, SystemPermission.CREATE_TABLE,
         namespaceId, false);
   }
 
-<<<<<<< HEAD
-  public boolean canAlterNamespace(TCredentials credentials, Namespace.ID namespaceId) throws ThriftSecurityException {
-=======
-  public boolean canAlterNamespace(TCredentials credentials, String namespaceId)
-      throws ThriftSecurityException {
->>>>>>> f4f43feb
+  public boolean canAlterNamespace(TCredentials credentials, Namespace.ID namespaceId)
+      throws ThriftSecurityException {
     authenticate(credentials);
     return hasSystemPermissionWithNamespaceId(credentials, SystemPermission.ALTER_NAMESPACE,
         namespaceId, false);
   }
 
-<<<<<<< HEAD
   public boolean canCreateNamespace(TCredentials credentials) throws ThriftSecurityException {
-=======
-  public boolean canCreateNamespace(TCredentials credentials, String namespace)
-      throws ThriftSecurityException {
-    return canCreateNamespace(credentials);
-  }
-
-  private boolean canCreateNamespace(TCredentials credentials) throws ThriftSecurityException {
->>>>>>> f4f43feb
     authenticate(credentials);
     return hasSystemPermission(credentials, SystemPermission.CREATE_NAMESPACE, false);
   }
 
-<<<<<<< HEAD
-  public boolean canDeleteNamespace(TCredentials credentials, Namespace.ID namespaceId) throws ThriftSecurityException {
-=======
-  public boolean canDeleteNamespace(TCredentials credentials, String namespaceId)
-      throws ThriftSecurityException {
->>>>>>> f4f43feb
+  public boolean canDeleteNamespace(TCredentials credentials, Namespace.ID namespaceId)
+      throws ThriftSecurityException {
     authenticate(credentials);
     return hasSystemPermissionWithNamespaceId(credentials, SystemPermission.DROP_NAMESPACE,
         namespaceId, false);
   }
 
-<<<<<<< HEAD
-  public boolean canRenameNamespace(TCredentials credentials, Namespace.ID namespaceId, String oldName, String newName) throws ThriftSecurityException {
-=======
-  public boolean canRenameNamespace(TCredentials credentials, String namespaceId, String oldName,
-      String newName) throws ThriftSecurityException {
->>>>>>> f4f43feb
+  public boolean canRenameNamespace(TCredentials credentials, Namespace.ID namespaceId,
+      String oldName, String newName) throws ThriftSecurityException {
     authenticate(credentials);
     return hasSystemPermissionWithNamespaceId(credentials, SystemPermission.ALTER_NAMESPACE,
         namespaceId, false);
@@ -1203,8 +968,10 @@
     return hasSystemPermission(credentials, SystemPermission.OBTAIN_DELEGATION_TOKEN, false);
   }
 
-  public boolean canGetSummaries(TCredentials credentials, Table.ID tableId, Namespace.ID namespaceId) throws ThriftSecurityException {
-    authenticate(credentials);
-    return hasTablePermission(credentials, tableId, namespaceId, TablePermission.GET_SUMMARIES, false);
+  public boolean canGetSummaries(TCredentials credentials, Table.ID tableId,
+      Namespace.ID namespaceId) throws ThriftSecurityException {
+    authenticate(credentials);
+    return hasTablePermission(credentials, tableId, namespaceId, TablePermission.GET_SUMMARIES,
+        false);
   }
 }