/*
 * Licensed to the Apache Software Foundation (ASF) under one or more
 * contributor license agreements.  See the NOTICE file distributed with
 * this work for additional information regarding copyright ownership.
 * The ASF licenses this file to You under the Apache License, Version 2.0
 * (the "License"); you may not use this file except in compliance with
 * the License.  You may obtain a copy of the License at
 *
 *     http://www.apache.org/licenses/LICENSE-2.0
 *
 * Unless required by applicable law or agreed to in writing, software
 * distributed under the License is distributed on an "AS IS" BASIS,
 * WITHOUT WARRANTIES OR CONDITIONS OF ANY KIND, either express or implied.
 * See the License for the specific language governing permissions and
 * limitations under the License.
 */
package org.apache.accumulo.server.client;

import static org.apache.accumulo.fate.util.UtilWaitThread.sleepUninterruptibly;

import java.io.IOException;
import java.util.ArrayList;
import java.util.Collection;
import java.util.Collections;
import java.util.HashMap;
import java.util.HashSet;
import java.util.Iterator;
import java.util.List;
import java.util.Map;
import java.util.Map.Entry;
import java.util.Set;
import java.util.TreeMap;
import java.util.concurrent.ExecutorService;
import java.util.concurrent.Executors;
import java.util.concurrent.TimeUnit;

import org.apache.accumulo.core.client.AccumuloException;
import org.apache.accumulo.core.client.AccumuloSecurityException;
import org.apache.accumulo.core.clientImpl.ClientContext;
import org.apache.accumulo.core.clientImpl.ServerClient;
import org.apache.accumulo.core.clientImpl.TabletLocator;
import org.apache.accumulo.core.clientImpl.TabletLocator.TabletLocation;
import org.apache.accumulo.core.clientImpl.Translator;
import org.apache.accumulo.core.clientImpl.Translators;
import org.apache.accumulo.core.clientImpl.thrift.ClientService;
import org.apache.accumulo.core.clientImpl.thrift.ThriftSecurityException;
import org.apache.accumulo.core.conf.Property;
import org.apache.accumulo.core.data.ByteSequence;
import org.apache.accumulo.core.data.Range;
import org.apache.accumulo.core.data.TableId;
import org.apache.accumulo.core.dataImpl.KeyExtent;
import org.apache.accumulo.core.dataImpl.thrift.TKeyExtent;
import org.apache.accumulo.core.file.FileOperations;
import org.apache.accumulo.core.file.FileSKVIterator;
import org.apache.accumulo.core.metadata.MetadataTable;
import org.apache.accumulo.core.rpc.ThriftUtil;
import org.apache.accumulo.core.tabletserver.thrift.TabletClientService;
import org.apache.accumulo.core.trace.TraceUtil;
import org.apache.accumulo.core.util.HostAndPort;
import org.apache.accumulo.core.util.NamingThreadFactory;
import org.apache.accumulo.core.util.StopWatch;
import org.apache.accumulo.fate.util.LoggingRunnable;
import org.apache.accumulo.server.ServerContext;
import org.apache.accumulo.server.fs.VolumeManager;
import org.apache.accumulo.server.util.FileUtil;
import org.apache.hadoop.fs.FileSystem;
import org.apache.hadoop.fs.Path;
import org.apache.hadoop.io.Text;
import org.apache.htrace.wrappers.TraceRunnable;
import org.apache.thrift.TServiceClient;
import org.slf4j.Logger;
import org.slf4j.LoggerFactory;

public class BulkImporter {

  private static final Logger log = LoggerFactory.getLogger(BulkImporter.class);

<<<<<<< HEAD
  public static List<String> bulkLoad(ServerContext context, long tid, String tableId,
      List<String> files, boolean setTime) throws IOException {
    AssignmentStats stats = new BulkImporter(context, tid, tableId, setTime).importFiles(files);
=======
  public static List<String> bulkLoad(ClientContext context, long tid, String tableId,
      List<String> files, String errorDir, boolean setTime) throws IOException, AccumuloException,
      AccumuloSecurityException, ThriftTableOperationException {
    AssignmentStats stats =
        new BulkImporter(context, tid, tableId, setTime).importFiles(files, new Path(errorDir));
>>>>>>> 0a9837f3
    List<String> result = new ArrayList<>();
    for (Path p : stats.completeFailures.keySet()) {
      result.add(p.toString());
    }
    return result;
  }

  private StopWatch<Timers> timer;

  private static enum Timers {
    EXAMINE_MAP_FILES, QUERY_METADATA, IMPORT_MAP_FILES, SLEEP, TOTAL
  }

  private final ServerContext context;
  private String tableId;
  private long tid;
  private boolean setTime;

  public BulkImporter(ServerContext context, long tid, String tableId, boolean setTime) {
    this.context = context;
    this.tid = tid;
    this.tableId = tableId;
    this.setTime = setTime;
  }

  public AssignmentStats importFiles(List<String> files) {

    int numThreads = context.getConfiguration().getCount(Property.TSERV_BULK_PROCESS_THREADS);
    int numAssignThreads =
        context.getConfiguration().getCount(Property.TSERV_BULK_ASSIGNMENT_THREADS);

    timer = new StopWatch<>(Timers.class);
    timer.start(Timers.TOTAL);

    final VolumeManager fs = context.getVolumeManager();

    Set<Path> paths = new HashSet<>();
    for (String file : files) {
      paths.add(new Path(file));
    }
    AssignmentStats assignmentStats = new AssignmentStats(paths.size());

<<<<<<< HEAD
    final Map<Path,List<KeyExtent>> completeFailures = Collections
        .synchronizedSortedMap(new TreeMap<>());
=======
    final Map<Path,List<KeyExtent>> completeFailures =
        Collections.synchronizedSortedMap(new TreeMap<Path,List<KeyExtent>>());
>>>>>>> 0a9837f3

    ClientService.Client client = null;
    final TabletLocator locator = TabletLocator.getLocator(context, TableId.of(tableId));

    try {
<<<<<<< HEAD
      final Map<Path,List<TabletLocation>> assignments = Collections
          .synchronizedSortedMap(new TreeMap<>());
=======
      final Map<Path,List<TabletLocation>> assignments =
          Collections.synchronizedSortedMap(new TreeMap<Path,List<TabletLocation>>());
>>>>>>> 0a9837f3

      timer.start(Timers.EXAMINE_MAP_FILES);
      ExecutorService threadPool =
          Executors.newFixedThreadPool(numThreads, new NamingThreadFactory("findOverlapping"));

      for (Path path : paths) {
        final Path mapFile = path;
        Runnable getAssignments = new Runnable() {
          @Override
          public void run() {
            List<TabletLocation> tabletsToAssignMapFileTo = Collections.emptyList();
            try {
              tabletsToAssignMapFileTo = findOverlappingTablets(context, fs, locator, mapFile);
            } catch (Exception ex) {
              log.warn("Unable to find tablets that overlap file " + mapFile, ex);
            }
            log.debug("Map file {} found to overlap {} tablets", mapFile,
                tabletsToAssignMapFileTo.size());
            if (tabletsToAssignMapFileTo.size() == 0) {
              List<KeyExtent> empty = Collections.emptyList();
              completeFailures.put(mapFile, empty);
            } else
              assignments.put(mapFile, tabletsToAssignMapFileTo);
          }
        };
        threadPool.submit(new TraceRunnable(new LoggingRunnable(log, getAssignments)));
      }
      threadPool.shutdown();
      while (!threadPool.isTerminated()) {
        try {
          threadPool.awaitTermination(60, TimeUnit.SECONDS);
        } catch (InterruptedException e) {
          throw new RuntimeException(e);
        }
      }
      timer.stop(Timers.EXAMINE_MAP_FILES);

      assignmentStats.attemptingAssignments(assignments);
      Map<Path,List<KeyExtent>> assignmentFailures = assignMapFiles(fs, assignments, paths,
          numAssignThreads, numThreads);
      assignmentStats.assignmentsFailed(assignmentFailures);

      Map<Path,Integer> failureCount = new TreeMap<>();

      for (Entry<Path,List<KeyExtent>> entry : assignmentFailures.entrySet())
        failureCount.put(entry.getKey(), 1);

      long sleepTime = 2 * 1000;
      while (assignmentFailures.size() > 0) {
        sleepTime = Math.min(sleepTime * 2, 60 * 1000);
        locator.invalidateCache();
        // assumption about assignment failures is that it caused by a split
        // happening or a missing location
        //
        // for splits we need to find children key extents that cover the
        // same key range and are contiguous (no holes, no overlap)

        timer.start(Timers.SLEEP);
        sleepUninterruptibly(sleepTime, TimeUnit.MILLISECONDS);
        timer.stop(Timers.SLEEP);

        log.debug("Trying to assign {} map files that previously failed on some key extents",
            assignmentFailures.size());
        assignments.clear();

        // for failed key extents, try to find children key extents to
        // assign to
        for (Entry<Path,List<KeyExtent>> entry : assignmentFailures.entrySet()) {
          Iterator<KeyExtent> keListIter = entry.getValue().iterator();

          List<TabletLocation> tabletsToAssignMapFileTo = new ArrayList<>();

          while (keListIter.hasNext()) {
            KeyExtent ke = keListIter.next();

            timer.start(Timers.QUERY_METADATA);
            try {
              tabletsToAssignMapFileTo
                  .addAll(findOverlappingTablets(context, fs, locator, entry.getKey(), ke));
              keListIter.remove();
            } catch (Exception ex) {
              log.warn("Exception finding overlapping tablets, will retry tablet " + ke, ex);
            }
            timer.stop(Timers.QUERY_METADATA);
          }

          if (tabletsToAssignMapFileTo.size() > 0)
            assignments.put(entry.getKey(), tabletsToAssignMapFileTo);
        }

        assignmentStats.attemptingAssignments(assignments);
        Map<Path,List<KeyExtent>> assignmentFailures2 = assignMapFiles(fs, assignments, paths,
            numAssignThreads, numThreads);
        assignmentStats.assignmentsFailed(assignmentFailures2);

        // merge assignmentFailures2 into assignmentFailures
        for (Entry<Path,List<KeyExtent>> entry : assignmentFailures2.entrySet()) {
          assignmentFailures.get(entry.getKey()).addAll(entry.getValue());

          Integer fc = failureCount.get(entry.getKey());
          if (fc == null)
            fc = 0;

          failureCount.put(entry.getKey(), fc + 1);
        }

        // remove map files that have no more key extents to assign
        assignmentFailures.values().removeIf(List::isEmpty);

        Set<Entry<Path,Integer>> failureIter = failureCount.entrySet();
        for (Entry<Path,Integer> entry : failureIter) {
          int retries = context.getConfiguration().getCount(Property.TSERV_BULK_RETRY);
          if (entry.getValue() > retries && assignmentFailures.get(entry.getKey()) != null) {
            log.error("Map file {} failed more than {} times, giving up.", entry.getKey(), retries);
            completeFailures.put(entry.getKey(), assignmentFailures.get(entry.getKey()));
            assignmentFailures.remove(entry.getKey());
          }
        }
      }
      assignmentStats.assignmentsAbandoned(completeFailures);
      Set<Path> failedFailures = processFailures(completeFailures);
      assignmentStats.unrecoveredMapFiles(failedFailures);

      timer.stop(Timers.TOTAL);
      printReport(paths);
      return assignmentStats;
    } finally {
      if (client != null) {
        ServerClient.close(client);
      }
    }
  }

  private void printReport(Set<Path> paths) {
    long totalTime = 0;
    for (Timers t : Timers.values()) {
      if (t == Timers.TOTAL)
        continue;

      totalTime += timer.get(t);
    }
    List<String> files = new ArrayList<>();
    for (Path path : paths) {
      files.add(path.getName());
    }
    Collections.sort(files);

    log.debug("BULK IMPORT TIMING STATISTICS");
    log.debug("Files: {}", files);
    log.debug(String.format("Examine map files    : %,10.2f secs %6.2f%s",
        timer.getSecs(Timers.EXAMINE_MAP_FILES),
        100.0 * timer.get(Timers.EXAMINE_MAP_FILES) / timer.get(Timers.TOTAL), "%"));
    log.debug(String.format("Query %-14s : %,10.2f secs %6.2f%s", MetadataTable.NAME,
        timer.getSecs(Timers.QUERY_METADATA),
        100.0 * timer.get(Timers.QUERY_METADATA) / timer.get(Timers.TOTAL), "%"));
    log.debug(String.format("Import Map Files     : %,10.2f secs %6.2f%s",
        timer.getSecs(Timers.IMPORT_MAP_FILES),
        100.0 * timer.get(Timers.IMPORT_MAP_FILES) / timer.get(Timers.TOTAL), "%"));
    log.debug(
        String.format("Sleep                : %,10.2f secs %6.2f%s", timer.getSecs(Timers.SLEEP),
            100.0 * timer.get(Timers.SLEEP) / timer.get(Timers.TOTAL), "%"));
    log.debug(String.format("Misc                 : %,10.2f secs %6.2f%s",
        (timer.get(Timers.TOTAL) - totalTime) / 1000.0,
        100.0 * (timer.get(Timers.TOTAL) - totalTime) / timer.get(Timers.TOTAL), "%"));
    log.debug(String.format("Total                : %,10.2f secs", timer.getSecs(Timers.TOTAL)));
  }

  private Set<Path> processFailures(Map<Path,List<KeyExtent>> completeFailures) {
    // we should check if map file was not assigned to any tablets, then we
    // should just move it; not currently being done?

    Set<Entry<Path,List<KeyExtent>>> es = completeFailures.entrySet();

    if (completeFailures.size() == 0)
      return Collections.emptySet();

    log.debug("The following map files failed ");

    for (Entry<Path,List<KeyExtent>> entry : es) {
      List<KeyExtent> extents = entry.getValue();

      for (KeyExtent keyExtent : extents)
        log.debug("\t{} -> {}", entry.getKey(), keyExtent);
    }

    return Collections.emptySet();
  }

  private class AssignmentInfo {
    public AssignmentInfo(KeyExtent keyExtent, Long estSize) {
      this.ke = keyExtent;
      this.estSize = estSize;
    }

    KeyExtent ke;
    long estSize;
  }

  private static List<KeyExtent> extentsOf(List<TabletLocation> locations) {
    List<KeyExtent> result = new ArrayList<>(locations.size());
    for (TabletLocation tl : locations)
      result.add(tl.tablet_extent);
    return result;
  }

  private Map<Path,List<AssignmentInfo>> estimateSizes(final VolumeManager vm,
      Map<Path,List<TabletLocation>> assignments, Collection<Path> paths, int numThreads) {

    long t1 = System.currentTimeMillis();
    final Map<Path,Long> mapFileSizes = new TreeMap<>();

    try {
      for (Path path : paths) {
        FileSystem fs = vm.getVolumeByPath(path).getFileSystem();
        mapFileSizes.put(path, fs.getContentSummary(path).getLength());
      }
    } catch (IOException e) {
      log.error("Failed to get map files in for {}: {}", paths, e.getMessage(), e);
      throw new RuntimeException(e);
    }

<<<<<<< HEAD
    final Map<Path,List<AssignmentInfo>> ais = Collections.synchronizedMap(new TreeMap<>());
=======
    final Map<Path,List<AssignmentInfo>> ais =
        Collections.synchronizedMap(new TreeMap<Path,List<AssignmentInfo>>());
>>>>>>> 0a9837f3

    ExecutorService threadPool =
        Executors.newFixedThreadPool(numThreads, new NamingThreadFactory("estimateSizes"));

    for (final Entry<Path,List<TabletLocation>> entry : assignments.entrySet()) {
      if (entry.getValue().size() == 1) {
        TabletLocation tabletLocation = entry.getValue().get(0);

        // if the tablet completely contains the map file, there is no
        // need to estimate its
        // size
        ais.put(entry.getKey(), Collections.singletonList(
            new AssignmentInfo(tabletLocation.tablet_extent, mapFileSizes.get(entry.getKey()))));
        continue;
      }

      Runnable estimationTask = new Runnable() {
        @Override
        public void run() {
          Map<KeyExtent,Long> estimatedSizes = null;

          try {
            estimatedSizes = FileUtil.estimateSizes(context, entry.getKey(),
                mapFileSizes.get(entry.getKey()), extentsOf(entry.getValue()));
          } catch (IOException e) {
            log.warn("Failed to estimate map file sizes {}", e.getMessage());
          }

          if (estimatedSizes == null) {
            // estimation failed, do a simple estimation
            estimatedSizes = new TreeMap<>();
            long estSize =
                (long) (mapFileSizes.get(entry.getKey()) / (double) entry.getValue().size());
            for (TabletLocation tl : entry.getValue())
              estimatedSizes.put(tl.tablet_extent, estSize);
          }

          List<AssignmentInfo> assignmentInfoList = new ArrayList<>(estimatedSizes.size());

          for (Entry<KeyExtent,Long> entry2 : estimatedSizes.entrySet())
            assignmentInfoList.add(new AssignmentInfo(entry2.getKey(), entry2.getValue()));

          ais.put(entry.getKey(), assignmentInfoList);
        }
      };

      threadPool.submit(new TraceRunnable(new LoggingRunnable(log, estimationTask)));
    }

    threadPool.shutdown();

    while (!threadPool.isTerminated()) {
      try {
        threadPool.awaitTermination(60, TimeUnit.SECONDS);
      } catch (InterruptedException e) {
        log.error("Encountered InterruptedException while waiting for the threadPool to terminate.",
            e);
        throw new RuntimeException(e);
      }
    }

    long t2 = System.currentTimeMillis();

    log.debug(String.format("Estimated map files sizes in %6.2f secs", (t2 - t1) / 1000.0));

    return ais;
  }

  private static Map<KeyExtent,String> locationsOf(Map<Path,List<TabletLocation>> assignments) {
    Map<KeyExtent,String> result = new HashMap<>();
    for (List<TabletLocation> entry : assignments.values()) {
      for (TabletLocation tl : entry) {
        result.put(tl.tablet_extent, tl.tablet_location);
      }
    }
    return result;
  }

  private Map<Path,List<KeyExtent>> assignMapFiles(VolumeManager fs,
      Map<Path,List<TabletLocation>> assignments, Collection<Path> paths, int numThreads,
      int numMapThreads) {
    timer.start(Timers.EXAMINE_MAP_FILES);
<<<<<<< HEAD
    Map<Path,List<AssignmentInfo>> assignInfo = estimateSizes(fs, assignments, paths,
        numMapThreads);
=======
    Map<Path,List<AssignmentInfo>> assignInfo =
        estimateSizes(context.getConfiguration(), conf, fs, assignments, paths, numMapThreads);
>>>>>>> 0a9837f3
    timer.stop(Timers.EXAMINE_MAP_FILES);

    Map<Path,List<KeyExtent>> ret;

    timer.start(Timers.IMPORT_MAP_FILES);
    ret = assignMapFiles(assignInfo, locationsOf(assignments), numThreads);
    timer.stop(Timers.IMPORT_MAP_FILES);

    return ret;
  }

  private class AssignmentTask implements Runnable {
    final Map<Path,List<KeyExtent>> assignmentFailures;
    HostAndPort location;
    private Map<KeyExtent,List<PathSize>> assignmentsPerTablet;

    public AssignmentTask(Map<Path,List<KeyExtent>> assignmentFailures, String location,
        Map<KeyExtent,List<PathSize>> assignmentsPerTablet) {
      this.assignmentFailures = assignmentFailures;
      this.location = HostAndPort.fromString(location);
      this.assignmentsPerTablet = assignmentsPerTablet;
    }

    private void handleFailures(Collection<KeyExtent> failures, String message) {
      for (KeyExtent ke : failures) {
        List<PathSize> mapFiles = assignmentsPerTablet.get(ke);
        synchronized (assignmentFailures) {
          for (PathSize pathSize : mapFiles) {
            List<KeyExtent> existingFailures = assignmentFailures.get(pathSize.path);
            if (existingFailures == null) {
              existingFailures = new ArrayList<>();
              assignmentFailures.put(pathSize.path, existingFailures);
            }

            existingFailures.add(ke);
          }
        }

        log.info("Could not assign {} map files to tablet {} because : {}.  Will retry ...",
            mapFiles.size(), ke, message);
      }
    }

    @Override
    public void run() {
      HashSet<Path> uniqMapFiles = new HashSet<>();
      for (List<PathSize> mapFiles : assignmentsPerTablet.values())
        for (PathSize ps : mapFiles)
          uniqMapFiles.add(ps.path);

      log.debug("Assigning {} map files to {} tablets at {}", uniqMapFiles.size(),
          assignmentsPerTablet.size(), location);

      try {
        List<KeyExtent> failures = assignMapFiles(context, location, assignmentsPerTablet);
        handleFailures(failures, "Not Serving Tablet");
      } catch (AccumuloException | AccumuloSecurityException e) {
        handleFailures(assignmentsPerTablet.keySet(), e.getMessage());
      }
    }

  }

  private class PathSize {
    public PathSize(Path mapFile, long estSize) {
      this.path = mapFile;
      this.estSize = estSize;
    }

    Path path;
    long estSize;

    @Override
    public String toString() {
      return path + " " + estSize;
    }
  }

  private Map<Path,List<KeyExtent>> assignMapFiles(Map<Path,List<AssignmentInfo>> assignments,
      Map<KeyExtent,String> locations, int numThreads) {

    // group assignments by tablet
    Map<KeyExtent,List<PathSize>> assignmentsPerTablet = new TreeMap<>();
    for (Entry<Path,List<AssignmentInfo>> entry : assignments.entrySet()) {
      Path mapFile = entry.getKey();
      List<AssignmentInfo> tabletsToAssignMapFileTo = entry.getValue();

      for (AssignmentInfo ai : tabletsToAssignMapFileTo) {
        List<PathSize> mapFiles = assignmentsPerTablet.get(ai.ke);
        if (mapFiles == null) {
          mapFiles = new ArrayList<>();
          assignmentsPerTablet.put(ai.ke, mapFiles);
        }

        mapFiles.add(new PathSize(mapFile, ai.estSize));
      }
    }

    // group assignments by tabletserver

<<<<<<< HEAD
    Map<Path,List<KeyExtent>> assignmentFailures = Collections.synchronizedMap(new TreeMap<>());
=======
    Map<Path,List<KeyExtent>> assignmentFailures =
        Collections.synchronizedMap(new TreeMap<Path,List<KeyExtent>>());
>>>>>>> 0a9837f3

    TreeMap<String,Map<KeyExtent,List<PathSize>>> assignmentsPerTabletServer = new TreeMap<>();

    for (Entry<KeyExtent,List<PathSize>> entry : assignmentsPerTablet.entrySet()) {
      KeyExtent ke = entry.getKey();
      String location = locations.get(ke);

      if (location == null) {
        for (PathSize pathSize : entry.getValue()) {
          synchronized (assignmentFailures) {
            List<KeyExtent> failures = assignmentFailures.get(pathSize.path);
            if (failures == null) {
              failures = new ArrayList<>();
              assignmentFailures.put(pathSize.path, failures);
            }

            failures.add(ke);
          }
        }

        log.warn(
            "Could not assign {} map files to tablet {} because it had no location, will retry ...",
            entry.getValue().size(), ke);

        continue;
      }

      Map<KeyExtent,List<PathSize>> apt = assignmentsPerTabletServer.get(location);
      if (apt == null) {
        apt = new TreeMap<>();
        assignmentsPerTabletServer.put(location, apt);
      }

      apt.put(entry.getKey(), entry.getValue());
    }

    ExecutorService threadPool =
        Executors.newFixedThreadPool(numThreads, new NamingThreadFactory("submit"));

    for (Entry<String,Map<KeyExtent,List<PathSize>>> entry : assignmentsPerTabletServer
        .entrySet()) {
      String location = entry.getKey();
      threadPool.submit(new AssignmentTask(assignmentFailures, location, entry.getValue()));
    }

    threadPool.shutdown();

    while (!threadPool.isTerminated()) {
      try {
        threadPool.awaitTermination(60, TimeUnit.SECONDS);
      } catch (InterruptedException e) {
        log.error(
            "Encountered InterruptedException while waiting for the thread pool to terminate.", e);
        throw new RuntimeException(e);
      }
    }

    return assignmentFailures;
  }

  private List<KeyExtent> assignMapFiles(ClientContext context, HostAndPort location,
      Map<KeyExtent,List<PathSize>> assignmentsPerTablet)
      throws AccumuloException, AccumuloSecurityException {
    try {
      long timeInMillis = context.getConfiguration().getTimeInMillis(Property.TSERV_BULK_TIMEOUT);
      TabletClientService.Iface client =
          ThriftUtil.getTServerClient(location, context, timeInMillis);
      try {
<<<<<<< HEAD
        HashMap<KeyExtent,Map<String,org.apache.accumulo.core.dataImpl.thrift.MapFileInfo>> files = new HashMap<>();
        for (Entry<KeyExtent,List<PathSize>> entry : assignmentsPerTablet.entrySet()) {
          HashMap<String,org.apache.accumulo.core.dataImpl.thrift.MapFileInfo> tabletFiles = new HashMap<>();
          files.put(entry.getKey(), tabletFiles);

          for (PathSize pathSize : entry.getValue()) {
            // @formatter:off
            org.apache.accumulo.core.dataImpl.thrift.MapFileInfo mfi =
              new org.apache.accumulo.core.dataImpl.thrift.MapFileInfo(pathSize.estSize);
            // @formatter:on
=======
        HashMap<KeyExtent,Map<String,org.apache.accumulo.core.data.thrift.MapFileInfo>> files =
            new HashMap<>();
        for (Entry<KeyExtent,List<PathSize>> entry : assignmentsPerTablet.entrySet()) {
          HashMap<String,org.apache.accumulo.core.data.thrift.MapFileInfo> tabletFiles =
              new HashMap<>();
          files.put(entry.getKey(), tabletFiles);

          for (PathSize pathSize : entry.getValue()) {
            org.apache.accumulo.core.data.thrift.MapFileInfo mfi =
                new org.apache.accumulo.core.data.thrift.MapFileInfo(pathSize.estSize);
>>>>>>> 0a9837f3
            tabletFiles.put(pathSize.path.toString(), mfi);
          }
        }

        log.debug("Asking {} to bulk load {}", location, files);
        List<TKeyExtent> failures = client.bulkImport(TraceUtil.traceInfo(), context.rpcCreds(),
            tid, Translator.translate(files, Translators.KET), setTime);

        return Translator.translate(failures, Translators.TKET);
      } finally {
        ThriftUtil.returnClient((TServiceClient) client);
      }
    } catch (ThriftSecurityException e) {
      throw new AccumuloSecurityException(e.user, e.code, e);
    } catch (Throwable t) {
      log.error("Encountered unknown exception in assignMapFiles.", t);
      throw new AccumuloException(t);
    }
  }

  public static List<TabletLocation> findOverlappingTablets(ServerContext context, VolumeManager fs,
      TabletLocator locator, Path file) throws Exception {
    return findOverlappingTablets(context, fs, locator, file, null, null);
  }

  public static List<TabletLocation> findOverlappingTablets(ServerContext context, VolumeManager fs,
      TabletLocator locator, Path file, KeyExtent failed) throws Exception {
    locator.invalidateCache(failed);
    Text start = getStartRowForExtent(failed);
    return findOverlappingTablets(context, fs, locator, file, start, failed.getEndRow());
  }

  protected static Text getStartRowForExtent(KeyExtent extent) {
    Text start = extent.getPrevEndRow();
    if (start != null) {
      start = new Text(start);
      // ACCUMULO-3967 We want the first possible key in this tablet, not the following row from the
      // previous tablet
      start.append(byte0, 0, 1);
    }
    return start;
  }

  static final byte[] byte0 = {0};

  public static List<TabletLocation> findOverlappingTablets(ServerContext context, VolumeManager vm,
      TabletLocator locator, Path file, Text startRow, Text endRow) throws Exception {
    List<TabletLocation> result = new ArrayList<>();
    Collection<ByteSequence> columnFamilies = Collections.emptyList();
    String filename = file.toString();
    // log.debug(filename + " finding overlapping tablets " + startRow + " -> " + endRow);
    FileSystem fs = vm.getVolumeByPath(file).getFileSystem();
<<<<<<< HEAD
    try (FileSKVIterator reader = FileOperations.getInstance().newReaderBuilder()
        .forFile(filename, fs, fs.getConf(), context.getCryptoService())
        .withTableConfiguration(context.getConfiguration()).seekToBeginning().build()) {
=======
    FileSKVIterator reader =
        FileOperations.getInstance().newReaderBuilder().forFile(filename, fs, fs.getConf())
            .withTableConfiguration(context.getConfiguration()).seekToBeginning().build();
    try {
>>>>>>> 0a9837f3
      Text row = startRow;
      if (row == null)
        row = new Text();
      while (true) {
        // log.debug(filename + " Seeking to row " + row);
        reader.seek(new Range(row, null), columnFamilies, false);
        if (!reader.hasTop()) {
          // log.debug(filename + " not found");
          break;
        }
        row = reader.getTopKey().getRow();
        TabletLocation tabletLocation = locator.locateTablet(context, row, false, true);
        // log.debug(filename + " found row " + row + " at location " + tabletLocation);
        result.add(tabletLocation);
        row = tabletLocation.tablet_extent.getEndRow();
        if (row != null && (endRow == null || row.compareTo(endRow) < 0)) {
          row = new Text(row);
          row.append(byte0, 0, byte0.length);
        } else
          break;
      }
    }
    // log.debug(filename + " to be sent to " + result);
    return result;
  }

  public static class AssignmentStats {
    private Map<KeyExtent,Integer> counts;
    private int numUniqueMapFiles;
    private Map<Path,List<KeyExtent>> completeFailures = null;
    private Set<Path> failedFailures = null;

    AssignmentStats(int fileCount) {
      counts = new HashMap<>();
      numUniqueMapFiles = fileCount;
    }

    void attemptingAssignments(Map<Path,List<TabletLocation>> assignments) {
      for (Entry<Path,List<TabletLocation>> entry : assignments.entrySet()) {
        for (TabletLocation tl : entry.getValue()) {

          Integer count = getCount(tl.tablet_extent);

          counts.put(tl.tablet_extent, count + 1);
        }
      }
    }

    void assignmentsFailed(Map<Path,List<KeyExtent>> assignmentFailures) {
      for (Entry<Path,List<KeyExtent>> entry : assignmentFailures.entrySet()) {
        for (KeyExtent ke : entry.getValue()) {

          Integer count = getCount(ke);

          counts.put(ke, count - 1);
        }
      }
    }

    void assignmentsAbandoned(Map<Path,List<KeyExtent>> completeFailures) {
      this.completeFailures = completeFailures;
    }

    private Integer getCount(KeyExtent parent) {
      Integer count = counts.get(parent);

      if (count == null) {
        count = 0;
      }
      return count;
    }

    void unrecoveredMapFiles(Set<Path> failedFailures) {
      this.failedFailures = failedFailures;
    }

    @Override
    public String toString() {
      StringBuilder sb = new StringBuilder();
      int totalAssignments = 0;
      int tabletsImportedTo = 0;

      int min = Integer.MAX_VALUE, max = Integer.MIN_VALUE;

      for (Entry<KeyExtent,Integer> entry : counts.entrySet()) {
        totalAssignments += entry.getValue();
        if (entry.getValue() > 0)
          tabletsImportedTo++;

        if (entry.getValue() < min)
          min = entry.getValue();

        if (entry.getValue() > max)
          max = entry.getValue();
      }

      double stddev = 0;

      for (Entry<KeyExtent,Integer> entry : counts.entrySet())
        stddev += Math.pow(entry.getValue() - totalAssignments / (double) counts.size(), 2);

      stddev = stddev / counts.size();
      stddev = Math.sqrt(stddev);

      Set<KeyExtent> failedTablets = new HashSet<>();
      for (List<KeyExtent> ft : completeFailures.values())
        failedTablets.addAll(ft);

      sb.append("BULK IMPORT ASSIGNMENT STATISTICS\n");
      sb.append(String.format("# of map files            : %,10d%n", numUniqueMapFiles));
      sb.append(String.format("# map files with failures : %,10d %6.2f%s%n",
          completeFailures.size(), completeFailures.size() * 100.0 / numUniqueMapFiles, "%"));
      sb.append(String.format("# failed failed map files : %,10d %s%n", failedFailures.size(),
          failedFailures.size() > 0 ? " <-- THIS IS BAD" : ""));
      sb.append(String.format("# of tablets              : %,10d%n", counts.size()));
      sb.append(String.format("# tablets imported to     : %,10d %6.2f%s%n", tabletsImportedTo,
          tabletsImportedTo * 100.0 / counts.size(), "%"));
      sb.append(String.format("# tablets with failures   : %,10d %6.2f%s%n", failedTablets.size(),
          failedTablets.size() * 100.0 / counts.size(), "%"));
      sb.append(String.format("min map files per tablet  : %,10d%n", min));
      sb.append(String.format("max map files per tablet  : %,10d%n", max));
      sb.append(String.format("avg map files per tablet  : %,10.2f (std dev = %.2f)%n",
          totalAssignments / (double) counts.size(), stddev));
      return sb.toString();
    }
  }

}<|MERGE_RESOLUTION|>--- conflicted
+++ resolved
@@ -75,17 +75,9 @@
 
   private static final Logger log = LoggerFactory.getLogger(BulkImporter.class);
 
-<<<<<<< HEAD
   public static List<String> bulkLoad(ServerContext context, long tid, String tableId,
       List<String> files, boolean setTime) throws IOException {
     AssignmentStats stats = new BulkImporter(context, tid, tableId, setTime).importFiles(files);
-=======
-  public static List<String> bulkLoad(ClientContext context, long tid, String tableId,
-      List<String> files, String errorDir, boolean setTime) throws IOException, AccumuloException,
-      AccumuloSecurityException, ThriftTableOperationException {
-    AssignmentStats stats =
-        new BulkImporter(context, tid, tableId, setTime).importFiles(files, new Path(errorDir));
->>>>>>> 0a9837f3
     List<String> result = new ArrayList<>();
     for (Path p : stats.completeFailures.keySet()) {
       result.add(p.toString());
@@ -128,25 +120,15 @@
     }
     AssignmentStats assignmentStats = new AssignmentStats(paths.size());
 
-<<<<<<< HEAD
-    final Map<Path,List<KeyExtent>> completeFailures = Collections
-        .synchronizedSortedMap(new TreeMap<>());
-=======
     final Map<Path,List<KeyExtent>> completeFailures =
-        Collections.synchronizedSortedMap(new TreeMap<Path,List<KeyExtent>>());
->>>>>>> 0a9837f3
+        Collections.synchronizedSortedMap(new TreeMap<>());
 
     ClientService.Client client = null;
     final TabletLocator locator = TabletLocator.getLocator(context, TableId.of(tableId));
 
     try {
-<<<<<<< HEAD
-      final Map<Path,List<TabletLocation>> assignments = Collections
-          .synchronizedSortedMap(new TreeMap<>());
-=======
       final Map<Path,List<TabletLocation>> assignments =
-          Collections.synchronizedSortedMap(new TreeMap<Path,List<TabletLocation>>());
->>>>>>> 0a9837f3
+          Collections.synchronizedSortedMap(new TreeMap<>());
 
       timer.start(Timers.EXAMINE_MAP_FILES);
       ExecutorService threadPool =
@@ -185,8 +167,8 @@
       timer.stop(Timers.EXAMINE_MAP_FILES);
 
       assignmentStats.attemptingAssignments(assignments);
-      Map<Path,List<KeyExtent>> assignmentFailures = assignMapFiles(fs, assignments, paths,
-          numAssignThreads, numThreads);
+      Map<Path,List<KeyExtent>> assignmentFailures =
+          assignMapFiles(fs, assignments, paths, numAssignThreads, numThreads);
       assignmentStats.assignmentsFailed(assignmentFailures);
 
       Map<Path,Integer> failureCount = new TreeMap<>();
@@ -238,8 +220,8 @@
         }
 
         assignmentStats.attemptingAssignments(assignments);
-        Map<Path,List<KeyExtent>> assignmentFailures2 = assignMapFiles(fs, assignments, paths,
-            numAssignThreads, numThreads);
+        Map<Path,List<KeyExtent>> assignmentFailures2 =
+            assignMapFiles(fs, assignments, paths, numAssignThreads, numThreads);
         assignmentStats.assignmentsFailed(assignmentFailures2);
 
         // merge assignmentFailures2 into assignmentFailures
@@ -368,12 +350,7 @@
       throw new RuntimeException(e);
     }
 
-<<<<<<< HEAD
     final Map<Path,List<AssignmentInfo>> ais = Collections.synchronizedMap(new TreeMap<>());
-=======
-    final Map<Path,List<AssignmentInfo>> ais =
-        Collections.synchronizedMap(new TreeMap<Path,List<AssignmentInfo>>());
->>>>>>> 0a9837f3
 
     ExecutorService threadPool =
         Executors.newFixedThreadPool(numThreads, new NamingThreadFactory("estimateSizes"));
@@ -456,13 +433,8 @@
       Map<Path,List<TabletLocation>> assignments, Collection<Path> paths, int numThreads,
       int numMapThreads) {
     timer.start(Timers.EXAMINE_MAP_FILES);
-<<<<<<< HEAD
-    Map<Path,List<AssignmentInfo>> assignInfo = estimateSizes(fs, assignments, paths,
-        numMapThreads);
-=======
     Map<Path,List<AssignmentInfo>> assignInfo =
-        estimateSizes(context.getConfiguration(), conf, fs, assignments, paths, numMapThreads);
->>>>>>> 0a9837f3
+        estimateSizes(fs, assignments, paths, numMapThreads);
     timer.stop(Timers.EXAMINE_MAP_FILES);
 
     Map<Path,List<KeyExtent>> ret;
@@ -563,12 +535,7 @@
 
     // group assignments by tabletserver
 
-<<<<<<< HEAD
     Map<Path,List<KeyExtent>> assignmentFailures = Collections.synchronizedMap(new TreeMap<>());
-=======
-    Map<Path,List<KeyExtent>> assignmentFailures =
-        Collections.synchronizedMap(new TreeMap<Path,List<KeyExtent>>());
->>>>>>> 0a9837f3
 
     TreeMap<String,Map<KeyExtent,List<PathSize>>> assignmentsPerTabletServer = new TreeMap<>();
 
@@ -637,29 +604,16 @@
       TabletClientService.Iface client =
           ThriftUtil.getTServerClient(location, context, timeInMillis);
       try {
-<<<<<<< HEAD
-        HashMap<KeyExtent,Map<String,org.apache.accumulo.core.dataImpl.thrift.MapFileInfo>> files = new HashMap<>();
-        for (Entry<KeyExtent,List<PathSize>> entry : assignmentsPerTablet.entrySet()) {
-          HashMap<String,org.apache.accumulo.core.dataImpl.thrift.MapFileInfo> tabletFiles = new HashMap<>();
-          files.put(entry.getKey(), tabletFiles);
-
-          for (PathSize pathSize : entry.getValue()) {
-            // @formatter:off
-            org.apache.accumulo.core.dataImpl.thrift.MapFileInfo mfi =
-              new org.apache.accumulo.core.dataImpl.thrift.MapFileInfo(pathSize.estSize);
-            // @formatter:on
-=======
-        HashMap<KeyExtent,Map<String,org.apache.accumulo.core.data.thrift.MapFileInfo>> files =
+        HashMap<KeyExtent,Map<String,org.apache.accumulo.core.dataImpl.thrift.MapFileInfo>> files =
             new HashMap<>();
         for (Entry<KeyExtent,List<PathSize>> entry : assignmentsPerTablet.entrySet()) {
-          HashMap<String,org.apache.accumulo.core.data.thrift.MapFileInfo> tabletFiles =
+          HashMap<String,org.apache.accumulo.core.dataImpl.thrift.MapFileInfo> tabletFiles =
               new HashMap<>();
           files.put(entry.getKey(), tabletFiles);
 
           for (PathSize pathSize : entry.getValue()) {
-            org.apache.accumulo.core.data.thrift.MapFileInfo mfi =
-                new org.apache.accumulo.core.data.thrift.MapFileInfo(pathSize.estSize);
->>>>>>> 0a9837f3
+            org.apache.accumulo.core.dataImpl.thrift.MapFileInfo mfi =
+                new org.apache.accumulo.core.dataImpl.thrift.MapFileInfo(pathSize.estSize);
             tabletFiles.put(pathSize.path.toString(), mfi);
           }
         }
@@ -712,16 +666,9 @@
     String filename = file.toString();
     // log.debug(filename + " finding overlapping tablets " + startRow + " -> " + endRow);
     FileSystem fs = vm.getVolumeByPath(file).getFileSystem();
-<<<<<<< HEAD
     try (FileSKVIterator reader = FileOperations.getInstance().newReaderBuilder()
         .forFile(filename, fs, fs.getConf(), context.getCryptoService())
         .withTableConfiguration(context.getConfiguration()).seekToBeginning().build()) {
-=======
-    FileSKVIterator reader =
-        FileOperations.getInstance().newReaderBuilder().forFile(filename, fs, fs.getConf())
-            .withTableConfiguration(context.getConfiguration()).seekToBeginning().build();
-    try {
->>>>>>> 0a9837f3
       Text row = startRow;
       if (row == null)
         row = new Text();
