/*
 * Licensed to the Apache Software Foundation (ASF) under one or more
 * contributor license agreements.  See the NOTICE file distributed with
 * this work for additional information regarding copyright ownership.
 * The ASF licenses this file to You under the Apache License, Version 2.0
 * (the "License"); you may not use this file except in compliance with
 * the License.  You may obtain a copy of the License at
 *
 *     http://www.apache.org/licenses/LICENSE-2.0
 *
 * Unless required by applicable law or agreed to in writing, software
 * distributed under the License is distributed on an "AS IS" BASIS,
 * WITHOUT WARRANTIES OR CONDITIONS OF ANY KIND, either express or implied.
 * See the License for the specific language governing permissions and
 * limitations under the License.
 */
package org.apache.accumulo.server.client;

import static org.junit.Assert.assertEquals;
import static org.junit.Assert.assertNull;

import java.util.Collection;
import java.util.Collections;
import java.util.List;
import java.util.Map;
import java.util.SortedSet;
import java.util.TreeSet;

import org.apache.accumulo.core.clientImpl.ClientContext;
import org.apache.accumulo.core.clientImpl.TabletLocator;
import org.apache.accumulo.core.clientImpl.TabletLocator.TabletLocation;
import org.apache.accumulo.core.conf.DefaultConfiguration;
import org.apache.accumulo.core.crypto.CryptoServiceFactory;
import org.apache.accumulo.core.data.Key;
import org.apache.accumulo.core.data.Mutation;
import org.apache.accumulo.core.data.Range;
import org.apache.accumulo.core.data.TableId;
import org.apache.accumulo.core.data.Value;
import org.apache.accumulo.core.dataImpl.KeyExtent;
import org.apache.accumulo.core.file.FileOperations;
import org.apache.accumulo.core.file.FileSKVWriter;
import org.apache.accumulo.server.ServerContext;
import org.apache.accumulo.server.fs.VolumeManager;
import org.apache.accumulo.server.fs.VolumeManagerImpl;
import org.apache.commons.lang.NotImplementedException;
import org.apache.hadoop.conf.Configuration;
import org.apache.hadoop.fs.FileSystem;
import org.apache.hadoop.fs.Path;
import org.apache.hadoop.io.Text;
import org.easymock.EasyMock;
import org.junit.Test;

public class BulkImporterTest {

  static final SortedSet<KeyExtent> fakeMetaData = new TreeSet<>();
  static final TableId tableId = TableId.of("1");

  static {
    fakeMetaData.add(new KeyExtent(tableId, new Text("a"), null));
    for (String part : new String[] {"b", "bm", "c", "cm", "d", "dm", "e", "em", "f", "g", "h", "i",
        "j", "k", "l"}) {
      fakeMetaData.add(new KeyExtent(tableId, new Text(part), fakeMetaData.last().getEndRow()));
    }
    fakeMetaData.add(new KeyExtent(tableId, null, fakeMetaData.last().getEndRow()));
  }

  class MockTabletLocator extends TabletLocator {
    int invalidated = 0;

    @Override
    public TabletLocation locateTablet(ClientContext context, Text row, boolean skipRow,
        boolean retry) {
      return new TabletLocation(fakeMetaData.tailSet(new KeyExtent(tableId, row, null)).first(),
          "localhost", "1");
    }

    @Override
    public <T extends Mutation> void binMutations(ClientContext context, List<T> mutations,
        Map<String,TabletServerMutations<T>> binnedMutations, List<T> failures) {
      throw new NotImplementedException();
    }

    @Override
    public List<Range> binRanges(ClientContext context, List<Range> ranges,
        Map<String,Map<KeyExtent,List<Range>>> binnedRanges) {
      throw new NotImplementedException();
    }

    @Override
    public void invalidateCache(KeyExtent failedExtent) {
      invalidated++;
    }

    @Override
    public void invalidateCache(Collection<KeyExtent> keySet) {
      throw new NotImplementedException();
    }

    @Override
    public void invalidateCache() {
      throw new NotImplementedException();
    }

    @Override
    public void invalidateCache(ClientContext context, String server) {
      throw new NotImplementedException();
    }
  }

  @Test
  public void testFindOverlappingTablets() throws Exception {
    MockTabletLocator locator = new MockTabletLocator();
    FileSystem fs = FileSystem.getLocal(new Configuration());
    ServerContext context = EasyMock.createMock(ServerContext.class);
    EasyMock.expect(context.getConfiguration()).andReturn(DefaultConfiguration.getInstance())
        .anyTimes();
    EasyMock.expect(context.getCryptoService()).andReturn(CryptoServiceFactory.newDefaultInstance())
        .anyTimes();
    EasyMock.replay(context);
    String file = "target/testFile.rf";
    fs.delete(new Path(file), true);
    FileSKVWriter writer = FileOperations.getInstance().newWriterBuilder()
        .forFile(file, fs, fs.getConf(), CryptoServiceFactory.newDefaultInstance())
        .withTableConfiguration(context.getConfiguration()).build();
    writer.startDefaultLocalityGroup();
    Value empty = new Value(new byte[] {});
    writer.append(new Key("a", "cf", "cq"), empty);
    writer.append(new Key("a", "cf", "cq1"), empty);
    writer.append(new Key("a", "cf", "cq2"), empty);
    writer.append(new Key("a", "cf", "cq3"), empty);
    writer.append(new Key("a", "cf", "cq4"), empty);
    writer.append(new Key("a", "cf", "cq5"), empty);
    writer.append(new Key("d", "cf", "cq"), empty);
    writer.append(new Key("d", "cf", "cq1"), empty);
    writer.append(new Key("d", "cf", "cq2"), empty);
    writer.append(new Key("d", "cf", "cq3"), empty);
    writer.append(new Key("d", "cf", "cq4"), empty);
    writer.append(new Key("d", "cf", "cq5"), empty);
    writer.append(new Key("dd", "cf", "cq1"), empty);
    writer.append(new Key("ichabod", "cf", "cq"), empty);
    writer.append(new Key("icky", "cf", "cq1"), empty);
    writer.append(new Key("iffy", "cf", "cq2"), empty);
    writer.append(new Key("internal", "cf", "cq3"), empty);
    writer.append(new Key("is", "cf", "cq4"), empty);
    writer.append(new Key("iterator", "cf", "cq5"), empty);
    writer.append(new Key("xyzzy", "cf", "cq"), empty);
    writer.close();
<<<<<<< HEAD
    VolumeManager vm = VolumeManagerImpl.get(context.getConfiguration(), new Configuration());
    List<TabletLocation> overlaps = BulkImporter.findOverlappingTablets(context, vm, locator,
        new Path(file));
=======
    VolumeManager vm = VolumeManagerImpl.get(context.getConfiguration());
    List<TabletLocation> overlaps =
        BulkImporter.findOverlappingTablets(context, vm, locator, new Path(file));
>>>>>>> 0a9837f3
    assertEquals(5, overlaps.size());
    Collections.sort(overlaps);
    assertEquals(new KeyExtent(tableId, new Text("a"), null), overlaps.get(0).tablet_extent);
    assertEquals(new KeyExtent(tableId, new Text("d"), new Text("cm")),
        overlaps.get(1).tablet_extent);
    assertEquals(new KeyExtent(tableId, new Text("dm"), new Text("d")),
        overlaps.get(2).tablet_extent);
    assertEquals(new KeyExtent(tableId, new Text("j"), new Text("i")),
        overlaps.get(3).tablet_extent);
    assertEquals(new KeyExtent(tableId, null, new Text("l")), overlaps.get(4).tablet_extent);

    List<TabletLocation> overlaps2 = BulkImporter.findOverlappingTablets(context, vm, locator,
        new Path(file), new KeyExtent(tableId, new Text("h"), new Text("b")));
    assertEquals(3, overlaps2.size());
    assertEquals(new KeyExtent(tableId, new Text("d"), new Text("cm")),
        overlaps2.get(0).tablet_extent);
    assertEquals(new KeyExtent(tableId, new Text("dm"), new Text("d")),
        overlaps2.get(1).tablet_extent);
    assertEquals(new KeyExtent(tableId, new Text("j"), new Text("i")),
        overlaps2.get(2).tablet_extent);
    assertEquals(locator.invalidated, 1);
  }

  @Test
  public void testSequentialTablets() {
    // ACCUMULO-3967 make sure that the startRow we compute in BulkImporter is actually giving
    // a correct startRow so that findOverlappingTablets works as intended.

    // 1;2;1
    KeyExtent extent = new KeyExtent(TableId.of("1"), new Text("2"), new Text("1"));
    assertEquals(new Text("1\0"), BulkImporter.getStartRowForExtent(extent));

    // 1;2<
    extent = new KeyExtent(TableId.of("1"), new Text("2"), null);
    assertNull(BulkImporter.getStartRowForExtent(extent));

    // 1<<
    extent = new KeyExtent(TableId.of("1"), null, null);
    assertNull(BulkImporter.getStartRowForExtent(extent));

    // 1;8;7777777
    extent = new KeyExtent(TableId.of("1"), new Text("8"), new Text("7777777"));
    assertEquals(new Text("7777777\0"), BulkImporter.getStartRowForExtent(extent));
  }
}<|MERGE_RESOLUTION|>--- conflicted
+++ resolved
@@ -145,15 +145,9 @@
     writer.append(new Key("iterator", "cf", "cq5"), empty);
     writer.append(new Key("xyzzy", "cf", "cq"), empty);
     writer.close();
-<<<<<<< HEAD
     VolumeManager vm = VolumeManagerImpl.get(context.getConfiguration(), new Configuration());
-    List<TabletLocation> overlaps = BulkImporter.findOverlappingTablets(context, vm, locator,
-        new Path(file));
-=======
-    VolumeManager vm = VolumeManagerImpl.get(context.getConfiguration());
     List<TabletLocation> overlaps =
         BulkImporter.findOverlappingTablets(context, vm, locator, new Path(file));
->>>>>>> 0a9837f3
     assertEquals(5, overlaps.size());
     Collections.sort(overlaps);
     assertEquals(new KeyExtent(tableId, new Text("a"), null), overlaps.get(0).tablet_extent);
