/*
 * Licensed to the Apache Software Foundation (ASF) under one or more
 * contributor license agreements.  See the NOTICE file distributed with
 * this work for additional information regarding copyright ownership.
 * The ASF licenses this file to You under the Apache License, Version 2.0
 * (the "License"); you may not use this file except in compliance with
 * the License.  You may obtain a copy of the License at
 *
 *     http://www.apache.org/licenses/LICENSE-2.0
 *
 * Unless required by applicable law or agreed to in writing, software
 * distributed under the License is distributed on an "AS IS" BASIS,
 * WITHOUT WARRANTIES OR CONDITIONS OF ANY KIND, either express or implied.
 * See the License for the specific language governing permissions and
 * limitations under the License.
 */
package org.apache.accumulo.monitor;

import javax.servlet.http.HttpServlet;

import org.apache.accumulo.core.conf.AccumuloConfiguration;
import org.apache.accumulo.core.conf.Property;
<<<<<<< HEAD
import org.eclipse.jetty.server.HttpConnectionFactory;
=======
import org.apache.hadoop.util.StringUtils;
>>>>>>> 4d70739a
import org.eclipse.jetty.server.Server;
import org.eclipse.jetty.server.ServerConnector;
import org.eclipse.jetty.server.session.SessionHandler;
import org.eclipse.jetty.servlet.ServletContextHandler;
import org.eclipse.jetty.util.ssl.SslContextFactory;

public class EmbeddedWebServer {
  private static String EMPTY = "";

  Server server = null;
  ServerConnector connector = null;
  ServletContextHandler handler;
  boolean usingSsl;

  public EmbeddedWebServer() {
    this("0.0.0.0", 0);
  }

  public EmbeddedWebServer(String host, int port) {
    server = new Server();
<<<<<<< HEAD
    if (EMPTY.equals(Monitor.getSystemConfiguration().get(Property.MONITOR_SSL_KEYSTORE))
        || EMPTY.equals(Monitor.getSystemConfiguration().get(Property.MONITOR_SSL_KEYSTOREPASS))
        || EMPTY.equals(Monitor.getSystemConfiguration().get(Property.MONITOR_SSL_TRUSTSTORE)) || EMPTY.equals(Monitor.getSystemConfiguration().get(
Property.MONITOR_SSL_TRUSTSTOREPASS))) {
      connector = new ServerConnector(server, new HttpConnectionFactory());
      usingSsl = false;
    } else {
      SslContextFactory sslContextFactory = new SslContextFactory();
      sslContextFactory.setKeyStorePath(Monitor.getSystemConfiguration().get(Property.MONITOR_SSL_KEYSTORE));
      sslContextFactory.setKeyStorePassword(Monitor.getSystemConfiguration().get(Property.MONITOR_SSL_KEYSTOREPASS));
      sslContextFactory.setTrustStorePath(Monitor.getSystemConfiguration().get(Property.MONITOR_SSL_TRUSTSTORE));
      sslContextFactory.setTrustStorePassword(Monitor.getSystemConfiguration().get(Property.MONITOR_SSL_TRUSTSTOREPASS));
=======
    final AccumuloConfiguration conf = Monitor.getSystemConfiguration();
    if (EMPTY.equals(conf.get(Property.MONITOR_SSL_KEYSTORE)) || EMPTY.equals(conf.get(Property.MONITOR_SSL_KEYSTOREPASS))
        || EMPTY.equals(conf.get(Property.MONITOR_SSL_TRUSTSTORE)) || EMPTY.equals(conf.get(Property.MONITOR_SSL_TRUSTSTOREPASS))) {
      connector = new SelectChannelConnector();
      usingSsl = false;
    } else {
      SslContextFactory sslContextFactory = new SslContextFactory();
      sslContextFactory.setKeyStorePath(conf.get(Property.MONITOR_SSL_KEYSTORE));
      sslContextFactory.setKeyStorePassword(conf.get(Property.MONITOR_SSL_KEYSTOREPASS));
      sslContextFactory.setTrustStore(conf.get(Property.MONITOR_SSL_TRUSTSTORE));
      sslContextFactory.setTrustStorePassword(conf.get(Property.MONITOR_SSL_TRUSTSTOREPASS));

      final String includedCiphers = conf.get(Property.MONITOR_SSL_INCLUDE_CIPHERS);
      if (!Property.MONITOR_SSL_INCLUDE_CIPHERS.getDefaultValue().equals(includedCiphers)) {
        sslContextFactory.setIncludeCipherSuites(StringUtils.split(includedCiphers, ','));
      }

      final String excludedCiphers = conf.get(Property.MONITOR_SSL_EXCLUDE_CIPHERS);
      if (!Property.MONITOR_SSL_EXCLUDE_CIPHERS.getDefaultValue().equals(excludedCiphers)) {
        sslContextFactory.setExcludeCipherSuites(StringUtils.split(excludedCiphers, ','));
      }
>>>>>>> 4d70739a

      connector = new ServerConnector(server, sslContextFactory);
      usingSsl = true;
    }

    connector.setHost(host);
    connector.setPort(port);

    handler = new ServletContextHandler(server, "/", new SessionHandler(), null, null, null);
  }

  public void addServlet(Class<? extends HttpServlet> klass, String where) {
    handler.addServlet(klass, where);
  }

  public int getPort() {
    return connector.getLocalPort();
  }

  public void start() {
    try {
      server.addConnector(connector);
      server.setHandler(handler);
      server.start();
    } catch (Exception e) {
      stop();
      throw new RuntimeException(e);
    }
  }

  public void stop() {
    try {
      server.stop();
    } catch (Exception e) {
      throw new RuntimeException(e);
    }
  }

  public boolean isUsingSsl() {
    return usingSsl;
  }
}<|MERGE_RESOLUTION|>--- conflicted
+++ resolved
@@ -20,11 +20,8 @@
 
 import org.apache.accumulo.core.conf.AccumuloConfiguration;
 import org.apache.accumulo.core.conf.Property;
-<<<<<<< HEAD
+import org.apache.hadoop.util.StringUtils;
 import org.eclipse.jetty.server.HttpConnectionFactory;
-=======
-import org.apache.hadoop.util.StringUtils;
->>>>>>> 4d70739a
 import org.eclipse.jetty.server.Server;
 import org.eclipse.jetty.server.ServerConnector;
 import org.eclipse.jetty.server.session.SessionHandler;
@@ -45,30 +42,16 @@
 
   public EmbeddedWebServer(String host, int port) {
     server = new Server();
-<<<<<<< HEAD
-    if (EMPTY.equals(Monitor.getSystemConfiguration().get(Property.MONITOR_SSL_KEYSTORE))
-        || EMPTY.equals(Monitor.getSystemConfiguration().get(Property.MONITOR_SSL_KEYSTOREPASS))
-        || EMPTY.equals(Monitor.getSystemConfiguration().get(Property.MONITOR_SSL_TRUSTSTORE)) || EMPTY.equals(Monitor.getSystemConfiguration().get(
-Property.MONITOR_SSL_TRUSTSTOREPASS))) {
-      connector = new ServerConnector(server, new HttpConnectionFactory());
-      usingSsl = false;
-    } else {
-      SslContextFactory sslContextFactory = new SslContextFactory();
-      sslContextFactory.setKeyStorePath(Monitor.getSystemConfiguration().get(Property.MONITOR_SSL_KEYSTORE));
-      sslContextFactory.setKeyStorePassword(Monitor.getSystemConfiguration().get(Property.MONITOR_SSL_KEYSTOREPASS));
-      sslContextFactory.setTrustStorePath(Monitor.getSystemConfiguration().get(Property.MONITOR_SSL_TRUSTSTORE));
-      sslContextFactory.setTrustStorePassword(Monitor.getSystemConfiguration().get(Property.MONITOR_SSL_TRUSTSTOREPASS));
-=======
     final AccumuloConfiguration conf = Monitor.getSystemConfiguration();
     if (EMPTY.equals(conf.get(Property.MONITOR_SSL_KEYSTORE)) || EMPTY.equals(conf.get(Property.MONITOR_SSL_KEYSTOREPASS))
         || EMPTY.equals(conf.get(Property.MONITOR_SSL_TRUSTSTORE)) || EMPTY.equals(conf.get(Property.MONITOR_SSL_TRUSTSTOREPASS))) {
-      connector = new SelectChannelConnector();
+      connector = new ServerConnector(server, new HttpConnectionFactory());
       usingSsl = false;
     } else {
       SslContextFactory sslContextFactory = new SslContextFactory();
       sslContextFactory.setKeyStorePath(conf.get(Property.MONITOR_SSL_KEYSTORE));
       sslContextFactory.setKeyStorePassword(conf.get(Property.MONITOR_SSL_KEYSTOREPASS));
-      sslContextFactory.setTrustStore(conf.get(Property.MONITOR_SSL_TRUSTSTORE));
+      sslContextFactory.setTrustStorePath(conf.get(Property.MONITOR_SSL_TRUSTSTORE));
       sslContextFactory.setTrustStorePassword(conf.get(Property.MONITOR_SSL_TRUSTSTOREPASS));
 
       final String includedCiphers = conf.get(Property.MONITOR_SSL_INCLUDE_CIPHERS);
@@ -80,7 +63,6 @@
       if (!Property.MONITOR_SSL_EXCLUDE_CIPHERS.getDefaultValue().equals(excludedCiphers)) {
         sslContextFactory.setExcludeCipherSuites(StringUtils.split(excludedCiphers, ','));
       }
->>>>>>> 4d70739a
 
       connector = new ServerConnector(server, sslContextFactory);
       usingSsl = true;
