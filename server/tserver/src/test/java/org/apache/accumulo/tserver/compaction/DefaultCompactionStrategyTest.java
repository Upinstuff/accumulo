--- conflicted
+++ resolved
@@ -243,13 +243,8 @@
     DefaultCompactionStrategy s = new DefaultCompactionStrategy();
 
     // do nothing
-<<<<<<< HEAD
-    TestCompactionRequest request = createRequest(MajorCompactionReason.IDLE, "file1", 10, "file2",
-        10);
-=======
-    MajorCompactionRequest request =
+    TestCompactionRequest request =
         createRequest(MajorCompactionReason.IDLE, "file1", 10, "file2", 10);
->>>>>>> 0a9837f3
     s.gatherInformation(request);
     CompactionPlan plan = s.getCompactionPlan(request);
     assertTrue(plan.inputFiles.isEmpty());
@@ -343,8 +338,8 @@
 
     void addFiles(int num, int size, int entries) {
       for (int i = 0; i < num; i++) {
-        String name = "hdfs://nn1/accumulo/tables/5/t-0001/I" + String.format("%06d", nextFile)
-            + ".rf";
+        String name =
+            "hdfs://nn1/accumulo/tables/5/t-0001/I" + String.format("%06d", nextFile) + ".rf";
         nextFile++;
 
         files.put(new FileRef(name), new DataFileValue(size, entries));
@@ -374,8 +369,8 @@
           totalRead += dfv.getSize();
         }
 
-        String name = "hdfs://nn1/accumulo/tables/5/t-0001/C" + String.format("%06d", nextFile)
-            + ".rf";
+        String name =
+            "hdfs://nn1/accumulo/tables/5/t-0001/C" + String.format("%06d", nextFile) + ".rf";
         nextFile++;
 
         files.put(new FileRef(name), new DataFileValue(totalSize, totalEntries));
