/*
 * Licensed to the Apache Software Foundation (ASF) under one or more
 * contributor license agreements.  See the NOTICE file distributed with
 * this work for additional information regarding copyright ownership.
 * The ASF licenses this file to You under the Apache License, Version 2.0
 * (the "License"); you may not use this file except in compliance with
 * the License.  You may obtain a copy of the License at
 *
 *     http://www.apache.org/licenses/LICENSE-2.0
 *
 * Unless required by applicable law or agreed to in writing, software
 * distributed under the License is distributed on an "AS IS" BASIS,
 * WITHOUT WARRANTIES OR CONDITIONS OF ANY KIND, either express or implied.
 * See the License for the specific language governing permissions and
 * limitations under the License.
 */
package org.apache.accumulo.tserver.log;

import java.io.DataInputStream;
import java.io.EOFException;
import java.io.IOException;
import java.util.ArrayList;
import java.util.Collections;
import java.util.Comparator;
import java.util.HashMap;
import java.util.List;
import java.util.Map;
import java.util.Map.Entry;
import java.util.concurrent.ThreadPoolExecutor;

import org.apache.accumulo.core.Constants;
import org.apache.accumulo.core.client.Instance;
import org.apache.accumulo.core.conf.AccumuloConfiguration;
import org.apache.accumulo.core.conf.Property;
import org.apache.accumulo.core.master.thrift.RecoveryStatus;
import org.apache.accumulo.core.util.Pair;
import org.apache.accumulo.core.util.SimpleThreadPool;
import org.apache.accumulo.core.zookeeper.ZooUtil;
import org.apache.accumulo.server.fs.VolumeManager;
import org.apache.accumulo.server.log.SortedLogState;
import org.apache.accumulo.server.zookeeper.DistributedWorkQueue;
import org.apache.accumulo.server.zookeeper.DistributedWorkQueue.Processor;
import org.apache.accumulo.tserver.log.DfsLogger.DFSLoggerInputStreams;
import org.apache.accumulo.tserver.log.DfsLogger.LogHeaderIncompleteException;
import org.apache.accumulo.tserver.logger.LogFileKey;
import org.apache.accumulo.tserver.logger.LogFileValue;
import org.apache.hadoop.fs.FSDataInputStream;
import org.apache.hadoop.fs.FileSystem;
import org.apache.hadoop.fs.Path;
import org.apache.hadoop.io.MapFile;
import org.apache.zookeeper.KeeperException;
import org.slf4j.Logger;
import org.slf4j.LoggerFactory;

/**
 *
 */
public class LogSorter {

  private static final Logger log = LoggerFactory.getLogger(LogSorter.class);
  VolumeManager fs;
  AccumuloConfiguration conf;

  private final Map<String,LogProcessor> currentWork = Collections.synchronizedMap(new HashMap<String,LogProcessor>());

  class LogProcessor implements Processor {

    private FSDataInputStream input;
    private DataInputStream decryptingInput;
    private long bytesCopied = -1;
    private long sortStart = 0;
    private long sortStop = -1;

    @Override
    public Processor newProcessor() {
      return new LogProcessor();
    }

    @Override
    public void process(String child, byte[] data) {
      String work = new String(data);
      String[] parts = work.split("\\|");
      String src = parts[0];
      String dest = parts[1];
      String sortId = new Path(src).getName();
      log.debug("Sorting {} to {} using sortId {}", src, dest, sortId);

      synchronized (currentWork) {
        if (currentWork.containsKey(sortId))
          return;
        currentWork.put(sortId, this);
      }

      try {
        log.info("Copying {} to {}", src, dest);
        sort(sortId, new Path(src), dest);
      } finally {
        currentWork.remove(sortId);
      }

    }

    public void sort(String name, Path srcPath, String destPath) {

      synchronized (this) {
        sortStart = System.currentTimeMillis();
      }

      String formerThreadName = Thread.currentThread().getName();
      int part = 0;
      try {

        // the following call does not throw an exception if the file/dir does not exist
        fs.deleteRecursively(new Path(destPath));

<<<<<<< HEAD
        DFSLoggerInputStreams inputStreams;
        try {
          inputStreams = DfsLogger.readHeaderAndReturnStream(fs, srcPath, conf);
        } catch (LogHeaderIncompleteException e) {
          log.warn("Could not read header from write-ahead log {}. Not sorting.", srcPath);
          // Creating a 'finished' marker will cause recovery to proceed normally and the
          // empty file will be correctly ignored downstream.
          fs.mkdirs(new Path(destPath));
          writeBuffer(destPath, Collections.<Pair<LogFileKey,LogFileValue>> emptyList(), part++);
          fs.create(SortedLogState.getFinishedMarkerPath(destPath)).close();
          return;
        }
=======
        try (final FSDataInputStream fsinput = fs.open(srcPath)) {
          DFSLoggerInputStreams inputStreams;
          try {
            inputStreams = DfsLogger.readHeaderAndReturnStream(fsinput, conf);
          } catch (LogHeaderIncompleteException e) {
            log.warn("Could not read header from write-ahead log " + srcPath + ". Not sorting.");
            // Creating a 'finished' marker will cause recovery to proceed normally and the
            // empty file will be correctly ignored downstream.
            fs.mkdirs(new Path(destPath));
            writeBuffer(destPath, Collections.<Pair<LogFileKey,LogFileValue>> emptyList(), part++);
            fs.create(SortedLogState.getFinishedMarkerPath(destPath)).close();
            return;
          }
>>>>>>> 927e6736

          this.input = inputStreams.getOriginalInput();
          this.decryptingInput = inputStreams.getDecryptingInputStream();

<<<<<<< HEAD
        final long bufferSize = conf.getAsBytes(Property.TSERV_SORT_BUFFER_SIZE);
        Thread.currentThread().setName("Sorting " + name + " for recovery");
        while (true) {
          final ArrayList<Pair<LogFileKey,LogFileValue>> buffer = new ArrayList<>();
          try {
            long start = input.getPos();
            while (input.getPos() - start < bufferSize) {
              LogFileKey key = new LogFileKey();
              LogFileValue value = new LogFileValue();
              key.readFields(decryptingInput);
              value.readFields(decryptingInput);
              buffer.add(new Pair<>(key, value));
=======
          final long bufferSize = conf.getMemoryInBytes(Property.TSERV_SORT_BUFFER_SIZE);
          Thread.currentThread().setName("Sorting " + name + " for recovery");
          while (true) {
            final ArrayList<Pair<LogFileKey,LogFileValue>> buffer = new ArrayList<>();
            try {
              long start = input.getPos();
              while (input.getPos() - start < bufferSize) {
                LogFileKey key = new LogFileKey();
                LogFileValue value = new LogFileValue();
                key.readFields(decryptingInput);
                value.readFields(decryptingInput);
                buffer.add(new Pair<>(key, value));
              }
              writeBuffer(destPath, buffer, part++);
              buffer.clear();
            } catch (EOFException ex) {
              writeBuffer(destPath, buffer, part++);
              break;
>>>>>>> 927e6736
            }
          }
          fs.create(new Path(destPath, "finished")).close();
          log.info("Finished log sort " + name + " " + getBytesCopied() + " bytes " + part + " parts in " + getSortTime() + "ms");
        }
<<<<<<< HEAD
        fs.create(new Path(destPath, "finished")).close();
        log.info("Finished log sort {} {} bytes {} parts in {}ms", name, getBytesCopied(), part, getSortTime());
=======
>>>>>>> 927e6736
      } catch (Throwable t) {
        try {
          // parent dir may not exist
          fs.mkdirs(new Path(destPath));
          fs.create(SortedLogState.getFailedMarkerPath(destPath)).close();
        } catch (IOException e) {
          log.error("Error creating failed flag file " + name, e);
        }
        log.error("Caught throwable", t);
      } finally {
        Thread.currentThread().setName(formerThreadName);
        try {
          close();
        } catch (Exception e) {
          log.error("Error during cleanup sort/copy " + name, e);
        }
        synchronized (this) {
          sortStop = System.currentTimeMillis();
        }
      }
    }

    private void writeBuffer(String destPath, List<Pair<LogFileKey,LogFileValue>> buffer, int part) throws IOException {
      Path path = new Path(destPath, String.format("part-r-%05d", part));
      FileSystem ns = fs.getVolumeByPath(path).getFileSystem();

      MapFile.Writer output = new MapFile.Writer(ns.getConf(), ns.makeQualified(path), MapFile.Writer.keyClass(LogFileKey.class),
          MapFile.Writer.valueClass(LogFileValue.class));
      try {
        Collections.sort(buffer, new Comparator<Pair<LogFileKey,LogFileValue>>() {
          @Override
          public int compare(Pair<LogFileKey,LogFileValue> o1, Pair<LogFileKey,LogFileValue> o2) {
            return o1.getFirst().compareTo(o2.getFirst());
          }
        });
        for (Pair<LogFileKey,LogFileValue> entry : buffer) {
          output.append(entry.getFirst(), entry.getSecond());
        }
      } finally {
        output.close();
      }
    }

    synchronized void close() throws IOException {
      // If we receive an empty or malformed-header WAL, we won't
      // have input streams that need closing. Avoid the NPE.
      if (null != input) {
        bytesCopied = input.getPos();
        input.close();
        decryptingInput.close();
        input = null;
      }
    }

    public synchronized long getSortTime() {
      if (sortStart > 0) {
        if (sortStop > 0)
          return sortStop - sortStart;
        return System.currentTimeMillis() - sortStart;
      }
      return 0;
    }

    synchronized long getBytesCopied() throws IOException {
      return input == null ? bytesCopied : input.getPos();
    }
  }

  ThreadPoolExecutor threadPool;
  private final Instance instance;

  public LogSorter(Instance instance, VolumeManager fs, AccumuloConfiguration conf) {
    this.instance = instance;
    this.fs = fs;
    this.conf = conf;
    int threadPoolSize = conf.getCount(Property.TSERV_RECOVERY_MAX_CONCURRENT);
    this.threadPool = new SimpleThreadPool(threadPoolSize, this.getClass().getName());
  }

  public void startWatchingForRecoveryLogs(ThreadPoolExecutor distWorkQThreadPool) throws KeeperException, InterruptedException {
    this.threadPool = distWorkQThreadPool;
    new DistributedWorkQueue(ZooUtil.getRoot(instance) + Constants.ZRECOVERY, conf).startProcessing(new LogProcessor(), this.threadPool);
  }

  public List<RecoveryStatus> getLogSorts() {
    List<RecoveryStatus> result = new ArrayList<>();
    synchronized (currentWork) {
      for (Entry<String,LogProcessor> entries : currentWork.entrySet()) {
        RecoveryStatus status = new RecoveryStatus();
        status.name = entries.getKey();
        try {
          status.progress = entries.getValue().getBytesCopied() / (0.0 + conf.getAsBytes(Property.TSERV_WALOG_MAX_SIZE));
        } catch (IOException ex) {
          log.warn("Error getting bytes read");
        }
        status.runtime = (int) entries.getValue().getSortTime();
        result.add(status);
      }
      return result;
    }
  }
}<|MERGE_RESOLUTION|>--- conflicted
+++ resolved
@@ -113,26 +113,12 @@
         // the following call does not throw an exception if the file/dir does not exist
         fs.deleteRecursively(new Path(destPath));
 
-<<<<<<< HEAD
-        DFSLoggerInputStreams inputStreams;
-        try {
-          inputStreams = DfsLogger.readHeaderAndReturnStream(fs, srcPath, conf);
-        } catch (LogHeaderIncompleteException e) {
-          log.warn("Could not read header from write-ahead log {}. Not sorting.", srcPath);
-          // Creating a 'finished' marker will cause recovery to proceed normally and the
-          // empty file will be correctly ignored downstream.
-          fs.mkdirs(new Path(destPath));
-          writeBuffer(destPath, Collections.<Pair<LogFileKey,LogFileValue>> emptyList(), part++);
-          fs.create(SortedLogState.getFinishedMarkerPath(destPath)).close();
-          return;
-        }
-=======
         try (final FSDataInputStream fsinput = fs.open(srcPath)) {
           DFSLoggerInputStreams inputStreams;
           try {
             inputStreams = DfsLogger.readHeaderAndReturnStream(fsinput, conf);
           } catch (LogHeaderIncompleteException e) {
-            log.warn("Could not read header from write-ahead log " + srcPath + ". Not sorting.");
+            log.warn("Could not read header from write-ahead log {}. Not sorting.", srcPath);
             // Creating a 'finished' marker will cause recovery to proceed normally and the
             // empty file will be correctly ignored downstream.
             fs.mkdirs(new Path(destPath));
@@ -140,26 +126,11 @@
             fs.create(SortedLogState.getFinishedMarkerPath(destPath)).close();
             return;
           }
->>>>>>> 927e6736
 
           this.input = inputStreams.getOriginalInput();
           this.decryptingInput = inputStreams.getDecryptingInputStream();
 
-<<<<<<< HEAD
-        final long bufferSize = conf.getAsBytes(Property.TSERV_SORT_BUFFER_SIZE);
-        Thread.currentThread().setName("Sorting " + name + " for recovery");
-        while (true) {
-          final ArrayList<Pair<LogFileKey,LogFileValue>> buffer = new ArrayList<>();
-          try {
-            long start = input.getPos();
-            while (input.getPos() - start < bufferSize) {
-              LogFileKey key = new LogFileKey();
-              LogFileValue value = new LogFileValue();
-              key.readFields(decryptingInput);
-              value.readFields(decryptingInput);
-              buffer.add(new Pair<>(key, value));
-=======
-          final long bufferSize = conf.getMemoryInBytes(Property.TSERV_SORT_BUFFER_SIZE);
+          final long bufferSize = conf.getAsBytes(Property.TSERV_SORT_BUFFER_SIZE);
           Thread.currentThread().setName("Sorting " + name + " for recovery");
           while (true) {
             final ArrayList<Pair<LogFileKey,LogFileValue>> buffer = new ArrayList<>();
@@ -177,17 +148,11 @@
             } catch (EOFException ex) {
               writeBuffer(destPath, buffer, part++);
               break;
->>>>>>> 927e6736
             }
           }
           fs.create(new Path(destPath, "finished")).close();
-          log.info("Finished log sort " + name + " " + getBytesCopied() + " bytes " + part + " parts in " + getSortTime() + "ms");
-        }
-<<<<<<< HEAD
-        fs.create(new Path(destPath, "finished")).close();
-        log.info("Finished log sort {} {} bytes {} parts in {}ms", name, getBytesCopied(), part, getSortTime());
-=======
->>>>>>> 927e6736
+          log.info("Finished log sort {} {} bytes {} parts in {}ms", name, getBytesCopied(), part, getSortTime());
+        }
       } catch (Throwable t) {
         try {
           // parent dir may not exist
