/*
 * Licensed to the Apache Software Foundation (ASF) under one or more
 * contributor license agreements.  See the NOTICE file distributed with
 * this work for additional information regarding copyright ownership.
 * The ASF licenses this file to You under the Apache License, Version 2.0
 * (the "License"); you may not use this file except in compliance with
 * the License.  You may obtain a copy of the License at
 *
 *     http://www.apache.org/licenses/LICENSE-2.0
 *
 * Unless required by applicable law or agreed to in writing, software
 * distributed under the License is distributed on an "AS IS" BASIS,
 * WITHOUT WARRANTIES OR CONDITIONS OF ANY KIND, either express or implied.
 * See the License for the specific language governing permissions and
 * limitations under the License.
 */
package org.apache.accumulo.tserver;

import static com.google.common.util.concurrent.Uninterruptibles.sleepUninterruptibly;
import static java.nio.charset.StandardCharsets.UTF_8;
import static java.util.concurrent.TimeUnit.MILLISECONDS;
import static java.util.concurrent.TimeUnit.NANOSECONDS;
import static org.apache.accumulo.server.problems.ProblemType.TABLET_LOAD;

import java.io.IOException;
import java.lang.management.ManagementFactory;
import java.net.UnknownHostException;
import java.nio.ByteBuffer;
import java.security.PrivilegedExceptionAction;
import java.util.ArrayList;
import java.util.Arrays;
import java.util.Collection;
import java.util.Collections;
import java.util.Comparator;
import java.util.EnumSet;
import java.util.HashMap;
import java.util.HashSet;
import java.util.Iterator;
import java.util.List;
import java.util.Map;
import java.util.Map.Entry;
import java.util.Random;
import java.util.Set;
import java.util.SortedMap;
import java.util.SortedSet;
import java.util.TimerTask;
import java.util.TreeMap;
import java.util.TreeSet;
import java.util.concurrent.BlockingDeque;
import java.util.concurrent.CancellationException;
import java.util.concurrent.ConcurrentHashMap;
import java.util.concurrent.ExecutionException;
import java.util.concurrent.ExecutorService;
import java.util.concurrent.Future;
import java.util.concurrent.LinkedBlockingDeque;
import java.util.concurrent.ThreadPoolExecutor;
import java.util.concurrent.TimeUnit;
import java.util.concurrent.TimeoutException;
import java.util.concurrent.atomic.AtomicInteger;
import java.util.concurrent.atomic.AtomicLong;
import java.util.concurrent.locks.ReentrantLock;

import org.apache.accumulo.core.Constants;
import org.apache.accumulo.core.client.AccumuloException;
import org.apache.accumulo.core.client.AccumuloSecurityException;
import org.apache.accumulo.core.client.Durability;
import org.apache.accumulo.core.client.Instance;
import org.apache.accumulo.core.client.SampleNotPresentException;
import org.apache.accumulo.core.client.TableNotFoundException;
import org.apache.accumulo.core.client.impl.CompressedIterators;
import org.apache.accumulo.core.client.impl.DurabilityImpl;
import org.apache.accumulo.core.client.impl.Namespace;
import org.apache.accumulo.core.client.impl.ScannerImpl;
import org.apache.accumulo.core.client.impl.Table;
import org.apache.accumulo.core.client.impl.Tables;
import org.apache.accumulo.core.client.impl.TabletLocator;
import org.apache.accumulo.core.client.impl.TabletType;
import org.apache.accumulo.core.client.impl.Translator;
import org.apache.accumulo.core.client.impl.Translator.TKeyExtentTranslator;
import org.apache.accumulo.core.client.impl.Translator.TRangeTranslator;
import org.apache.accumulo.core.client.impl.Translators;
import org.apache.accumulo.core.client.impl.thrift.SecurityErrorCode;
import org.apache.accumulo.core.client.impl.thrift.TableOperationExceptionType;
import org.apache.accumulo.core.client.impl.thrift.ThriftSecurityException;
import org.apache.accumulo.core.client.impl.thrift.ThriftTableOperationException;
import org.apache.accumulo.core.conf.AccumuloConfiguration;
import org.apache.accumulo.core.conf.Property;
import org.apache.accumulo.core.conf.SiteConfiguration;
import org.apache.accumulo.core.data.Column;
import org.apache.accumulo.core.data.ConstraintViolationSummary;
import org.apache.accumulo.core.data.Key;
import org.apache.accumulo.core.data.Mutation;
import org.apache.accumulo.core.data.Range;
import org.apache.accumulo.core.data.Value;
import org.apache.accumulo.core.data.impl.KeyExtent;
import org.apache.accumulo.core.data.thrift.InitialMultiScan;
import org.apache.accumulo.core.data.thrift.InitialScan;
import org.apache.accumulo.core.data.thrift.IterInfo;
import org.apache.accumulo.core.data.thrift.MapFileInfo;
import org.apache.accumulo.core.data.thrift.MultiScanResult;
import org.apache.accumulo.core.data.thrift.ScanResult;
import org.apache.accumulo.core.data.thrift.TCMResult;
import org.apache.accumulo.core.data.thrift.TCMStatus;
import org.apache.accumulo.core.data.thrift.TColumn;
import org.apache.accumulo.core.data.thrift.TConditionalMutation;
import org.apache.accumulo.core.data.thrift.TConditionalSession;
import org.apache.accumulo.core.data.thrift.TKeyExtent;
import org.apache.accumulo.core.data.thrift.TKeyValue;
import org.apache.accumulo.core.data.thrift.TMutation;
import org.apache.accumulo.core.data.thrift.TRange;
import org.apache.accumulo.core.data.thrift.TRowRange;
import org.apache.accumulo.core.data.thrift.TSummaries;
import org.apache.accumulo.core.data.thrift.TSummaryRequest;
import org.apache.accumulo.core.data.thrift.UpdateErrors;
import org.apache.accumulo.core.file.blockfile.cache.BlockCache;
import org.apache.accumulo.core.iterators.IterationInterruptedException;
import org.apache.accumulo.core.master.thrift.BulkImportState;
import org.apache.accumulo.core.master.thrift.Compacting;
import org.apache.accumulo.core.master.thrift.MasterClientService;
import org.apache.accumulo.core.master.thrift.TableInfo;
import org.apache.accumulo.core.master.thrift.TabletLoadState;
import org.apache.accumulo.core.master.thrift.TabletServerStatus;
import org.apache.accumulo.core.metadata.MetadataTable;
import org.apache.accumulo.core.metadata.RootTable;
import org.apache.accumulo.core.metadata.schema.MetadataSchema.TabletsSection;
import org.apache.accumulo.core.replication.ReplicationConstants;
import org.apache.accumulo.core.replication.thrift.ReplicationServicer;
import org.apache.accumulo.core.rpc.ThriftUtil;
import org.apache.accumulo.core.sample.impl.SamplerConfigurationImpl;
import org.apache.accumulo.core.security.Authorizations;
import org.apache.accumulo.core.security.thrift.TCredentials;
import org.apache.accumulo.core.summary.Gatherer;
import org.apache.accumulo.core.summary.Gatherer.FileSystemResolver;
import org.apache.accumulo.core.summary.SummaryCollection;
import org.apache.accumulo.core.tabletserver.log.LogEntry;
import org.apache.accumulo.core.tabletserver.thrift.ActiveCompaction;
import org.apache.accumulo.core.tabletserver.thrift.ActiveScan;
import org.apache.accumulo.core.tabletserver.thrift.ConstraintViolationException;
import org.apache.accumulo.core.tabletserver.thrift.NoSuchScanIDException;
import org.apache.accumulo.core.tabletserver.thrift.NotServingTabletException;
import org.apache.accumulo.core.tabletserver.thrift.TDurability;
import org.apache.accumulo.core.tabletserver.thrift.TSampleNotPresentException;
import org.apache.accumulo.core.tabletserver.thrift.TSamplerConfiguration;
import org.apache.accumulo.core.tabletserver.thrift.TUnloadTabletGoal;
import org.apache.accumulo.core.tabletserver.thrift.TabletClientService;
import org.apache.accumulo.core.tabletserver.thrift.TabletClientService.Iface;
import org.apache.accumulo.core.tabletserver.thrift.TabletClientService.Processor;
import org.apache.accumulo.core.tabletserver.thrift.TabletStats;
import org.apache.accumulo.core.trace.DistributedTrace;
import org.apache.accumulo.core.trace.Span;
import org.apache.accumulo.core.trace.Trace;
import org.apache.accumulo.core.trace.thrift.TInfo;
import org.apache.accumulo.core.util.ByteBufferUtil;
import org.apache.accumulo.core.util.CachedConfiguration;
import org.apache.accumulo.core.util.ColumnFQ;
import org.apache.accumulo.core.util.Daemon;
import org.apache.accumulo.core.util.HostAndPort;
import org.apache.accumulo.core.util.MapCounter;
import org.apache.accumulo.core.util.Pair;
import org.apache.accumulo.core.util.ServerServices;
import org.apache.accumulo.core.util.ServerServices.Service;
import org.apache.accumulo.core.util.SimpleThreadPool;
import org.apache.accumulo.core.util.ratelimit.RateLimiter;
import org.apache.accumulo.core.util.ratelimit.SharedRateLimiterFactory;
import org.apache.accumulo.core.zookeeper.ZooUtil;
import org.apache.accumulo.fate.util.LoggingRunnable;
import org.apache.accumulo.fate.zookeeper.IZooReaderWriter;
import org.apache.accumulo.fate.zookeeper.RetryFactory;
import org.apache.accumulo.fate.zookeeper.ZooLock.LockLossReason;
import org.apache.accumulo.fate.zookeeper.ZooLock.LockWatcher;
import org.apache.accumulo.fate.zookeeper.ZooUtil.NodeExistsPolicy;
import org.apache.accumulo.server.Accumulo;
import org.apache.accumulo.server.AccumuloServerContext;
import org.apache.accumulo.server.GarbageCollectionLogger;
import org.apache.accumulo.server.ServerOpts;
import org.apache.accumulo.server.TabletLevel;
import org.apache.accumulo.server.client.ClientServiceHandler;
import org.apache.accumulo.server.client.HdfsZooInstance;
import org.apache.accumulo.server.conf.ServerConfigurationFactory;
import org.apache.accumulo.server.conf.TableConfiguration;
import org.apache.accumulo.server.data.ServerMutation;
import org.apache.accumulo.server.fs.FileRef;
import org.apache.accumulo.server.fs.VolumeManager;
import org.apache.accumulo.server.fs.VolumeManager.FileType;
import org.apache.accumulo.server.fs.VolumeManagerImpl;
import org.apache.accumulo.server.log.SortedLogState;
import org.apache.accumulo.server.log.WalStateManager;
import org.apache.accumulo.server.log.WalStateManager.WalMarkerException;
import org.apache.accumulo.server.master.recovery.RecoveryPath;
import org.apache.accumulo.server.master.state.Assignment;
import org.apache.accumulo.server.master.state.DistributedStoreException;
import org.apache.accumulo.server.master.state.TServerInstance;
import org.apache.accumulo.server.master.state.TabletLocationState;
import org.apache.accumulo.server.master.state.TabletLocationState.BadLocationStateException;
import org.apache.accumulo.server.master.state.TabletStateStore;
import org.apache.accumulo.server.master.state.ZooTabletStateStore;
import org.apache.accumulo.server.master.tableOps.UserCompactionConfig;
import org.apache.accumulo.server.metrics.Metrics;
import org.apache.accumulo.server.problems.ProblemReport;
import org.apache.accumulo.server.problems.ProblemReports;
import org.apache.accumulo.server.replication.ZooKeeperInitialization;
import org.apache.accumulo.server.rpc.RpcWrapper;
import org.apache.accumulo.server.rpc.ServerAddress;
import org.apache.accumulo.server.rpc.TCredentialsUpdatingWrapper;
import org.apache.accumulo.server.rpc.TServerUtils;
import org.apache.accumulo.server.rpc.ThriftServerType;
import org.apache.accumulo.server.security.AuditedSecurityOperation;
import org.apache.accumulo.server.security.SecurityOperation;
import org.apache.accumulo.server.security.SecurityUtil;
import org.apache.accumulo.server.security.delegation.AuthenticationTokenSecretManager;
import org.apache.accumulo.server.security.delegation.ZooAuthenticationKeyWatcher;
import org.apache.accumulo.server.util.FileSystemMonitor;
import org.apache.accumulo.server.util.Halt;
import org.apache.accumulo.server.util.MasterMetadataUtil;
import org.apache.accumulo.server.util.MetadataTableUtil;
import org.apache.accumulo.server.util.ServerBulkImportStatus;
import org.apache.accumulo.server.util.time.RelativeTime;
import org.apache.accumulo.server.util.time.SimpleTimer;
import org.apache.accumulo.server.zookeeper.DistributedWorkQueue;
import org.apache.accumulo.server.zookeeper.TransactionWatcher;
import org.apache.accumulo.server.zookeeper.ZooCache;
import org.apache.accumulo.server.zookeeper.ZooLock;
import org.apache.accumulo.server.zookeeper.ZooReaderWriter;
import org.apache.accumulo.start.classloader.vfs.AccumuloVFSClassLoader;
import org.apache.accumulo.start.classloader.vfs.ContextManager;
import org.apache.accumulo.tserver.ConditionCheckerContext.ConditionChecker;
import org.apache.accumulo.tserver.RowLocks.RowLock;
import org.apache.accumulo.tserver.TabletServerResourceManager.TabletResourceManager;
import org.apache.accumulo.tserver.TabletStatsKeeper.Operation;
import org.apache.accumulo.tserver.compaction.MajorCompactionReason;
import org.apache.accumulo.tserver.data.ServerConditionalMutation;
import org.apache.accumulo.tserver.log.DfsLogger;
import org.apache.accumulo.tserver.log.LogSorter;
import org.apache.accumulo.tserver.log.MutationReceiver;
import org.apache.accumulo.tserver.log.TabletServerLogger;
import org.apache.accumulo.tserver.mastermessage.MasterMessage;
import org.apache.accumulo.tserver.mastermessage.SplitReportMessage;
import org.apache.accumulo.tserver.mastermessage.TabletStatusMessage;
import org.apache.accumulo.tserver.metrics.TabletServerMetricsFactory;
import org.apache.accumulo.tserver.metrics.TabletServerScanMetrics;
import org.apache.accumulo.tserver.metrics.TabletServerUpdateMetrics;
import org.apache.accumulo.tserver.replication.ReplicationServicerHandler;
import org.apache.accumulo.tserver.replication.ReplicationWorker;
import org.apache.accumulo.tserver.scan.LookupTask;
import org.apache.accumulo.tserver.scan.NextBatchTask;
import org.apache.accumulo.tserver.scan.ScanRunState;
import org.apache.accumulo.tserver.session.ConditionalSession;
import org.apache.accumulo.tserver.session.MultiScanSession;
import org.apache.accumulo.tserver.session.ScanSession;
import org.apache.accumulo.tserver.session.Session;
import org.apache.accumulo.tserver.session.SessionManager;
import org.apache.accumulo.tserver.session.SummarySession;
import org.apache.accumulo.tserver.session.UpdateSession;
import org.apache.accumulo.tserver.tablet.BulkImportCacheCleaner;
import org.apache.accumulo.tserver.tablet.CommitSession;
import org.apache.accumulo.tserver.tablet.CompactionInfo;
import org.apache.accumulo.tserver.tablet.CompactionWatcher;
import org.apache.accumulo.tserver.tablet.Compactor;
import org.apache.accumulo.tserver.tablet.KVEntry;
import org.apache.accumulo.tserver.tablet.ScanBatch;
import org.apache.accumulo.tserver.tablet.Tablet;
import org.apache.accumulo.tserver.tablet.TabletClosedException;
import org.apache.accumulo.tserver.tablet.TabletData;
import org.apache.commons.collections.map.LRUMap;
import org.apache.hadoop.fs.FSError;
import org.apache.hadoop.fs.FileSystem;
import org.apache.hadoop.fs.Path;
import org.apache.hadoop.io.Text;
import org.apache.hadoop.security.UserGroupInformation;
import org.apache.thrift.TException;
import org.apache.thrift.TProcessor;
import org.apache.thrift.TServiceClient;
import org.apache.thrift.server.TServer;
import org.apache.zookeeper.KeeperException;
import org.apache.zookeeper.KeeperException.NoNodeException;
import org.slf4j.Logger;
import org.slf4j.LoggerFactory;

public class TabletServer extends AccumuloServerContext implements Runnable {

  private static final Logger log = LoggerFactory.getLogger(TabletServer.class);
  private static final long MAX_TIME_TO_WAIT_FOR_SCAN_RESULT_MILLIS = 1000;
  private static final long RECENTLY_SPLIT_MILLIES = 60 * 1000;
  private static final long TIME_BETWEEN_GC_CHECKS = 5000;
  private static final long TIME_BETWEEN_LOCATOR_CACHE_CLEARS = 60 * 60 * 1000;

  private final GarbageCollectionLogger gcLogger = new GarbageCollectionLogger();
  private final TransactionWatcher watcher = new TransactionWatcher();
  private final ZooCache masterLockCache = new ZooCache();

  private final TabletServerLogger logger;

  private final TabletServerMetricsFactory metricsFactory;
  private final Metrics updateMetrics;
  private final Metrics scanMetrics;
  private final Metrics mincMetrics;

  public Metrics getScanMetrics() {
    return scanMetrics;
  }

  public Metrics getMinCMetrics() {
    return mincMetrics;
  }

  private final LogSorter logSorter;
  private ReplicationWorker replWorker = null;
  private final TabletStatsKeeper statsKeeper;
  private final AtomicInteger logIdGenerator = new AtomicInteger();

  private final AtomicLong flushCounter = new AtomicLong(0);
  private final AtomicLong syncCounter = new AtomicLong(0);

  private final VolumeManager fs;

  private final SortedMap<KeyExtent,Tablet> onlineTablets = Collections.synchronizedSortedMap(new TreeMap<KeyExtent,Tablet>());
  private final SortedSet<KeyExtent> unopenedTablets = Collections.synchronizedSortedSet(new TreeSet<KeyExtent>());
  private final SortedSet<KeyExtent> openingTablets = Collections.synchronizedSortedSet(new TreeSet<KeyExtent>());
  @SuppressWarnings("unchecked")
  private final Map<KeyExtent,Long> recentlyUnloadedCache = Collections.synchronizedMap(new LRUMap(1000));

  private final TabletServerResourceManager resourceManager;
  private final SecurityOperation security;

  private final BlockingDeque<MasterMessage> masterMessages = new LinkedBlockingDeque<>();

  private Thread majorCompactorThread;

  private HostAndPort replicationAddress;
  private HostAndPort clientAddress;

  private volatile boolean serverStopRequested = false;
  private volatile boolean majorCompactorDisabled = false;
  private volatile boolean shutdownComplete = false;

  private ZooLock tabletServerLock;

  private TServer server;
  private TServer replServer;

  private DistributedWorkQueue bulkFailedCopyQ;

  private String lockID;

  public static final AtomicLong seekCount = new AtomicLong(0);

  private final AtomicLong totalMinorCompactions = new AtomicLong(0);
  private final ServerConfigurationFactory confFactory;

  private final ZooAuthenticationKeyWatcher authKeyWatcher;
  private final WalStateManager walMarker;

  public TabletServer(Instance instance, ServerConfigurationFactory confFactory, VolumeManager fs) throws IOException {
    super(instance, confFactory);
    this.confFactory = confFactory;
    this.fs = fs;
    final AccumuloConfiguration aconf = getConfiguration();
    log.info("Version " + Constants.VERSION);
    log.info("Instance " + instance.getInstanceID());
    this.sessionManager = new SessionManager(aconf);
    this.logSorter = new LogSorter(instance, fs, aconf);
    this.replWorker = new ReplicationWorker(this, fs);
    this.statsKeeper = new TabletStatsKeeper();
    SimpleTimer.getInstance(aconf).schedule(new Runnable() {
      @Override
      public void run() {
        synchronized (onlineTablets) {
          long now = System.currentTimeMillis();
          for (Tablet tablet : onlineTablets.values())
            try {
              tablet.updateRates(now);
            } catch (Exception ex) {
              log.error("Error updating rates for {}", tablet.getExtent(), ex);
            }
        }
      }
    }, 5000, 5000);

    final long walogMaxSize = aconf.getAsBytes(Property.TSERV_WALOG_MAX_SIZE);
    final long walogMaxAge = aconf.getTimeInMillis(Property.TSERV_WALOG_MAX_AGE);
    final long minBlockSize = CachedConfiguration.getInstance().getLong("dfs.namenode.fs-limits.min-block-size", 0);
    if (minBlockSize != 0 && minBlockSize > walogMaxSize)
      throw new RuntimeException("Unable to start TabletServer. Logger is set to use blocksize " + walogMaxSize + " but hdfs minimum block size is "
          + minBlockSize + ". Either increase the " + Property.TSERV_WALOG_MAX_SIZE + " or decrease dfs.namenode.fs-limits.min-block-size in hdfs-site.xml.");

    final long toleratedWalCreationFailures = aconf.getCount(Property.TSERV_WALOG_TOLERATED_CREATION_FAILURES);
    final long walCreationFailureRetryIncrement = aconf.getTimeInMillis(Property.TSERV_WALOG_TOLERATED_WAIT_INCREMENT);
    final long walCreationFailureRetryMax = aconf.getTimeInMillis(Property.TSERV_WALOG_TOLERATED_MAXIMUM_WAIT_DURATION);
    // Tolerate `toleratedWalCreationFailures` failures, waiting `walCreationFailureRetryIncrement` milliseconds after the first failure,
    // incrementing the next wait period by the same value, for a maximum of `walCreationFailureRetryMax` retries.
    final RetryFactory walCreationRetryFactory = new RetryFactory(toleratedWalCreationFailures, walCreationFailureRetryIncrement,
        walCreationFailureRetryIncrement, walCreationFailureRetryMax);

    logger = new TabletServerLogger(this, walogMaxSize, syncCounter, flushCounter, walCreationRetryFactory, walogMaxAge);
    this.resourceManager = new TabletServerResourceManager(this, fs);
    this.security = AuditedSecurityOperation.getInstance(this);

    metricsFactory = new TabletServerMetricsFactory(aconf);
    updateMetrics = metricsFactory.createUpdateMetrics();
    scanMetrics = metricsFactory.createScanMetrics();
    mincMetrics = metricsFactory.createMincMetrics();
    SimpleTimer.getInstance(aconf).schedule(new Runnable() {
      @Override
      public void run() {
        TabletLocator.clearLocators();
      }
    }, jitter(TIME_BETWEEN_LOCATOR_CACHE_CLEARS), jitter(TIME_BETWEEN_LOCATOR_CACHE_CLEARS));
    walMarker = new WalStateManager(instance, ZooReaderWriter.getInstance());

    // Create the secret manager
    setSecretManager(new AuthenticationTokenSecretManager(instance, aconf.getTimeInMillis(Property.GENERAL_DELEGATION_TOKEN_LIFETIME)));
    if (aconf.getBoolean(Property.INSTANCE_RPC_SASL_ENABLED)) {
      log.info("SASL is enabled, creating ZooKeeper watcher for AuthenticationKeys");
      // Watcher to notice new AuthenticationKeys which enable delegation tokens
      authKeyWatcher = new ZooAuthenticationKeyWatcher(getSecretManager(), ZooReaderWriter.getInstance(), ZooUtil.getRoot(instance)
          + Constants.ZDELEGATION_TOKEN_KEYS);
    } else {
      authKeyWatcher = null;
    }
  }

  public String getVersion() {
    return Constants.VERSION;
  }

  private static long jitter(long ms) {
    Random r = new Random();
    // add a random 10% wait
    return (long) ((1. + (r.nextDouble() / 10)) * ms);
  }

  private final SessionManager sessionManager;

  private final WriteTracker writeTracker = new WriteTracker();

  private final RowLocks rowLocks = new RowLocks();

  private final AtomicLong totalQueuedMutationSize = new AtomicLong(0);
  private final ReentrantLock recoveryLock = new ReentrantLock(true);
  private ThriftClientHandler clientHandler;
  private final ServerBulkImportStatus bulkImportStatus = new ServerBulkImportStatus();

  private class ThriftClientHandler extends ClientServiceHandler implements TabletClientService.Iface {

    ThriftClientHandler() {
      super(TabletServer.this, watcher, fs);
      log.debug("{} created", ThriftClientHandler.class.getName());
    }

    @Override
    public List<TKeyExtent> bulkImport(TInfo tinfo, TCredentials credentials, long tid, Map<TKeyExtent,Map<String,MapFileInfo>> files, boolean setTime)
        throws ThriftSecurityException {

      if (!security.canPerformSystemActions(credentials))
        throw new ThriftSecurityException(credentials.getPrincipal(), SecurityErrorCode.PERMISSION_DENIED);

      List<TKeyExtent> failures = new ArrayList<>();

      for (Entry<TKeyExtent,Map<String,MapFileInfo>> entry : files.entrySet()) {
        TKeyExtent tke = entry.getKey();
        Map<String,MapFileInfo> fileMap = entry.getValue();
        Map<FileRef,MapFileInfo> fileRefMap = new HashMap<>();
        for (Entry<String,MapFileInfo> mapping : fileMap.entrySet()) {
          Path path = new Path(mapping.getKey());
          FileSystem ns = fs.getVolumeByPath(path).getFileSystem();
          path = ns.makeQualified(path);
          fileRefMap.put(new FileRef(path.toString(), path), mapping.getValue());
        }

        Tablet importTablet = onlineTablets.get(new KeyExtent(tke));

        if (importTablet == null) {
          failures.add(tke);
        } else {
          try {
            importTablet.importMapFiles(tid, fileRefMap, setTime);
          } catch (IOException ioe) {
            log.info("files {} not imported to {}: {}", fileMap.keySet(), new KeyExtent(tke), ioe.getMessage());
            failures.add(tke);
          }
        }
      }
      return failures;
    }

    @Override
    public InitialScan startScan(TInfo tinfo, TCredentials credentials, TKeyExtent textent, TRange range, List<TColumn> columns, int batchSize,
        List<IterInfo> ssiList, Map<String,Map<String,String>> ssio, List<ByteBuffer> authorizations, boolean waitForWrites, boolean isolated,
        long readaheadThreshold, TSamplerConfiguration tSamplerConfig, long batchTimeOut, String context) throws NotServingTabletException,
        ThriftSecurityException, org.apache.accumulo.core.tabletserver.thrift.TooManyFilesException, TSampleNotPresentException {

      Table.ID tableId = Table.ID.of(new String(textent.getTable(), UTF_8));
      Namespace.ID namespaceId;
      try {
        namespaceId = Tables.getNamespaceId(getInstance(), tableId);
      } catch (TableNotFoundException e1) {
        throw new NotServingTabletException(textent);
      }
      if (!security.canScan(credentials, tableId, namespaceId, range, columns, ssiList, ssio, authorizations))
        throw new ThriftSecurityException(credentials.getPrincipal(), SecurityErrorCode.PERMISSION_DENIED);

      if (!security.userHasAuthorizations(credentials, authorizations))
        throw new ThriftSecurityException(credentials.getPrincipal(), SecurityErrorCode.BAD_AUTHORIZATIONS);

      final KeyExtent extent = new KeyExtent(textent);

      // wait for any writes that are in flight.. this done to ensure
      // consistency across client restarts... assume a client writes
      // to accumulo and dies while waiting for a confirmation from
      // accumulo... the client process restarts and tries to read
      // data from accumulo making the assumption that it will get
      // any writes previously made... however if the server side thread
      // processing the write from the dead client is still in progress,
      // the restarted client may not see the write unless we wait here.
      // this behavior is very important when the client is reading the
      // metadata
      if (waitForWrites)
        writeTracker.waitForWrites(TabletType.type(extent));

      Tablet tablet = onlineTablets.get(extent);
      if (tablet == null)
        throw new NotServingTabletException(textent);

      Set<Column> columnSet = new HashSet<>();
      for (TColumn tcolumn : columns) {
        columnSet.add(new Column(tcolumn));
      }

      final ScanSession scanSession = new ScanSession(credentials, extent, columnSet, ssiList, ssio, new Authorizations(authorizations), readaheadThreshold,
          batchTimeOut, context);
      scanSession.scanner = tablet.createScanner(new Range(range), batchSize, scanSession.columnSet, scanSession.auths, ssiList, ssio, isolated,
          scanSession.interruptFlag, SamplerConfigurationImpl.fromThrift(tSamplerConfig), scanSession.batchTimeOut, scanSession.context);

      long sid = sessionManager.createSession(scanSession, true);

      ScanResult scanResult;
      try {
        scanResult = continueScan(tinfo, sid, scanSession);
      } catch (NoSuchScanIDException e) {
        log.error("The impossible happened", e);
        throw new RuntimeException();
      } finally {
        sessionManager.unreserveSession(sid);
      }

      return new InitialScan(sid, scanResult);
    }

    @Override
    public ScanResult continueScan(TInfo tinfo, long scanID) throws NoSuchScanIDException, NotServingTabletException,
        org.apache.accumulo.core.tabletserver.thrift.TooManyFilesException, TSampleNotPresentException {
      ScanSession scanSession = (ScanSession) sessionManager.reserveSession(scanID);
      if (scanSession == null) {
        throw new NoSuchScanIDException();
      }

      try {
        return continueScan(tinfo, scanID, scanSession);
      } finally {
        sessionManager.unreserveSession(scanSession);
      }
    }

    private ScanResult continueScan(TInfo tinfo, long scanID, ScanSession scanSession) throws NoSuchScanIDException, NotServingTabletException,
        org.apache.accumulo.core.tabletserver.thrift.TooManyFilesException, TSampleNotPresentException {

      if (scanSession.nextBatchTask == null) {
        scanSession.nextBatchTask = new NextBatchTask(TabletServer.this, scanID, scanSession.interruptFlag);
        resourceManager.executeReadAhead(scanSession.extent, scanSession.nextBatchTask);
      }

      ScanBatch bresult;
      try {
        bresult = scanSession.nextBatchTask.get(MAX_TIME_TO_WAIT_FOR_SCAN_RESULT_MILLIS, TimeUnit.MILLISECONDS);
        scanSession.nextBatchTask = null;
      } catch (ExecutionException e) {
        sessionManager.removeSession(scanID);
        if (e.getCause() instanceof NotServingTabletException)
          throw (NotServingTabletException) e.getCause();
        else if (e.getCause() instanceof TooManyFilesException)
          throw new org.apache.accumulo.core.tabletserver.thrift.TooManyFilesException(scanSession.extent.toThrift());
        else if (e.getCause() instanceof SampleNotPresentException)
          throw new TSampleNotPresentException(scanSession.extent.toThrift());
        else if (e.getCause() instanceof IOException) {
          sleepUninterruptibly(MAX_TIME_TO_WAIT_FOR_SCAN_RESULT_MILLIS, TimeUnit.MILLISECONDS);
          List<KVEntry> empty = Collections.emptyList();
          bresult = new ScanBatch(empty, true);
          scanSession.nextBatchTask = null;
        } else {
          throw new RuntimeException(e);
        }
      } catch (CancellationException ce) {
        sessionManager.removeSession(scanID);
        Tablet tablet = onlineTablets.get(scanSession.extent);
        if (tablet == null || tablet.isClosed())
          throw new NotServingTabletException(scanSession.extent.toThrift());
        else
          throw new NoSuchScanIDException();
      } catch (TimeoutException e) {
        List<TKeyValue> param = Collections.emptyList();
        long timeout = TabletServer.this.getConfiguration().getTimeInMillis(Property.TSERV_CLIENT_TIMEOUT);
        sessionManager.removeIfNotAccessed(scanID, timeout);
        return new ScanResult(param, true);
      } catch (Throwable t) {
        sessionManager.removeSession(scanID);
        log.warn("Failed to get next batch", t);
        throw new RuntimeException(t);
      }

      ScanResult scanResult = new ScanResult(Key.compress(bresult.getResults()), bresult.isMore());

      scanSession.entriesReturned += scanResult.results.size();

      scanSession.batchCount++;

      if (scanResult.more && scanSession.batchCount > scanSession.readaheadThreshold) {
        // start reading next batch while current batch is transmitted
        // to client
        scanSession.nextBatchTask = new NextBatchTask(TabletServer.this, scanID, scanSession.interruptFlag);
        resourceManager.executeReadAhead(scanSession.extent, scanSession.nextBatchTask);
      }

      if (!scanResult.more)
        closeScan(tinfo, scanID);

      return scanResult;
    }

    @Override
    public void closeScan(TInfo tinfo, long scanID) {
      final ScanSession ss = (ScanSession) sessionManager.removeSession(scanID);
      if (ss != null) {
        long t2 = System.currentTimeMillis();

        log.debug(String.format("ScanSess tid %s %s %,d entries in %.2f secs, nbTimes = [%s] ", TServerUtils.clientAddress.get(), ss.extent.getTableId(),
            ss.entriesReturned, (t2 - ss.startTime) / 1000.0, ss.nbTimes.toString()));
        if (scanMetrics.isEnabled()) {
          scanMetrics.add(TabletServerScanMetrics.SCAN, t2 - ss.startTime);
          scanMetrics.add(TabletServerScanMetrics.RESULT_SIZE, ss.entriesReturned);
        }
      }
    }

    @Override
    public InitialMultiScan startMultiScan(TInfo tinfo, TCredentials credentials, Map<TKeyExtent,List<TRange>> tbatch, List<TColumn> tcolumns,
        List<IterInfo> ssiList, Map<String,Map<String,String>> ssio, List<ByteBuffer> authorizations, boolean waitForWrites,
        TSamplerConfiguration tSamplerConfig, long batchTimeOut, String context) throws ThriftSecurityException, TSampleNotPresentException {
      // find all of the tables that need to be scanned
      final HashSet<Table.ID> tables = new HashSet<>();
      for (TKeyExtent keyExtent : tbatch.keySet()) {
        tables.add(Table.ID.of(new String(keyExtent.getTable(), UTF_8)));
      }

      if (tables.size() != 1)
        throw new IllegalArgumentException("Cannot batch scan over multiple tables");

      // check if user has permission to the tables
      for (Table.ID tableId : tables) {
        Namespace.ID namespaceId;
        try {
          namespaceId = Tables.getNamespaceId(getInstance(), tableId);
        } catch (TableNotFoundException e1) {
          throw new ThriftSecurityException(credentials.getPrincipal(), SecurityErrorCode.TABLE_DOESNT_EXIST);
        }
        if (!security.canScan(credentials, tableId, namespaceId, tbatch, tcolumns, ssiList, ssio, authorizations))
          throw new ThriftSecurityException(credentials.getPrincipal(), SecurityErrorCode.PERMISSION_DENIED);
      }

      try {
        if (!security.userHasAuthorizations(credentials, authorizations))
          throw new ThriftSecurityException(credentials.getPrincipal(), SecurityErrorCode.BAD_AUTHORIZATIONS);
      } catch (ThriftSecurityException tse) {
        log.error("{} is not authorized", credentials.getPrincipal(), tse);
        throw tse;
      }
      Map<KeyExtent,List<Range>> batch = Translator.translate(tbatch, new TKeyExtentTranslator(), new Translator.ListTranslator<>(new TRangeTranslator()));

      // This is used to determine which thread pool to use
      KeyExtent threadPoolExtent = batch.keySet().iterator().next();

      if (waitForWrites)
        writeTracker.waitForWrites(TabletType.type(batch.keySet()));

      final MultiScanSession mss = new MultiScanSession(credentials, threadPoolExtent, batch, ssiList, ssio, new Authorizations(authorizations),
          SamplerConfigurationImpl.fromThrift(tSamplerConfig), batchTimeOut, context);

      mss.numTablets = batch.size();
      for (List<Range> ranges : batch.values()) {
        mss.numRanges += ranges.size();
      }

      for (TColumn tcolumn : tcolumns)
        mss.columnSet.add(new Column(tcolumn));

      long sid = sessionManager.createSession(mss, true);

      MultiScanResult result;
      try {
        result = continueMultiScan(tinfo, sid, mss);
      } catch (NoSuchScanIDException e) {
        log.error("the impossible happened", e);
        throw new RuntimeException("the impossible happened", e);
      } finally {
        sessionManager.unreserveSession(sid);
      }

      return new InitialMultiScan(sid, result);
    }

    @Override
    public MultiScanResult continueMultiScan(TInfo tinfo, long scanID) throws NoSuchScanIDException, TSampleNotPresentException {

      MultiScanSession session = (MultiScanSession) sessionManager.reserveSession(scanID);

      if (session == null) {
        throw new NoSuchScanIDException();
      }

      try {
        return continueMultiScan(tinfo, scanID, session);
      } finally {
        sessionManager.unreserveSession(session);
      }
    }

    private MultiScanResult continueMultiScan(TInfo tinfo, long scanID, MultiScanSession session) throws NoSuchScanIDException, TSampleNotPresentException {

      if (session.lookupTask == null) {
        session.lookupTask = new LookupTask(TabletServer.this, scanID);
        resourceManager.executeReadAhead(session.threadPoolExtent, session.lookupTask);
      }

      try {
        MultiScanResult scanResult = session.lookupTask.get(MAX_TIME_TO_WAIT_FOR_SCAN_RESULT_MILLIS, TimeUnit.MILLISECONDS);
        session.lookupTask = null;
        return scanResult;
      } catch (ExecutionException e) {
        sessionManager.removeSession(scanID);
        if (e.getCause() instanceof SampleNotPresentException) {
          throw new TSampleNotPresentException();
        } else {
          log.warn("Failed to get multiscan result", e);
          throw new RuntimeException(e);
        }
      } catch (TimeoutException e1) {
        long timeout = TabletServer.this.getConfiguration().getTimeInMillis(Property.TSERV_CLIENT_TIMEOUT);
        sessionManager.removeIfNotAccessed(scanID, timeout);
        List<TKeyValue> results = Collections.emptyList();
        Map<TKeyExtent,List<TRange>> failures = Collections.emptyMap();
        List<TKeyExtent> fullScans = Collections.emptyList();
        return new MultiScanResult(results, failures, fullScans, null, null, false, true);
      } catch (Throwable t) {
        sessionManager.removeSession(scanID);
        log.warn("Failed to get multiscan result", t);
        throw new RuntimeException(t);
      }
    }

    @Override
    public void closeMultiScan(TInfo tinfo, long scanID) throws NoSuchScanIDException {
      MultiScanSession session = (MultiScanSession) sessionManager.removeSession(scanID);
      if (session == null) {
        throw new NoSuchScanIDException();
      }

      long t2 = System.currentTimeMillis();
      log.debug(String.format("MultiScanSess %s %,d entries in %.2f secs (lookup_time:%.2f secs tablets:%,d ranges:%,d) ", TServerUtils.clientAddress.get(),
          session.numEntries, (t2 - session.startTime) / 1000.0, session.totalLookupTime / 1000.0, session.numTablets, session.numRanges));
    }

    @Override
    public long startUpdate(TInfo tinfo, TCredentials credentials, TDurability tdurabilty) throws ThriftSecurityException {
      // Make sure user is real
      Durability durability = DurabilityImpl.fromThrift(tdurabilty);
      security.authenticateUser(credentials, credentials);
      if (updateMetrics.isEnabled())
        updateMetrics.add(TabletServerUpdateMetrics.PERMISSION_ERRORS, 0);

      UpdateSession us = new UpdateSession(new TservConstraintEnv(security, credentials), credentials, durability);
      long sid = sessionManager.createSession(us, false);
      return sid;
    }

    private void setUpdateTablet(UpdateSession us, KeyExtent keyExtent) {
      long t1 = System.currentTimeMillis();
      if (us.currentTablet != null && us.currentTablet.getExtent().equals(keyExtent))
        return;
      if (us.currentTablet == null && (us.failures.containsKey(keyExtent) || us.authFailures.containsKey(keyExtent))) {
        // if there were previous failures, then do not accept additional writes
        return;
      }

      Table.ID tableId = null;
      try {
        // if user has no permission to write to this table, add it to
        // the failures list
        boolean sameTable = us.currentTablet != null && (us.currentTablet.getExtent().getTableId().equals(keyExtent.getTableId()));
        tableId = keyExtent.getTableId();
        if (sameTable || security.canWrite(us.getCredentials(), tableId, Tables.getNamespaceId(getInstance(), tableId))) {
          long t2 = System.currentTimeMillis();
          us.authTimes.addStat(t2 - t1);
          us.currentTablet = onlineTablets.get(keyExtent);
          if (us.currentTablet != null) {
            us.queuedMutations.put(us.currentTablet, new ArrayList<Mutation>());
          } else {
            // not serving tablet, so report all mutations as
            // failures
            us.failures.put(keyExtent, 0l);
            if (updateMetrics.isEnabled())
              updateMetrics.add(TabletServerUpdateMetrics.UNKNOWN_TABLET_ERRORS, 0);
          }
        } else {
          log.warn("Denying access to table {} for user {}", keyExtent.getTableId(), us.getUser());
          long t2 = System.currentTimeMillis();
          us.authTimes.addStat(t2 - t1);
          us.currentTablet = null;
          us.authFailures.put(keyExtent, SecurityErrorCode.PERMISSION_DENIED);
          if (updateMetrics.isEnabled())
            updateMetrics.add(TabletServerUpdateMetrics.PERMISSION_ERRORS, 0);
          return;
        }
      } catch (TableNotFoundException tnfe) {
        log.error("Table " + tableId + " not found ", tnfe);
        long t2 = System.currentTimeMillis();
        us.authTimes.addStat(t2 - t1);
        us.currentTablet = null;
        us.authFailures.put(keyExtent, SecurityErrorCode.TABLE_DOESNT_EXIST);
        if (updateMetrics.isEnabled())
          updateMetrics.add(TabletServerUpdateMetrics.UNKNOWN_TABLET_ERRORS, 0);
        return;
      } catch (ThriftSecurityException e) {
        log.error("Denying permission to check user " + us.getUser() + " with user " + e.getUser(), e);
        long t2 = System.currentTimeMillis();
        us.authTimes.addStat(t2 - t1);
        us.currentTablet = null;
        us.authFailures.put(keyExtent, e.getCode());
        if (updateMetrics.isEnabled())
          updateMetrics.add(TabletServerUpdateMetrics.PERMISSION_ERRORS, 0);
        return;
      }
    }

    @Override
    public void applyUpdates(TInfo tinfo, long updateID, TKeyExtent tkeyExtent, List<TMutation> tmutations) {
      UpdateSession us = (UpdateSession) sessionManager.reserveSession(updateID);
      if (us == null) {
        return;
      }

      boolean reserved = true;
      try {
        KeyExtent keyExtent = new KeyExtent(tkeyExtent);
        setUpdateTablet(us, keyExtent);

        if (us.currentTablet != null) {
          long additionalMutationSize = 0;
          List<Mutation> mutations = us.queuedMutations.get(us.currentTablet);
          for (TMutation tmutation : tmutations) {
            Mutation mutation = new ServerMutation(tmutation);
            mutations.add(mutation);
            additionalMutationSize += mutation.numBytes();
          }
          us.queuedMutationSize += additionalMutationSize;
          long totalQueued = updateTotalQueuedMutationSize(additionalMutationSize);
          long total = TabletServer.this.getConfiguration().getAsBytes(Property.TSERV_TOTAL_MUTATION_QUEUE_MAX);
          if (totalQueued > total) {
            try {
              flush(us);
            } catch (HoldTimeoutException hte) {
              // Assumption is that the client has timed out and is gone. If thats not the case, then removing the session should cause the client to fail
              // in such a way that it retries.
              log.debug("HoldTimeoutException during applyUpdates, removing session");
              sessionManager.removeSession(updateID, true);
              reserved = false;
            }
          }
        }
      } finally {
        if (reserved) {
          sessionManager.unreserveSession(us);
        }
      }
    }

    private void flush(UpdateSession us) {

      int mutationCount = 0;
      Map<CommitSession,Mutations> sendables = new HashMap<>();
      Throwable error = null;

      long pt1 = System.currentTimeMillis();

      boolean containsMetadataTablet = false;
      for (Tablet tablet : us.queuedMutations.keySet())
        if (tablet.getExtent().isMeta())
          containsMetadataTablet = true;

      if (!containsMetadataTablet && us.queuedMutations.size() > 0)
        TabletServer.this.resourceManager.waitUntilCommitsAreEnabled();

      Span prep = Trace.start("prep");
      try {
        for (Entry<Tablet,? extends List<Mutation>> entry : us.queuedMutations.entrySet()) {

          Tablet tablet = entry.getKey();
          Durability tabletDurability = tablet.getDurability();
          List<Mutation> mutations = entry.getValue();
          if (mutations.size() > 0) {
            try {
              if (updateMetrics.isEnabled())
                updateMetrics.add(TabletServerUpdateMetrics.MUTATION_ARRAY_SIZE, mutations.size());

              CommitSession commitSession = tablet.prepareMutationsForCommit(us.cenv, mutations);
              if (commitSession == null) {
                if (us.currentTablet == tablet) {
                  us.currentTablet = null;
                }
                us.failures.put(tablet.getExtent(), us.successfulCommits.get(tablet));
              } else {
                sendables.put(commitSession, new Mutations(DurabilityImpl.resolveDurabilty(us.durability, tabletDurability), mutations));
                mutationCount += mutations.size();
              }

            } catch (TConstraintViolationException e) {
              us.violations.add(e.getViolations());
              if (updateMetrics.isEnabled())
                updateMetrics.add(TabletServerUpdateMetrics.CONSTRAINT_VIOLATIONS, 0);

              if (e.getNonViolators().size() > 0) {
                // only log and commit mutations if there were some
                // that did not violate constraints... this is what
                // prepareMutationsForCommit() expects
                sendables.put(e.getCommitSession(), new Mutations(DurabilityImpl.resolveDurabilty(us.durability, tabletDurability), e.getNonViolators()));
              }

              mutationCount += mutations.size();

            } catch (Throwable t) {
              error = t;
              log.error("Unexpected error preparing for commit", error);
              break;
            }
          }
        }
      } finally {
        prep.stop();
      }

      long pt2 = System.currentTimeMillis();
      us.prepareTimes.addStat(pt2 - pt1);
      updateAvgPrepTime(pt2 - pt1, us.queuedMutations.size());

      if (error != null) {
        for (Entry<CommitSession,Mutations> e : sendables.entrySet()) {
          e.getKey().abortCommit(e.getValue().getMutations());
        }
        throw new RuntimeException(error);
      }
      try {
        Span wal = Trace.start("wal");
        try {
          while (true) {
            try {
              long t1 = System.currentTimeMillis();

              logger.logManyTablets(sendables);

              long t2 = System.currentTimeMillis();
              us.walogTimes.addStat(t2 - t1);
              updateWalogWriteTime((t2 - t1));
              break;
            } catch (IOException ex) {
              log.warn("logging mutations failed, retrying");
            } catch (FSError ex) { // happens when DFS is localFS
              log.warn("logging mutations failed, retrying");
            } catch (Throwable t) {
              log.error("Unknown exception logging mutations, counts for mutations in flight not decremented!", t);
              throw new RuntimeException(t);
            }
          }
        } finally {
          wal.stop();
        }

        Span commit = Trace.start("commit");
        try {
          long t1 = System.currentTimeMillis();
          for (Entry<CommitSession,Mutations> entry : sendables.entrySet()) {
            CommitSession commitSession = entry.getKey();
            List<Mutation> mutations = entry.getValue().getMutations();

            commitSession.commit(mutations);

            KeyExtent extent = commitSession.getExtent();

            if (us.currentTablet != null && extent == us.currentTablet.getExtent()) {
              // because constraint violations may filter out some
              // mutations, for proper accounting with the client code,
              // need to increment the count based on the original
              // number of mutations from the client NOT the filtered number
              us.successfulCommits.increment(us.currentTablet, us.queuedMutations.get(us.currentTablet).size());
            }
          }
          long t2 = System.currentTimeMillis();

          us.flushTime += (t2 - pt1);
          us.commitTimes.addStat(t2 - t1);

          updateAvgCommitTime(t2 - t1, sendables.size());
        } finally {
          commit.stop();
        }
      } finally {
        us.queuedMutations.clear();
        if (us.currentTablet != null) {
          us.queuedMutations.put(us.currentTablet, new ArrayList<Mutation>());
        }
        updateTotalQueuedMutationSize(-us.queuedMutationSize);
        us.queuedMutationSize = 0;
      }
      us.totalUpdates += mutationCount;
    }

    private void updateWalogWriteTime(long time) {
      if (updateMetrics.isEnabled())
        updateMetrics.add(TabletServerUpdateMetrics.WALOG_WRITE_TIME, time);
    }

    private void updateAvgCommitTime(long time, int size) {
      if (updateMetrics.isEnabled())
        updateMetrics.add(TabletServerUpdateMetrics.COMMIT_TIME, (long) ((time) / (double) size));
    }

    private void updateAvgPrepTime(long time, int size) {
      if (updateMetrics.isEnabled())
        updateMetrics.add(TabletServerUpdateMetrics.COMMIT_PREP, (long) ((time) / (double) size));
    }

    @Override
    public UpdateErrors closeUpdate(TInfo tinfo, long updateID) throws NoSuchScanIDException {
      final UpdateSession us = (UpdateSession) sessionManager.removeSession(updateID);
      if (us == null) {
        throw new NoSuchScanIDException();
      }

      // clients may or may not see data from an update session while
      // it is in progress, however when the update session is closed
      // want to ensure that reads wait for the write to finish
      long opid = writeTracker.startWrite(us.queuedMutations.keySet());

      try {
        flush(us);
      } catch (HoldTimeoutException e) {
        // Assumption is that the client has timed out and is gone. If thats not the case throw an exception that will cause it to retry.
        log.debug("HoldTimeoutException during closeUpdate, reporting no such session");
        throw new NoSuchScanIDException();
      } finally {
        writeTracker.finishWrite(opid);
      }

      log.debug(String.format("UpSess %s %,d in %.3fs, at=[%s] ft=%.3fs(pt=%.3fs lt=%.3fs ct=%.3fs)", TServerUtils.clientAddress.get(), us.totalUpdates,
          (System.currentTimeMillis() - us.startTime) / 1000.0, us.authTimes.toString(), us.flushTime / 1000.0, us.prepareTimes.getSum() / 1000.0,
          us.walogTimes.getSum() / 1000.0, us.commitTimes.getSum() / 1000.0));
      if (us.failures.size() > 0) {
        Entry<KeyExtent,Long> first = us.failures.entrySet().iterator().next();
        log.debug(String.format("Failures: %d, first extent %s successful commits: %d", us.failures.size(), first.getKey().toString(), first.getValue()));
      }
      List<ConstraintViolationSummary> violations = us.violations.asList();
      if (violations.size() > 0) {
        ConstraintViolationSummary first = us.violations.asList().iterator().next();
        log.debug(String.format("Violations: %d, first %s occurs %d", violations.size(), first.violationDescription, first.numberOfViolatingMutations));
      }
      if (us.authFailures.size() > 0) {
        KeyExtent first = us.authFailures.keySet().iterator().next();
        log.debug(String.format("Authentication Failures: %d, first %s", us.authFailures.size(), first.toString()));
      }

      return new UpdateErrors(Translator.translate(us.failures, Translators.KET), Translator.translate(violations, Translators.CVST), Translator.translate(
          us.authFailures, Translators.KET));
    }

    @Override
    public void update(TInfo tinfo, TCredentials credentials, TKeyExtent tkeyExtent, TMutation tmutation, TDurability tdurability)
        throws NotServingTabletException, ConstraintViolationException, ThriftSecurityException {

      final Table.ID tableId = Table.ID.of(new String(tkeyExtent.getTable(), UTF_8));
      Namespace.ID namespaceId;
      try {
        namespaceId = Tables.getNamespaceId(getInstance(), tableId);
      } catch (TableNotFoundException e1) {
        throw new ThriftSecurityException(credentials.getPrincipal(), SecurityErrorCode.TABLE_DOESNT_EXIST);
      }
      if (!security.canWrite(credentials, tableId, namespaceId))
        throw new ThriftSecurityException(credentials.getPrincipal(), SecurityErrorCode.PERMISSION_DENIED);
      final KeyExtent keyExtent = new KeyExtent(tkeyExtent);
      final Tablet tablet = onlineTablets.get(new KeyExtent(keyExtent));
      if (tablet == null) {
        throw new NotServingTabletException(tkeyExtent);
      }
      Durability tabletDurability = tablet.getDurability();

      if (!keyExtent.isMeta()) {
        try {
          TabletServer.this.resourceManager.waitUntilCommitsAreEnabled();
        } catch (HoldTimeoutException hte) {
          // Major hack. Assumption is that the client has timed out and is gone. If thats not the case, then throwing the following will let client know there
          // was a failure and it should retry.
          throw new NotServingTabletException(tkeyExtent);
        }
      }

      final long opid = writeTracker.startWrite(TabletType.type(keyExtent));

      try {
        final Mutation mutation = new ServerMutation(tmutation);
        final List<Mutation> mutations = Collections.singletonList(mutation);

        final Span prep = Trace.start("prep");
        CommitSession cs;
        try {
          cs = tablet.prepareMutationsForCommit(new TservConstraintEnv(security, credentials), mutations);
        } finally {
          prep.stop();
        }
        if (cs == null) {
          throw new NotServingTabletException(tkeyExtent);
        }

        while (true) {
          try {
            final Span wal = Trace.start("wal");
            try {
              logger.log(cs, cs.getWALogSeq(), mutation, DurabilityImpl.resolveDurabilty(DurabilityImpl.fromThrift(tdurability), tabletDurability));
            } finally {
              wal.stop();
            }
            break;
          } catch (IOException ex) {
            log.warn("Error writing mutations to log", ex);
          }
        }

        final Span commit = Trace.start("commit");
        try {
          cs.commit(mutations);
        } finally {
          commit.stop();
        }
      } catch (TConstraintViolationException e) {
        throw new ConstraintViolationException(Translator.translate(e.getViolations().asList(), Translators.CVST));
      } finally {
        writeTracker.finishWrite(opid);
      }
    }

    private void checkConditions(Map<KeyExtent,List<ServerConditionalMutation>> updates, ArrayList<TCMResult> results, ConditionalSession cs,
        List<String> symbols) throws IOException {
      Iterator<Entry<KeyExtent,List<ServerConditionalMutation>>> iter = updates.entrySet().iterator();

      final CompressedIterators compressedIters = new CompressedIterators(symbols);
      ConditionCheckerContext checkerContext = new ConditionCheckerContext(compressedIters, confFactory.getTableConfiguration(cs.tableId));

      while (iter.hasNext()) {
        final Entry<KeyExtent,List<ServerConditionalMutation>> entry = iter.next();
        final Tablet tablet = onlineTablets.get(entry.getKey());

        if (tablet == null || tablet.isClosed()) {
          for (ServerConditionalMutation scm : entry.getValue())
            results.add(new TCMResult(scm.getID(), TCMStatus.IGNORED));
          iter.remove();
        } else {
          final List<ServerConditionalMutation> okMutations = new ArrayList<>(entry.getValue().size());
          final List<TCMResult> resultsSubList = results.subList(results.size(), results.size());

          ConditionChecker checker = checkerContext.newChecker(entry.getValue(), okMutations, resultsSubList);
          try {
            tablet.checkConditions(checker, cs.auths, cs.interruptFlag);

            if (okMutations.size() > 0) {
              entry.setValue(okMutations);
            } else {
              iter.remove();
            }
          } catch (TabletClosedException | IterationInterruptedException | TooManyFilesException e) {
            // clear anything added while checking conditions.
            resultsSubList.clear();

            for (ServerConditionalMutation scm : entry.getValue()) {
              results.add(new TCMResult(scm.getID(), TCMStatus.IGNORED));
            }
            iter.remove();
          }
        }
      }
    }

    private void writeConditionalMutations(Map<KeyExtent,List<ServerConditionalMutation>> updates, ArrayList<TCMResult> results, ConditionalSession sess) {
      Set<Entry<KeyExtent,List<ServerConditionalMutation>>> es = updates.entrySet();

      Map<CommitSession,Mutations> sendables = new HashMap<>();

      boolean sessionCanceled = sess.interruptFlag.get();

      Span prepSpan = Trace.start("prep");
      try {
        long t1 = System.currentTimeMillis();
        for (Entry<KeyExtent,List<ServerConditionalMutation>> entry : es) {
          final Tablet tablet = onlineTablets.get(entry.getKey());
          if (tablet == null || tablet.isClosed() || sessionCanceled) {
            for (ServerConditionalMutation scm : entry.getValue())
              results.add(new TCMResult(scm.getID(), TCMStatus.IGNORED));
          } else {
            final Durability tabletDurability = tablet.getDurability();
            try {

              @SuppressWarnings("unchecked")
              List<Mutation> mutations = (List<Mutation>) (List<? extends Mutation>) entry.getValue();
              if (mutations.size() > 0) {

                CommitSession cs = tablet.prepareMutationsForCommit(new TservConstraintEnv(security, sess.credentials), mutations);

                if (cs == null) {
                  for (ServerConditionalMutation scm : entry.getValue())
                    results.add(new TCMResult(scm.getID(), TCMStatus.IGNORED));
                } else {
                  for (ServerConditionalMutation scm : entry.getValue())
                    results.add(new TCMResult(scm.getID(), TCMStatus.ACCEPTED));
                  sendables.put(cs, new Mutations(DurabilityImpl.resolveDurabilty(sess.durability, tabletDurability), mutations));
                }
              }
            } catch (TConstraintViolationException e) {
              if (e.getNonViolators().size() > 0) {
                sendables.put(e.getCommitSession(), new Mutations(DurabilityImpl.resolveDurabilty(sess.durability, tabletDurability), e.getNonViolators()));
                for (Mutation m : e.getNonViolators())
                  results.add(new TCMResult(((ServerConditionalMutation) m).getID(), TCMStatus.ACCEPTED));
              }

              for (Mutation m : e.getViolators())
                results.add(new TCMResult(((ServerConditionalMutation) m).getID(), TCMStatus.VIOLATED));
            }
          }
        }

        long t2 = System.currentTimeMillis();
        updateAvgPrepTime(t2 - t1, es.size());
      } finally {
        prepSpan.stop();
      }

      Span walSpan = Trace.start("wal");
      try {
        while (true && sendables.size() > 0) {
          try {
            long t1 = System.currentTimeMillis();
            logger.logManyTablets(sendables);
            long t2 = System.currentTimeMillis();
            updateWalogWriteTime(t2 - t1);
            break;
          } catch (IOException ex) {
            log.warn("logging mutations failed, retrying");
          } catch (FSError ex) { // happens when DFS is localFS
            log.warn("logging mutations failed, retrying");
          } catch (Throwable t) {
            log.error("Unknown exception logging mutations, counts for mutations in flight not decremented!", t);
            throw new RuntimeException(t);
          }
        }
      } finally {
        walSpan.stop();
      }

      Span commitSpan = Trace.start("commit");
      try {
        long t1 = System.currentTimeMillis();
        for (Entry<CommitSession,Mutations> entry : sendables.entrySet()) {
          CommitSession commitSession = entry.getKey();
          List<Mutation> mutations = entry.getValue().getMutations();

          commitSession.commit(mutations);
        }
        long t2 = System.currentTimeMillis();
        updateAvgCommitTime(t2 - t1, sendables.size());
      } finally {
        commitSpan.stop();
      }

    }

    private Map<KeyExtent,List<ServerConditionalMutation>> conditionalUpdate(ConditionalSession cs, Map<KeyExtent,List<ServerConditionalMutation>> updates,
        ArrayList<TCMResult> results, List<String> symbols) throws IOException {
      // sort each list of mutations, this is done to avoid deadlock and doing seeks in order is more efficient and detect duplicate rows.
      ConditionalMutationSet.sortConditionalMutations(updates);

      Map<KeyExtent,List<ServerConditionalMutation>> deferred = new HashMap<>();

      // can not process two mutations for the same row, because one will not see what the other writes
      ConditionalMutationSet.deferDuplicatesRows(updates, deferred);

      // get as many locks as possible w/o blocking... defer any rows that are locked
      List<RowLock> locks = rowLocks.acquireRowlocks(updates, deferred);
      try {
        Span checkSpan = Trace.start("Check conditions");
        try {
          checkConditions(updates, results, cs, symbols);
        } finally {
          checkSpan.stop();
        }

        Span updateSpan = Trace.start("apply conditional mutations");
        try {
          writeConditionalMutations(updates, results, cs);
        } finally {
          updateSpan.stop();
        }
      } finally {
        rowLocks.releaseRowLocks(locks);
      }
      return deferred;
    }

    @Override
    public TConditionalSession startConditionalUpdate(TInfo tinfo, TCredentials credentials, List<ByteBuffer> authorizations, String tableIdStr,
        TDurability tdurabilty, String classLoaderContext) throws ThriftSecurityException, TException {

      Table.ID tableId = Table.ID.of(tableIdStr);
      Authorizations userauths = null;
      Namespace.ID namespaceId;
      try {
        namespaceId = Tables.getNamespaceId(getInstance(), tableId);
      } catch (TableNotFoundException e) {
        throw new ThriftSecurityException(credentials.getPrincipal(), SecurityErrorCode.TABLE_DOESNT_EXIST);
      }
      if (!security.canConditionallyUpdate(credentials, tableId, namespaceId, authorizations))
        throw new ThriftSecurityException(credentials.getPrincipal(), SecurityErrorCode.PERMISSION_DENIED);

      userauths = security.getUserAuthorizations(credentials);
      for (ByteBuffer auth : authorizations)
        if (!userauths.contains(ByteBufferUtil.toBytes(auth)))
          throw new ThriftSecurityException(credentials.getPrincipal(), SecurityErrorCode.BAD_AUTHORIZATIONS);

      ConditionalSession cs = new ConditionalSession(credentials, new Authorizations(authorizations), tableId, DurabilityImpl.fromThrift(tdurabilty),
          classLoaderContext);

      long sid = sessionManager.createSession(cs, false);
      return new TConditionalSession(sid, lockID, sessionManager.getMaxIdleTime());
    }

    @Override
    public List<TCMResult> conditionalUpdate(TInfo tinfo, long sessID, Map<TKeyExtent,List<TConditionalMutation>> mutations, List<String> symbols)
        throws NoSuchScanIDException, TException {

      ConditionalSession cs = (ConditionalSession) sessionManager.reserveSession(sessID);

      if (cs == null || cs.interruptFlag.get())
        throw new NoSuchScanIDException();

      if (!cs.tableId.equals(MetadataTable.ID) && !cs.tableId.equals(RootTable.ID)) {
        try {
          TabletServer.this.resourceManager.waitUntilCommitsAreEnabled();
        } catch (HoldTimeoutException hte) {
          // Assumption is that the client has timed out and is gone. If thats not the case throw an exception that will cause it to retry.
          log.debug("HoldTimeoutException during conditionalUpdate, reporting no such session");
          throw new NoSuchScanIDException();
        }
      }

      Table.ID tid = cs.tableId;
      long opid = writeTracker.startWrite(TabletType.type(new KeyExtent(tid, null, null)));

      try {
        Map<KeyExtent,List<ServerConditionalMutation>> updates = Translator.translate(mutations, Translators.TKET, new Translator.ListTranslator<>(
            ServerConditionalMutation.TCMT));

        for (KeyExtent ke : updates.keySet())
          if (!ke.getTableId().equals(tid))
            throw new IllegalArgumentException("Unexpected table id " + tid + " != " + ke.getTableId());

        ArrayList<TCMResult> results = new ArrayList<>();

        Map<KeyExtent,List<ServerConditionalMutation>> deferred = conditionalUpdate(cs, updates, results, symbols);

        while (deferred.size() > 0) {
          deferred = conditionalUpdate(cs, deferred, results, symbols);
        }

        return results;
      } catch (IOException ioe) {
        throw new TException(ioe);
      } finally {
        writeTracker.finishWrite(opid);
        sessionManager.unreserveSession(sessID);
      }
    }

    @Override
    public void invalidateConditionalUpdate(TInfo tinfo, long sessID) throws TException {
      // this method should wait for any running conditional update to complete
      // after this method returns a conditional update should not be able to start

      ConditionalSession cs = (ConditionalSession) sessionManager.getSession(sessID);
      if (cs != null)
        cs.interruptFlag.set(true);

      cs = (ConditionalSession) sessionManager.reserveSession(sessID, true);
      if (cs != null)
        sessionManager.removeSession(sessID, true);
    }

    @Override
    public void closeConditionalUpdate(TInfo tinfo, long sessID) throws TException {
      sessionManager.removeSession(sessID, false);
    }

    @Override
    public void splitTablet(TInfo tinfo, TCredentials credentials, TKeyExtent tkeyExtent, ByteBuffer splitPoint) throws NotServingTabletException,
        ThriftSecurityException {

      Table.ID tableId = Table.ID.of(new String(ByteBufferUtil.toBytes(tkeyExtent.table)));
      Namespace.ID namespaceId;
      try {
        namespaceId = Tables.getNamespaceId(getInstance(), tableId);
      } catch (TableNotFoundException ex) {
        // tableOperationsImpl catches ThriftSeccurityException and checks for missing table
        throw new ThriftSecurityException(credentials.getPrincipal(), SecurityErrorCode.TABLE_DOESNT_EXIST);
      }

      if (!security.canSplitTablet(credentials, tableId, namespaceId))
        throw new ThriftSecurityException(credentials.getPrincipal(), SecurityErrorCode.PERMISSION_DENIED);

      KeyExtent keyExtent = new KeyExtent(tkeyExtent);

      Tablet tablet = onlineTablets.get(keyExtent);
      if (tablet == null) {
        throw new NotServingTabletException(tkeyExtent);
      }

      if (keyExtent.getEndRow() == null || !keyExtent.getEndRow().equals(ByteBufferUtil.toText(splitPoint))) {
        try {
          if (TabletServer.this.splitTablet(tablet, ByteBufferUtil.toBytes(splitPoint)) == null) {
            throw new NotServingTabletException(tkeyExtent);
          }
        } catch (IOException e) {
          log.warn("Failed to split " + keyExtent, e);
          throw new RuntimeException(e);
        }
      }
    }

    @Override
    public TabletServerStatus getTabletServerStatus(TInfo tinfo, TCredentials credentials) throws ThriftSecurityException, TException {
      return getStats(sessionManager.getActiveScansPerTable());
    }

    @Override
    public List<TabletStats> getTabletStats(TInfo tinfo, TCredentials credentials, String tableId) throws ThriftSecurityException, TException {
      TreeMap<KeyExtent,Tablet> onlineTabletsCopy;
      synchronized (onlineTablets) {
        onlineTabletsCopy = new TreeMap<>(onlineTablets);
      }
      List<TabletStats> result = new ArrayList<>();
      Table.ID text = Table.ID.of(tableId);
      KeyExtent start = new KeyExtent(text, new Text(), null);
      for (Entry<KeyExtent,Tablet> entry : onlineTabletsCopy.tailMap(start).entrySet()) {
        KeyExtent ke = entry.getKey();
        if (ke.getTableId().compareTo(text) == 0) {
          Tablet tablet = entry.getValue();
          TabletStats stats = tablet.getTabletStats();
          stats.extent = ke.toThrift();
          stats.ingestRate = tablet.ingestRate();
          stats.queryRate = tablet.queryRate();
          stats.splitCreationTime = tablet.getSplitCreationTime();
          stats.numEntries = tablet.getNumEntries();
          result.add(stats);
        }
      }
      return result;
    }

    private void checkPermission(TCredentials credentials, String lock, final String request) throws ThriftSecurityException {
      try {
        log.trace("Got {} message from user: {}", request, credentials.getPrincipal());
        if (!security.canPerformSystemActions(credentials)) {
          log.warn("Got {} message from user: {}", request, credentials.getPrincipal());
          throw new ThriftSecurityException(credentials.getPrincipal(), SecurityErrorCode.PERMISSION_DENIED);
        }
      } catch (ThriftSecurityException e) {
        log.warn("Got {} message from unauthenticatable user: {}", request, e.getUser());
        if (getCredentials().getToken().getClass().getName().equals(credentials.getTokenClassName())) {
          log.error("Got message from a service with a mismatched configuration. Please ensure a compatible configuration.", e);
        }
        throw e;
      }

      if (tabletServerLock == null || !tabletServerLock.wasLockAcquired()) {
        log.debug("Got {} message before my lock was acquired, ignoring...", request);
        throw new RuntimeException("Lock not acquired");
      }

      if (tabletServerLock != null && tabletServerLock.wasLockAcquired() && !tabletServerLock.isLocked()) {
        Halt.halt(1, new Runnable() {
          @Override
          public void run() {
            log.info("Tablet server no longer holds lock during checkPermission() : {}, exiting", request);
            gcLogger.logGCInfo(TabletServer.this.getConfiguration());
          }
        });
      }

      if (lock != null) {
        ZooUtil.LockID lid = new ZooUtil.LockID(ZooUtil.getRoot(getInstance()) + Constants.ZMASTER_LOCK, lock);

        try {
          if (!ZooLock.isLockHeld(masterLockCache, lid)) {
            // maybe the cache is out of date and a new master holds the
            // lock?
            masterLockCache.clear();
            if (!ZooLock.isLockHeld(masterLockCache, lid)) {
              log.warn("Got {} message from a master that does not hold the current lock {}", request, lock);
              throw new RuntimeException("bad master lock");
            }
          }
        } catch (Exception e) {
          throw new RuntimeException("bad master lock", e);
        }
      }
    }

    @Override
    public void loadTablet(TInfo tinfo, TCredentials credentials, String lock, final TKeyExtent textent) {

      try {
        checkPermission(credentials, lock, "loadTablet");
      } catch (ThriftSecurityException e) {
        log.error("Caller doesn't have permission to load a tablet", e);
        throw new RuntimeException(e);
      }

      final KeyExtent extent = new KeyExtent(textent);

      synchronized (unopenedTablets) {
        synchronized (openingTablets) {
          synchronized (onlineTablets) {

            // checking if this exact tablet is in any of the sets
            // below is not a strong enough check
            // when splits and fix splits occurring

            Set<KeyExtent> unopenedOverlapping = KeyExtent.findOverlapping(extent, unopenedTablets);
            Set<KeyExtent> openingOverlapping = KeyExtent.findOverlapping(extent, openingTablets);
            Set<KeyExtent> onlineOverlapping = KeyExtent.findOverlapping(extent, onlineTablets);

            Set<KeyExtent> all = new HashSet<>();
            all.addAll(unopenedOverlapping);
            all.addAll(openingOverlapping);
            all.addAll(onlineOverlapping);

            if (!all.isEmpty()) {

              // ignore any tablets that have recently split, for error logging
              for (KeyExtent e2 : onlineOverlapping) {
                Tablet tablet = onlineTablets.get(e2);
                if (System.currentTimeMillis() - tablet.getSplitCreationTime() < RECENTLY_SPLIT_MILLIES) {
                  all.remove(e2);
                }
              }

              // ignore self, for error logging
              all.remove(extent);

              if (all.size() > 0) {
                log.error("Tablet {} overlaps previously assigned {} {} {}", extent, unopenedOverlapping, openingOverlapping, onlineOverlapping + " " + all);
              }
              return;
            }

            unopenedTablets.add(extent);
          }
        }
      }

      // add the assignment job to the appropriate queue
      log.info("Loading tablet {}", extent);

      final AssignmentHandler ah = new AssignmentHandler(extent);
      // final Runnable ah = new LoggingRunnable(log, );
      // Root tablet assignment must take place immediately

      if (extent.isRootTablet()) {
        new Daemon("Root Tablet Assignment") {
          @Override
          public void run() {
            ah.run();
            if (onlineTablets.containsKey(extent)) {
              log.info("Root tablet loaded: {}", extent);
            } else {
              log.info("Root tablet failed to load");
            }

          }
        }.start();
      } else {
        if (extent.isMeta()) {
          resourceManager.addMetaDataAssignment(extent, log, ah);
        } else {
          resourceManager.addAssignment(extent, log, ah);
        }
      }
    }

    @Override
    public void unloadTablet(TInfo tinfo, TCredentials credentials, String lock, TKeyExtent textent, TUnloadTabletGoal goal, long requestTime) {
      try {
        checkPermission(credentials, lock, "unloadTablet");
      } catch (ThriftSecurityException e) {
        log.error("Caller doesn't have permission to unload a tablet", e);
        throw new RuntimeException(e);
      }

      KeyExtent extent = new KeyExtent(textent);

      resourceManager.addMigration(extent, new LoggingRunnable(log, new UnloadTabletHandler(extent, goal, requestTime)));
    }

    @Override
    public void flush(TInfo tinfo, TCredentials credentials, String lock, String tableId, ByteBuffer startRow, ByteBuffer endRow) {
      try {
        checkPermission(credentials, lock, "flush");
      } catch (ThriftSecurityException e) {
        log.error("Caller doesn't have permission to flush a table", e);
        throw new RuntimeException(e);
      }

      ArrayList<Tablet> tabletsToFlush = new ArrayList<>();

      KeyExtent ke = new KeyExtent(Table.ID.of(tableId), ByteBufferUtil.toText(endRow), ByteBufferUtil.toText(startRow));

      synchronized (onlineTablets) {
        for (Tablet tablet : onlineTablets.values())
          if (ke.overlaps(tablet.getExtent()))
            tabletsToFlush.add(tablet);
      }

      Long flushID = null;

      for (Tablet tablet : tabletsToFlush) {
        if (flushID == null) {
          // read the flush id once from zookeeper instead of reading
          // it for each tablet
          try {
            flushID = tablet.getFlushID();
          } catch (NoNodeException e) {
            // table was probably deleted
            log.info("Asked to flush table that has no flush id {} {}", ke, e.getMessage());
            return;
          }
        }
        tablet.flush(flushID);
      }
    }

    @Override
    public void flushTablet(TInfo tinfo, TCredentials credentials, String lock, TKeyExtent textent) throws TException {
      try {
        checkPermission(credentials, lock, "flushTablet");
      } catch (ThriftSecurityException e) {
        log.error("Caller doesn't have permission to flush a tablet", e);
        throw new RuntimeException(e);
      }

      Tablet tablet = onlineTablets.get(new KeyExtent(textent));
      if (tablet != null) {
        log.info("Flushing {}", tablet.getExtent());
        try {
          tablet.flush(tablet.getFlushID());
        } catch (NoNodeException nne) {
          log.info("Asked to flush tablet that has no flush id {} {}", new KeyExtent(textent), nne.getMessage());
        }
      }
    }

    @Override
    public void halt(TInfo tinfo, TCredentials credentials, String lock) throws ThriftSecurityException {

      checkPermission(credentials, lock, "halt");

      Halt.halt(0, new Runnable() {
        @Override
        public void run() {
          log.info("Master requested tablet server halt");
          gcLogger.logGCInfo(TabletServer.this.getConfiguration());
          serverStopRequested = true;
          try {
            tabletServerLock.unlock();
          } catch (Exception e) {
            log.error("Caught exception unlocking TabletServer lock", e);
          }
        }
      });
    }

    @Override
    public void fastHalt(TInfo info, TCredentials credentials, String lock) {
      try {
        halt(info, credentials, lock);
      } catch (Exception e) {
        log.warn("Error halting", e);
      }
    }

    @Override
    public TabletStats getHistoricalStats(TInfo tinfo, TCredentials credentials) throws ThriftSecurityException, TException {
      return statsKeeper.getTabletStats();
    }

    @Override
    public List<ActiveScan> getActiveScans(TInfo tinfo, TCredentials credentials) throws ThriftSecurityException, TException {
      try {
        checkPermission(credentials, null, "getScans");
      } catch (ThriftSecurityException e) {
        log.error("Caller doesn't have permission to get active scans", e);
        throw e;
      }

      return sessionManager.getActiveScans();
    }

    @Override
    public void chop(TInfo tinfo, TCredentials credentials, String lock, TKeyExtent textent) throws TException {
      try {
        checkPermission(credentials, lock, "chop");
      } catch (ThriftSecurityException e) {
        log.error("Caller doesn't have permission to chop extent", e);
        throw new RuntimeException(e);
      }

      KeyExtent ke = new KeyExtent(textent);

      Tablet tablet = onlineTablets.get(ke);
      if (tablet != null) {
        tablet.chopFiles();
      }
    }

    @Override
    public void compact(TInfo tinfo, TCredentials credentials, String lock, String tableId, ByteBuffer startRow, ByteBuffer endRow) throws TException {
      try {
        checkPermission(credentials, lock, "compact");
      } catch (ThriftSecurityException e) {
        log.error("Caller doesn't have permission to compact a table", e);
        throw new RuntimeException(e);
      }

      KeyExtent ke = new KeyExtent(Table.ID.of(tableId), ByteBufferUtil.toText(endRow), ByteBufferUtil.toText(startRow));

      ArrayList<Tablet> tabletsToCompact = new ArrayList<>();
      synchronized (onlineTablets) {
        for (Tablet tablet : onlineTablets.values())
          if (ke.overlaps(tablet.getExtent()))
            tabletsToCompact.add(tablet);
      }

      Pair<Long,UserCompactionConfig> compactionInfo = null;

      for (Tablet tablet : tabletsToCompact) {
        // all for the same table id, so only need to read
        // compaction id once
        if (compactionInfo == null)
          try {
            compactionInfo = tablet.getCompactionID();
          } catch (NoNodeException e) {
            log.info("Asked to compact table with no compaction id {} {}", ke, e.getMessage());
            return;
          }
        tablet.compactAll(compactionInfo.getFirst(), compactionInfo.getSecond());
      }

    }

    @Override
    public List<ActiveCompaction> getActiveCompactions(TInfo tinfo, TCredentials credentials) throws ThriftSecurityException, TException {
      try {
        checkPermission(credentials, null, "getActiveCompactions");
      } catch (ThriftSecurityException e) {
        log.error("Caller doesn't have permission to get active compactions", e);
        throw e;
      }

      List<CompactionInfo> compactions = Compactor.getRunningCompactions();
      List<ActiveCompaction> ret = new ArrayList<>(compactions.size());

      for (CompactionInfo compactionInfo : compactions) {
        ret.add(compactionInfo.toThrift());
      }

      return ret;
    }

    @Override
    public List<String> getActiveLogs(TInfo tinfo, TCredentials credentials) throws TException {
      String log = logger.getLogFile();
      // Might be null if there no active logger
      if (null == log) {
        return Collections.emptyList();
      }
      return Collections.singletonList(log);
    }

    @Override
    public void removeLogs(TInfo tinfo, TCredentials credentials, List<String> filenames) throws TException {
      log.warn("Garbage collector is attempting to remove logs through the tablet server");
      log.warn("This is probably because your file Garbage Collector is an older version than your tablet servers.\n" + "Restart your file Garbage Collector.");
    }

    private TSummaries getSummaries(Future<SummaryCollection> future) throws TimeoutException {
      try {
        SummaryCollection sc = future.get(MAX_TIME_TO_WAIT_FOR_SCAN_RESULT_MILLIS, TimeUnit.MILLISECONDS);
        return sc.toThrift();
      } catch (InterruptedException e) {
        Thread.currentThread().interrupt();
        throw new RuntimeException(e);
      } catch (ExecutionException e) {
        throw new RuntimeException(e);
      }
    }

    private TSummaries handleTimeout(long sessionId) {
      long timeout = TabletServer.this.getConfiguration().getTimeInMillis(Property.TSERV_CLIENT_TIMEOUT);
      sessionManager.removeIfNotAccessed(sessionId, timeout);
      return new TSummaries(false, sessionId, -1, -1, null);
    }

    private TSummaries startSummaryOperation(TCredentials credentials, Future<SummaryCollection> future) {
      try {
        return getSummaries(future);
      } catch (TimeoutException e) {
        long sid = sessionManager.createSession(new SummarySession(credentials, future), false);
        while (sid == 0) {
          sessionManager.removeSession(sid);
          sid = sessionManager.createSession(new SummarySession(credentials, future), false);
        }
        return handleTimeout(sid);
      }
    }

    @Override
    public TSummaries startGetSummaries(TInfo tinfo, TCredentials credentials, TSummaryRequest request) throws ThriftSecurityException,
        ThriftTableOperationException, NoSuchScanIDException, TException {
      Namespace.ID namespaceId;
      Table.ID tableId = Table.ID.of(request.getTableId());
      try {
        namespaceId = Tables.getNamespaceId(TabletServer.this.getInstance(), tableId);
      } catch (TableNotFoundException e1) {
        throw new ThriftTableOperationException(tableId.canonicalID(), null, null, TableOperationExceptionType.NOTFOUND, null);
      }

      if (!security.canGetSummaries(credentials, tableId, namespaceId)) {
        throw new AccumuloSecurityException(credentials.getPrincipal(), SecurityErrorCode.PERMISSION_DENIED).asThriftException();
      }

      ServerConfigurationFactory factory = TabletServer.this.getServerConfigurationFactory();
      ExecutorService es = resourceManager.getSummaryPartitionExecutor();
      Future<SummaryCollection> future = new Gatherer(TabletServer.this, request, factory.getTableConfiguration(tableId)).gather(es);

      return startSummaryOperation(credentials, future);
    }

    @Override
    public TSummaries startGetSummariesForPartition(TInfo tinfo, TCredentials credentials, TSummaryRequest request, int modulus, int remainder)
        throws ThriftSecurityException, NoSuchScanIDException, TException {
      // do not expect users to call this directly, expect other tservers to call this method
      if (!security.canPerformSystemActions(credentials)) {
        throw new AccumuloSecurityException(credentials.getPrincipal(), SecurityErrorCode.PERMISSION_DENIED).asThriftException();
      }

      ServerConfigurationFactory factory = TabletServer.this.getServerConfigurationFactory();
      ExecutorService spe = resourceManager.getSummaryRemoteExecutor();
      Future<SummaryCollection> future = new Gatherer(TabletServer.this, request, factory.getTableConfiguration(Table.ID.of(request.getTableId())))
          .processPartition(spe, modulus, remainder);

      return startSummaryOperation(credentials, future);
    }

    @Override
    public TSummaries startGetSummariesFromFiles(TInfo tinfo, TCredentials credentials, TSummaryRequest request, Map<String,List<TRowRange>> files)
        throws ThriftSecurityException, NoSuchScanIDException, TException {
      // do not expect users to call this directly, expect other tservers to call this method
      if (!security.canPerformSystemActions(credentials)) {
        throw new AccumuloSecurityException(credentials.getPrincipal(), SecurityErrorCode.PERMISSION_DENIED).asThriftException();
      }

      ExecutorService srp = resourceManager.getSummaryRetrievalExecutor();
      TableConfiguration tableCfg = confFactory.getTableConfiguration(Table.ID.of(request.getTableId()));
      BlockCache summaryCache = resourceManager.getSummaryCache();
      BlockCache indexCache = resourceManager.getIndexCache();
      FileSystemResolver volMgr = p -> fs.getVolumeByPath(p).getFileSystem();
      Future<SummaryCollection> future = new Gatherer(TabletServer.this, request, tableCfg).processFiles(volMgr, files, summaryCache, indexCache, srp);

      return startSummaryOperation(credentials, future);
    }

    @Override
    public TSummaries contiuneGetSummaries(TInfo tinfo, long sessionId) throws NoSuchScanIDException, TException {
      SummarySession session = (SummarySession) sessionManager.getSession(sessionId);
      if (session == null) {
        throw new NoSuchScanIDException();
      }

      Future<SummaryCollection> future = session.getFuture();
      try {
        TSummaries tsums = getSummaries(future);
        sessionManager.removeSession(sessionId);
        return tsums;
      } catch (TimeoutException e) {
        return handleTimeout(sessionId);
      }
    }
  }

  private class SplitRunner implements Runnable {
    private final Tablet tablet;

    public SplitRunner(Tablet tablet) {
      this.tablet = tablet;
    }

    @Override
    public void run() {
      if (majorCompactorDisabled) {
        // this will make split task that were queued when shutdown was
        // initiated exit
        return;
      }

      splitTablet(tablet);
    }
  }

  public boolean isMajorCompactionDisabled() {
    return majorCompactorDisabled;
  }

  public long updateTotalQueuedMutationSize(long additionalMutationSize) {
    return totalQueuedMutationSize.addAndGet(additionalMutationSize);
  }

  public Tablet getOnlineTablet(KeyExtent extent) {
    return onlineTablets.get(extent);
  }

  public Session getSession(long sessionId) {
    return sessionManager.getSession(sessionId);
  }

  public void executeSplit(Tablet tablet) {
    resourceManager.executeSplit(tablet.getExtent(), new LoggingRunnable(log, new SplitRunner(tablet)));
  }

  private class MajorCompactor implements Runnable {

    public MajorCompactor(AccumuloConfiguration config) {
      CompactionWatcher.startWatching(config);
    }

    @Override
    public void run() {
      while (!majorCompactorDisabled) {
        try {
          sleepUninterruptibly(getConfiguration().getTimeInMillis(Property.TSERV_MAJC_DELAY), TimeUnit.MILLISECONDS);

          TreeMap<KeyExtent,Tablet> copyOnlineTablets = new TreeMap<>();

          synchronized (onlineTablets) {
            copyOnlineTablets.putAll(onlineTablets); // avoid
            // concurrent
            // modification
          }

          int numMajorCompactionsInProgress = 0;

          Iterator<Entry<KeyExtent,Tablet>> iter = copyOnlineTablets.entrySet().iterator();

          // bail early now if we're shutting down
          while (iter.hasNext() && !majorCompactorDisabled) {

            Entry<KeyExtent,Tablet> entry = iter.next();

            Tablet tablet = entry.getValue();

            // if we need to split AND compact, we need a good way
            // to decide what to do
            if (tablet.needsSplit()) {
              executeSplit(tablet);
              continue;
            }

            int maxLogEntriesPerTablet = getTableConfiguration(tablet.getExtent()).getCount(Property.TABLE_MINC_LOGS_MAX);

            if (tablet.getLogCount() >= maxLogEntriesPerTablet) {
              log.debug("Initiating minor compaction for {} because it has {} write ahead logs", tablet.getExtent(), tablet.getLogCount());
              tablet.initiateMinorCompaction(MinorCompactionReason.SYSTEM);
            }

            synchronized (tablet) {
              if (tablet.initiateMajorCompaction(MajorCompactionReason.NORMAL) || tablet.isMajorCompactionQueued() || tablet.isMajorCompactionRunning()) {
                numMajorCompactionsInProgress++;
                continue;
              }
            }
          }

          int idleCompactionsToStart = Math.max(1, getConfiguration().getCount(Property.TSERV_MAJC_MAXCONCURRENT) / 2);

          if (numMajorCompactionsInProgress < idleCompactionsToStart) {
            // system is not major compacting, can schedule some
            // idle compactions
            iter = copyOnlineTablets.entrySet().iterator();

            while (iter.hasNext() && !majorCompactorDisabled && numMajorCompactionsInProgress < idleCompactionsToStart) {
              Entry<KeyExtent,Tablet> entry = iter.next();
              Tablet tablet = entry.getValue();

              if (tablet.initiateMajorCompaction(MajorCompactionReason.IDLE)) {
                numMajorCompactionsInProgress++;
              }
            }
          }
        } catch (Throwable t) {
          log.error("Unexpected exception in {}", Thread.currentThread().getName(), t);
          sleepUninterruptibly(1, TimeUnit.SECONDS);
        }
      }
    }
  }

  private void splitTablet(Tablet tablet) {
    try {

      TreeMap<KeyExtent,TabletData> tabletInfo = splitTablet(tablet, null);
      if (tabletInfo == null) {
        // either split or compact not both
        // were not able to split... so see if a major compaction is
        // needed
        tablet.initiateMajorCompaction(MajorCompactionReason.NORMAL);
      }
    } catch (IOException e) {
      statsKeeper.updateTime(Operation.SPLIT, 0, 0, true);
      log.error("split failed: {} for tablet {}", e.getMessage(), tablet.getExtent(), e);
    } catch (Exception e) {
      statsKeeper.updateTime(Operation.SPLIT, 0, 0, true);
      log.error("Unknown error on split:", e);
    }
  }

  private TreeMap<KeyExtent,TabletData> splitTablet(Tablet tablet, byte[] splitPoint) throws IOException {
    long t1 = System.currentTimeMillis();

    TreeMap<KeyExtent,TabletData> tabletInfo = tablet.split(splitPoint);
    if (tabletInfo == null) {
      return null;
    }

    log.info("Starting split: {}", tablet.getExtent());
    statsKeeper.incrementStatusSplit();
    long start = System.currentTimeMillis();

    Tablet[] newTablets = new Tablet[2];

    Entry<KeyExtent,TabletData> first = tabletInfo.firstEntry();
    TabletResourceManager newTrm0 = resourceManager.createTabletResourceManager(first.getKey(), getTableConfiguration(first.getKey()));
    newTablets[0] = new Tablet(TabletServer.this, first.getKey(), newTrm0, first.getValue());

    Entry<KeyExtent,TabletData> last = tabletInfo.lastEntry();
    TabletResourceManager newTrm1 = resourceManager.createTabletResourceManager(last.getKey(), getTableConfiguration(last.getKey()));
    newTablets[1] = new Tablet(TabletServer.this, last.getKey(), newTrm1, last.getValue());

    // roll tablet stats over into tablet server's statsKeeper object as
    // historical data
    statsKeeper.saveMajorMinorTimes(tablet.getTabletStats());

    // lose the reference to the old tablet and open two new ones
    synchronized (onlineTablets) {
      onlineTablets.remove(tablet.getExtent());
      onlineTablets.put(newTablets[0].getExtent(), newTablets[0]);
      onlineTablets.put(newTablets[1].getExtent(), newTablets[1]);
    }
    // tell the master
    enqueueMasterMessage(new SplitReportMessage(tablet.getExtent(), newTablets[0].getExtent(), new Text("/" + newTablets[0].getLocation().getName()),
        newTablets[1].getExtent(), new Text("/" + newTablets[1].getLocation().getName())));

    statsKeeper.updateTime(Operation.SPLIT, start, 0, false);
    long t2 = System.currentTimeMillis();
    log.info("Tablet split: {} size0 {} size1 {} time {}ms", tablet.getExtent(), newTablets[0].estimateTabletSize(), newTablets[1].estimateTabletSize(),
        (t2 - t1));

    return tabletInfo;
  }

  // add a message for the main thread to send back to the master
  public void enqueueMasterMessage(MasterMessage m) {
    masterMessages.addLast(m);
  }

  private class UnloadTabletHandler implements Runnable {
    private final KeyExtent extent;
    private final TUnloadTabletGoal goalState;
    private final long requestTimeSkew;

    public UnloadTabletHandler(KeyExtent extent, TUnloadTabletGoal goalState, long requestTime) {
      this.extent = extent;
      this.goalState = goalState;
      this.requestTimeSkew = requestTime - MILLISECONDS.convert(System.nanoTime(), NANOSECONDS);
    }

    @Override
    public void run() {

      Tablet t = null;

      synchronized (unopenedTablets) {
        if (unopenedTablets.contains(extent)) {
          unopenedTablets.remove(extent);
          // enqueueMasterMessage(new TabletUnloadedMessage(extent));
          return;
        }
      }
      synchronized (openingTablets) {
        while (openingTablets.contains(extent)) {
          try {
            openingTablets.wait();
          } catch (InterruptedException e) {}
        }
      }
      synchronized (onlineTablets) {
        if (onlineTablets.containsKey(extent)) {
          t = onlineTablets.get(extent);
        }
      }

      if (t == null) {
        // Tablet has probably been recently unloaded: repeated master
        // unload request is crossing the successful unloaded message
        if (!recentlyUnloadedCache.containsKey(extent)) {
          log.info("told to unload tablet that was not being served {}", extent);
          enqueueMasterMessage(new TabletStatusMessage(TabletLoadState.UNLOAD_FAILURE_NOT_SERVING, extent));
        }
        return;
      }

      try {
        t.close(!goalState.equals(TUnloadTabletGoal.DELETED));
      } catch (Throwable e) {

        if ((t.isClosing() || t.isClosed()) && e instanceof IllegalStateException) {
          log.debug("Failed to unload tablet {}... it was already closing or closed : {}", extent, e.getMessage());
        } else {
          log.error("Failed to close tablet {}... Aborting migration", extent, e);
          enqueueMasterMessage(new TabletStatusMessage(TabletLoadState.UNLOAD_ERROR, extent));
        }
        return;
      }

      // stop serving tablet - client will get not serving tablet
      // exceptions
      recentlyUnloadedCache.put(extent, System.currentTimeMillis());
      onlineTablets.remove(extent);

      try {
        TServerInstance instance = new TServerInstance(clientAddress, getLock().getSessionId());
        TabletLocationState tls = null;
        try {
          tls = new TabletLocationState(extent, null, instance, null, null, null, false);
        } catch (BadLocationStateException e) {
          log.error("Unexpected error", e);
        }
        if (!goalState.equals(TUnloadTabletGoal.SUSPENDED) || extent.isRootTablet()
            || (extent.isMeta() && !getConfiguration().getBoolean(Property.MASTER_METADATA_SUSPENDABLE))) {
          log.debug("Unassigning {}", tls);
          TabletStateStore.unassign(TabletServer.this, tls, null);
        } else {
          log.debug("Suspending " + tls);
          TabletStateStore.suspend(TabletServer.this, tls, null, requestTimeSkew + MILLISECONDS.convert(System.nanoTime(), NANOSECONDS));
        }
      } catch (DistributedStoreException ex) {
        log.warn("Unable to update storage", ex);
      } catch (KeeperException e) {
        log.warn("Unable determine our zookeeper session information", e);
      } catch (InterruptedException e) {
        log.warn("Interrupted while getting our zookeeper session information", e);
      }

      // tell the master how it went
      enqueueMasterMessage(new TabletStatusMessage(TabletLoadState.UNLOADED, extent));

      // roll tablet stats over into tablet server's statsKeeper object as
      // historical data
      statsKeeper.saveMajorMinorTimes(t.getTabletStats());
      log.info("unloaded {}", extent);

    }
  }

  protected class AssignmentHandler implements Runnable {
    private final KeyExtent extent;
    private final int retryAttempt;

    public AssignmentHandler(KeyExtent extent) {
      this(extent, 0);
    }

    public AssignmentHandler(KeyExtent extent, int retryAttempt) {
      this.extent = extent;
      this.retryAttempt = retryAttempt;
    }

    @Override
    public void run() {
      log.info("{}: got assignment from master: {}", clientAddress, extent);

      synchronized (unopenedTablets) {
        synchronized (openingTablets) {
          synchronized (onlineTablets) {
            // nothing should be moving between sets, do a sanity
            // check
            Set<KeyExtent> unopenedOverlapping = KeyExtent.findOverlapping(extent, unopenedTablets);
            Set<KeyExtent> openingOverlapping = KeyExtent.findOverlapping(extent, openingTablets);
            Set<KeyExtent> onlineOverlapping = KeyExtent.findOverlapping(extent, onlineTablets);

            if (openingOverlapping.contains(extent) || onlineOverlapping.contains(extent))
              return;

            if (!unopenedOverlapping.contains(extent)) {
              log.info("assignment {} no longer in the unopened set", extent);
              return;
            }

            if (unopenedOverlapping.size() != 1 || openingOverlapping.size() > 0 || onlineOverlapping.size() > 0) {
              throw new IllegalStateException("overlaps assigned " + extent + " " + !unopenedTablets.contains(extent) + " " + unopenedOverlapping + " "
                  + openingOverlapping + " " + onlineOverlapping);
            }
          }

          unopenedTablets.remove(extent);
          openingTablets.add(extent);
        }
      }

      log.debug("Loading extent: {}", extent);

      // check Metadata table before accepting assignment
      Text locationToOpen = null;
      SortedMap<Key,Value> tabletsKeyValues = new TreeMap<>();
      try {
        Pair<Text,KeyExtent> pair = verifyTabletInformation(TabletServer.this, extent, TabletServer.this.getTabletSession(), tabletsKeyValues,
            getClientAddressString(), getLock());
        if (pair != null) {
          locationToOpen = pair.getFirst();
          if (pair.getSecond() != null) {
            synchronized (openingTablets) {
              openingTablets.remove(extent);
              openingTablets.notifyAll();
              // it expected that the new extent will overlap the old one... if it does not, it should not be added to unopenedTablets
              if (!KeyExtent.findOverlapping(extent, new TreeSet<>(Arrays.asList(pair.getSecond()))).contains(pair.getSecond())) {
                throw new IllegalStateException("Fixed split does not overlap " + extent + " " + pair.getSecond());
              }
              unopenedTablets.add(pair.getSecond());
            }
            // split was rolled back... try again
            new AssignmentHandler(pair.getSecond()).run();
            return;
          }
        }
      } catch (Exception e) {
        synchronized (openingTablets) {
          openingTablets.remove(extent);
          openingTablets.notifyAll();
        }
        log.warn("Failed to verify tablet " + extent, e);
        enqueueMasterMessage(new TabletStatusMessage(TabletLoadState.LOAD_FAILURE, extent));
        throw new RuntimeException(e);
      }

      if (locationToOpen == null) {
        log.debug("Reporting tablet {} assignment failure: unable to verify Tablet Information", extent);
        synchronized (openingTablets) {
          openingTablets.remove(extent);
          openingTablets.notifyAll();
        }
        enqueueMasterMessage(new TabletStatusMessage(TabletLoadState.LOAD_FAILURE, extent));
        return;
      }

      Tablet tablet = null;
      boolean successful = false;

      try {
        acquireRecoveryMemory(extent);

        TabletResourceManager trm = resourceManager.createTabletResourceManager(extent, getTableConfiguration(extent));
        TabletData data;
        if (extent.isRootTablet()) {
          data = new TabletData(fs, ZooReaderWriter.getInstance(), getTableConfiguration(extent));
        } else {
          data = new TabletData(extent, fs, tabletsKeyValues.entrySet().iterator());
        }

        tablet = new Tablet(TabletServer.this, extent, trm, data);
        // If a minor compaction starts after a tablet opens, this indicates a log recovery occurred. This recovered data must be minor compacted.
        // There are three reasons to wait for this minor compaction to finish before placing the tablet in online tablets.
        //
        // 1) The log recovery code does not handle data written to the tablet on multiple tablet servers.
        // 2) The log recovery code does not block if memory is full. Therefore recovering lots of tablets that use a lot of memory could run out of memory.
        // 3) The minor compaction finish event did not make it to the logs (the file will be in metadata, preventing replay of compacted data)... but do not
        // want a majc to wipe the file out from metadata and then have another process failure... this could cause duplicate data to replay.
        if (tablet.getNumEntriesInMemory() > 0 && !tablet.minorCompactNow(MinorCompactionReason.RECOVERY)) {
          throw new RuntimeException("Minor compaction after recovery fails for " + extent);
        }
        Assignment assignment = new Assignment(extent, getTabletSession());
        TabletStateStore.setLocation(TabletServer.this, assignment);

        synchronized (openingTablets) {
          synchronized (onlineTablets) {
            openingTablets.remove(extent);
            onlineTablets.put(extent, tablet);
            openingTablets.notifyAll();
            recentlyUnloadedCache.remove(tablet.getExtent());
          }
        }
        tablet = null; // release this reference
        successful = true;
      } catch (Throwable e) {
        log.warn("exception trying to assign tablet {} {}", extent, locationToOpen, e);

        if (e.getMessage() != null) {
          log.warn("{}", e.getMessage());
        }

        Table.ID tableId = extent.getTableId();
        ProblemReports.getInstance(TabletServer.this).report(new ProblemReport(tableId, TABLET_LOAD, extent.getUUID().toString(), getClientAddressString(), e));
      } finally {
        releaseRecoveryMemory(extent);
      }

      if (!successful) {
        synchronized (unopenedTablets) {
          synchronized (openingTablets) {
            openingTablets.remove(extent);
            unopenedTablets.add(extent);
            openingTablets.notifyAll();
          }
        }
        log.warn("failed to open tablet {} reporting failure to master", extent);
        enqueueMasterMessage(new TabletStatusMessage(TabletLoadState.LOAD_FAILURE, extent));
        long reschedule = Math.min((1l << Math.min(32, retryAttempt)) * 1000, 10 * 60 * 1000l);
        log.warn(String.format("rescheduling tablet load in %.2f seconds", reschedule / 1000.));
        SimpleTimer.getInstance(getConfiguration()).schedule(new TimerTask() {
          @Override
          public void run() {
            log.info("adding tablet {} back to the assignment pool (retry {})", extent, retryAttempt);
            AssignmentHandler handler = new AssignmentHandler(extent, retryAttempt + 1);
            if (extent.isMeta()) {
              if (extent.isRootTablet()) {
                new Daemon(new LoggingRunnable(log, handler), "Root tablet assignment retry").start();
              } else {
                resourceManager.addMetaDataAssignment(extent, log, handler);
              }
            } else {
              resourceManager.addAssignment(extent, log, handler);
            }
          }
        }, reschedule);
      } else {
        enqueueMasterMessage(new TabletStatusMessage(TabletLoadState.LOADED, extent));
      }
    }
  }

  private void acquireRecoveryMemory(KeyExtent extent) throws InterruptedException {
    if (!extent.isMeta()) {
      recoveryLock.lock();
    }
  }

  private void releaseRecoveryMemory(KeyExtent extent) {
    if (!extent.isMeta()) {
      recoveryLock.unlock();
    }
  }

  private HostAndPort startServer(AccumuloConfiguration conf, String address, Property portHint, TProcessor processor, String threadName)
      throws UnknownHostException {
    Property maxMessageSizeProperty = (conf.get(Property.TSERV_MAX_MESSAGE_SIZE) != null ? Property.TSERV_MAX_MESSAGE_SIZE : Property.GENERAL_MAX_MESSAGE_SIZE);
    ServerAddress sp = TServerUtils.startServer(this, address, portHint, processor, this.getClass().getSimpleName(), threadName, Property.TSERV_PORTSEARCH,
        Property.TSERV_MINTHREADS, Property.TSERV_THREADCHECK, maxMessageSizeProperty);
    this.server = sp.server;
    return sp.address;
  }

  private HostAndPort getMasterAddress() {
    try {
      List<String> locations = getInstance().getMasterLocations();
      if (locations.size() == 0)
        return null;
      return HostAndPort.fromString(locations.get(0));
    } catch (Exception e) {
      log.warn("Failed to obtain master host " + e);
    }

    return null;
  }

  // Connect to the master for posting asynchronous results
  private MasterClientService.Client masterConnection(HostAndPort address) {
    try {
      if (address == null) {
        return null;
      }
      MasterClientService.Client client = ThriftUtil.getClient(new MasterClientService.Client.Factory(), address, this);
      // log.info("Listener API to master has been opened");
      return client;
    } catch (Exception e) {
      log.warn("Issue with masterConnection (" + address + ") " + e, e);
    }
    return null;
  }

  private void returnMasterConnection(MasterClientService.Client client) {
    ThriftUtil.returnClient(client);
  }

  private HostAndPort startTabletClientService() throws UnknownHostException {
    // start listening for client connection last
    clientHandler = new ThriftClientHandler();
    Iface rpcProxy = RpcWrapper.service(clientHandler);
    final Processor<Iface> processor;
    if (ThriftServerType.SASL == getThriftServerType()) {
      Iface tcredProxy = TCredentialsUpdatingWrapper.service(rpcProxy, ThriftClientHandler.class, getConfiguration());
      processor = new Processor<>(tcredProxy);
    } else {
      processor = new Processor<>(rpcProxy);
    }
<<<<<<< HEAD
    HostAndPort address = startServer(getServerConfigurationFactory().getSystemConfiguration(), clientAddress.getHostText(), Property.TSERV_CLIENTPORT,
        processor, "Thrift Client Server");
    log.info("address = {}", address);
=======
    HostAndPort address = startServer(getServerConfigurationFactory().getConfiguration(), clientAddress.getHost(), Property.TSERV_CLIENTPORT, processor,
        "Thrift Client Server");
    log.info("address = " + address);
>>>>>>> 8a966a0b
    return address;
  }

  private HostAndPort startReplicationService() throws UnknownHostException {
    final ReplicationServicerHandler handler = new ReplicationServicerHandler(this);
    ReplicationServicer.Iface rpcProxy = RpcWrapper.service(handler);
    ReplicationServicer.Iface repl = TCredentialsUpdatingWrapper.service(rpcProxy, handler.getClass(), getConfiguration());
    ReplicationServicer.Processor<ReplicationServicer.Iface> processor = new ReplicationServicer.Processor<>(repl);
    AccumuloConfiguration conf = getServerConfigurationFactory().getSystemConfiguration();
    Property maxMessageSizeProperty = (conf.get(Property.TSERV_MAX_MESSAGE_SIZE) != null ? Property.TSERV_MAX_MESSAGE_SIZE : Property.GENERAL_MAX_MESSAGE_SIZE);
    ServerAddress sp = TServerUtils.startServer(this, clientAddress.getHost(), Property.REPLICATION_RECEIPT_SERVICE_PORT, processor,
        "ReplicationServicerHandler", "Replication Servicer", null, Property.REPLICATION_MIN_THREADS, Property.REPLICATION_THREADCHECK, maxMessageSizeProperty);
    this.replServer = sp.server;
    log.info("Started replication service on {}", sp.address);

    try {
      // The replication service is unique to the thrift service for a tserver, not just a host.
      // Advertise the host and port for replication service given the host and port for the tserver.
      ZooReaderWriter.getInstance().putPersistentData(ZooUtil.getRoot(getInstance()) + ReplicationConstants.ZOO_TSERVERS + "/" + clientAddress.toString(),
          sp.address.toString().getBytes(UTF_8), NodeExistsPolicy.OVERWRITE);
    } catch (Exception e) {
      log.error("Could not advertise replication service port", e);
      throw new RuntimeException(e);
    }

    return sp.address;
  }

  public ZooLock getLock() {
    return tabletServerLock;
  }

  private void announceExistence() {
    IZooReaderWriter zoo = ZooReaderWriter.getInstance();
    try {
      String zPath = ZooUtil.getRoot(getInstance()) + Constants.ZTSERVERS + "/" + getClientAddressString();

      try {
        zoo.putPersistentData(zPath, new byte[] {}, NodeExistsPolicy.SKIP);
      } catch (KeeperException e) {
        if (KeeperException.Code.NOAUTH == e.code()) {
          log.error("Failed to write to ZooKeeper. Ensure that accumulo-site.xml, specifically instance.secret, is consistent.");
        }
        throw e;
      }

      tabletServerLock = new ZooLock(zPath);

      LockWatcher lw = new LockWatcher() {

        @Override
        public void lostLock(final LockLossReason reason) {
          Halt.halt(serverStopRequested ? 0 : 1, new Runnable() {
            @Override
            public void run() {
              if (!serverStopRequested)
                log.error("Lost tablet server lock (reason = {}), exiting.", reason);
              gcLogger.logGCInfo(getConfiguration());
            }
          });
        }

        @Override
        public void unableToMonitorLockNode(final Throwable e) {
          Halt.halt(1, new Runnable() {
            @Override
            public void run() {
              log.error("Lost ability to monitor tablet server lock, exiting.", e);
            }
          });

        }
      };

      byte[] lockContent = new ServerServices(getClientAddressString(), Service.TSERV_CLIENT).toString().getBytes(UTF_8);
      for (int i = 0; i < 120 / 5; i++) {
        zoo.putPersistentData(zPath, new byte[0], NodeExistsPolicy.SKIP);

        if (tabletServerLock.tryLock(lw, lockContent)) {
          log.debug("Obtained tablet server lock {}", tabletServerLock.getLockPath());
          lockID = tabletServerLock.getLockID().serialize(ZooUtil.getRoot(getInstance()) + Constants.ZTSERVERS + "/");
          return;
        }
        log.info("Waiting for tablet server lock");
        sleepUninterruptibly(5, TimeUnit.SECONDS);
      }
      String msg = "Too many retries, exiting.";
      log.info(msg);
      throw new RuntimeException(msg);
    } catch (Exception e) {
      log.info("Could not obtain tablet server lock, exiting.", e);
      throw new RuntimeException(e);
    }
  }

  // main loop listens for client requests
  @Override
  public void run() {
    SecurityUtil.serverLogin(SiteConfiguration.getInstance());

    // To make things easier on users/devs, and to avoid creating an upgrade path to 1.7
    // We can just make the zookeeper paths before we try to use.
    try {
      ZooKeeperInitialization.ensureZooKeeperInitialized(ZooReaderWriter.getInstance(), ZooUtil.getRoot(getInstance()));
    } catch (KeeperException | InterruptedException e) {
      log.error("Could not ensure that ZooKeeper is properly initialized", e);
      throw new RuntimeException(e);
    }

    Metrics tserverMetrics = metricsFactory.createTabletServerMetrics(this);

    // Register MBeans
    try {
      tserverMetrics.register();
      mincMetrics.register();
      scanMetrics.register();
      updateMetrics.register();
    } catch (Exception e) {
      log.error("Error registering with JMX", e);
    }

    if (null != authKeyWatcher) {
      log.info("Seeding ZooKeeper watcher for authentication keys");
      try {
        authKeyWatcher.updateAuthKeys();
      } catch (KeeperException | InterruptedException e) {
        // TODO Does there need to be a better check? What are the error conditions that we'd fall out here? AUTH_FAILURE?
        // If we get the error, do we just put it on a timer and retry the exists(String, Watcher) call?
        log.error("Failed to perform initial check for authentication tokens in ZooKeeper. Delegation token authentication will be unavailable.", e);
      }
    }

    try {
      clientAddress = startTabletClientService();
    } catch (UnknownHostException e1) {
      throw new RuntimeException("Failed to start the tablet client service", e1);
    }
    announceExistence();
    try {
      walMarker.initWalMarker(getTabletSession());
    } catch (Exception e) {
      log.error("Unable to create WAL marker node in zookeeper", e);
      throw new RuntimeException(e);
    }

    ThreadPoolExecutor distWorkQThreadPool = new SimpleThreadPool(getConfiguration().getCount(Property.TSERV_WORKQ_THREADS), "distributed work queue");

    bulkFailedCopyQ = new DistributedWorkQueue(ZooUtil.getRoot(getInstance()) + Constants.ZBULK_FAILED_COPYQ, getConfiguration());
    try {
      bulkFailedCopyQ.startProcessing(new BulkFailedCopyProcessor(), distWorkQThreadPool);
    } catch (Exception e1) {
      throw new RuntimeException("Failed to start distributed work queue for copying ", e1);
    }

    try {
      logSorter.startWatchingForRecoveryLogs(distWorkQThreadPool);
    } catch (Exception ex) {
      log.error("Error setting watches for recoveries");
      throw new RuntimeException(ex);
    }

    // Start the thrift service listening for incoming replication requests
    try {
      replicationAddress = startReplicationService();
    } catch (UnknownHostException e) {
      throw new RuntimeException("Failed to start replication service", e);
    }

    // Start the pool to handle outgoing replications
    final ThreadPoolExecutor replicationThreadPool = new SimpleThreadPool(getConfiguration().getCount(Property.REPLICATION_WORKER_THREADS), "replication task");
    replWorker.setExecutor(replicationThreadPool);
    replWorker.run();

    // Check the configuration value for the size of the pool and, if changed, resize the pool, every 5 seconds);
    final AccumuloConfiguration aconf = getConfiguration();
    Runnable replicationWorkThreadPoolResizer = new Runnable() {
      @Override
      public void run() {
        int maxPoolSize = aconf.getCount(Property.REPLICATION_WORKER_THREADS);
        if (replicationThreadPool.getMaximumPoolSize() != maxPoolSize) {
          log.info("Resizing thread pool for sending replication work from {} to {}", replicationThreadPool.getMaximumPoolSize(), maxPoolSize);
          replicationThreadPool.setMaximumPoolSize(maxPoolSize);
        }
      }
    };
    SimpleTimer.getInstance(aconf).schedule(replicationWorkThreadPoolResizer, 10000, 30000);

    final long CLEANUP_BULK_LOADED_CACHE_MILLIS = 15 * 60 * 1000;
    SimpleTimer.getInstance(aconf).schedule(new BulkImportCacheCleaner(this), CLEANUP_BULK_LOADED_CACHE_MILLIS, CLEANUP_BULK_LOADED_CACHE_MILLIS);

    HostAndPort masterHost;
    while (!serverStopRequested) {
      // send all of the pending messages
      try {
        MasterMessage mm = null;
        MasterClientService.Client iface = null;

        try {
          // wait until a message is ready to send, or a sever stop
          // was requested
          while (mm == null && !serverStopRequested) {
            mm = masterMessages.poll(1000, TimeUnit.MILLISECONDS);
          }

          // have a message to send to the master, so grab a
          // connection
          masterHost = getMasterAddress();
          iface = masterConnection(masterHost);
          TServiceClient client = iface;

          // if while loop does not execute at all and mm != null,
          // then finally block should place mm back on queue
          while (!serverStopRequested && mm != null && client != null && client.getOutputProtocol() != null
              && client.getOutputProtocol().getTransport() != null && client.getOutputProtocol().getTransport().isOpen()) {
            try {
              mm.send(rpcCreds(), getClientAddressString(), iface);
              mm = null;
            } catch (TException ex) {
              log.warn("Error sending message: queuing message again");
              masterMessages.putFirst(mm);
              mm = null;
              throw ex;
            }

            // if any messages are immediately available grab em and
            // send them
            mm = masterMessages.poll();
          }

        } finally {

          if (mm != null) {
            masterMessages.putFirst(mm);
          }
          returnMasterConnection(iface);

          sleepUninterruptibly(1, TimeUnit.SECONDS);
        }
      } catch (InterruptedException e) {
        log.info("Interrupt Exception received, shutting down");
        serverStopRequested = true;

      } catch (Exception e) {
        // may have lost connection with master
        // loop back to the beginning and wait for a new one
        // this way we survive master failures
        log.error(getClientAddressString() + ": TServerInfo: Exception. Master down?", e);
      }
    }

    // wait for shutdown
    // if the main thread exits oldServer the master listener, the JVM will
    // kill the other threads and finalize objects. We want the shutdown that is
    // running in the master listener thread to complete oldServer this happens.
    // consider making other threads daemon threads so that objects don't
    // get prematurely finalized
    synchronized (this) {
      while (shutdownComplete == false) {
        try {
          this.wait(1000);
        } catch (InterruptedException e) {
          log.error(e.toString());
        }
      }
    }
    log.debug("Stopping Replication Server");
    TServerUtils.stopTServer(this.replServer);
    log.debug("Stopping Thrift Servers");
    TServerUtils.stopTServer(server);

    try {
      log.debug("Closing filesystem");
      fs.close();
    } catch (IOException e) {
      log.warn("Failed to close filesystem : {}", e.getMessage(), e);
    }

    gcLogger.logGCInfo(getConfiguration());

    log.info("TServerInfo: stop requested. exiting ... ");

    try {
      tabletServerLock.unlock();
    } catch (Exception e) {
      log.warn("Failed to release tablet server lock", e);
    }
  }

  private static Pair<Text,KeyExtent> verifyRootTablet(KeyExtent extent, TServerInstance instance) throws DistributedStoreException, AccumuloException {
    ZooTabletStateStore store = new ZooTabletStateStore();
    if (!store.iterator().hasNext()) {
      throw new AccumuloException("Illegal state: location is not set in zookeeper");
    }
    TabletLocationState next = store.iterator().next();
    if (!instance.equals(next.future)) {
      throw new AccumuloException("Future location is not to this server for the root tablet");
    }

    if (next.current != null) {
      throw new AccumuloException("Root tablet already has a location set");
    }

    try {
      return new Pair<>(new Text(MetadataTableUtil.getRootTabletDir()), null);
    } catch (IOException e) {
      throw new AccumuloException(e);
    }
  }

  public static Pair<Text,KeyExtent> verifyTabletInformation(AccumuloServerContext context, KeyExtent extent, TServerInstance instance,
      SortedMap<Key,Value> tabletsKeyValues, String clientAddress, ZooLock lock) throws AccumuloSecurityException, DistributedStoreException, AccumuloException {

    log.debug("verifying extent {}", extent);
    if (extent.isRootTablet()) {
      return verifyRootTablet(extent, instance);
    }
    Table.ID tableToVerify = MetadataTable.ID;
    if (extent.isMeta())
      tableToVerify = RootTable.ID;

    List<ColumnFQ> columnsToFetch = Arrays.asList(new ColumnFQ[] {TabletsSection.ServerColumnFamily.DIRECTORY_COLUMN,
        TabletsSection.TabletColumnFamily.PREV_ROW_COLUMN, TabletsSection.TabletColumnFamily.SPLIT_RATIO_COLUMN,
        TabletsSection.TabletColumnFamily.OLD_PREV_ROW_COLUMN, TabletsSection.ServerColumnFamily.TIME_COLUMN});

    TreeMap<Key,Value> tkv = new TreeMap<>();
    try (ScannerImpl scanner = new ScannerImpl(context, tableToVerify, Authorizations.EMPTY)) {
      scanner.setRange(extent.toMetadataRange());
      for (Entry<Key,Value> entry : scanner)
        tkv.put(entry.getKey(), entry.getValue());
    }

    // only populate map after success
    if (tabletsKeyValues == null) {
      tabletsKeyValues = tkv;
    } else {
      tabletsKeyValues.clear();
      tabletsKeyValues.putAll(tkv);
    }

    Text metadataEntry = extent.getMetadataEntry();

    Value dir = checkTabletMetadata(extent, instance, tabletsKeyValues, metadataEntry);
    if (dir == null)
      return null;

    Value oldPrevEndRow = null;
    for (Entry<Key,Value> entry : tabletsKeyValues.entrySet()) {
      if (TabletsSection.TabletColumnFamily.OLD_PREV_ROW_COLUMN.hasColumns(entry.getKey())) {
        oldPrevEndRow = entry.getValue();
      }
    }

    if (oldPrevEndRow != null) {
      SortedMap<Text,SortedMap<ColumnFQ,Value>> tabletEntries;
      tabletEntries = MetadataTableUtil.getTabletEntries(tabletsKeyValues, columnsToFetch);

      KeyExtent fke;
      try {
        fke = MasterMetadataUtil.fixSplit(context, metadataEntry, tabletEntries.get(metadataEntry), instance, lock);
      } catch (IOException e) {
        log.error("Error fixing split {}", metadataEntry);
        throw new AccumuloException(e.toString());
      }

      if (!fke.equals(extent)) {
        return new Pair<>(null, fke);
      }

      // reread and reverify metadata entries now that metadata entries were fixed
      tabletsKeyValues.clear();
      return verifyTabletInformation(context, fke, instance, tabletsKeyValues, clientAddress, lock);
    }

    return new Pair<>(new Text(dir.get()), null);
  }

  static Value checkTabletMetadata(KeyExtent extent, TServerInstance instance, SortedMap<Key,Value> tabletsKeyValues, Text metadataEntry)
      throws AccumuloException {

    TServerInstance future = null;
    Value prevEndRow = null;
    Value dir = null;
    Value time = null;
    for (Entry<Key,Value> entry : tabletsKeyValues.entrySet()) {
      Key key = entry.getKey();
      if (!metadataEntry.equals(key.getRow())) {
        log.info("Unexpected row in tablet metadata {} {}", metadataEntry, key.getRow());
        return null;
      }
      Text cf = key.getColumnFamily();
      if (cf.equals(TabletsSection.FutureLocationColumnFamily.NAME)) {
        if (future != null) {
          throw new AccumuloException("Tablet has multiple future locations " + extent);
        }
        future = new TServerInstance(entry.getValue(), key.getColumnQualifier());
      } else if (cf.equals(TabletsSection.CurrentLocationColumnFamily.NAME)) {
        log.info("Tablet seems to be already assigned to {} {}", new TServerInstance(entry.getValue(), key.getColumnQualifier()));
        return null;
      } else if (TabletsSection.TabletColumnFamily.PREV_ROW_COLUMN.hasColumns(key)) {
        prevEndRow = entry.getValue();
      } else if (TabletsSection.ServerColumnFamily.DIRECTORY_COLUMN.hasColumns(key)) {
        dir = entry.getValue();
      } else if (TabletsSection.ServerColumnFamily.TIME_COLUMN.hasColumns(key)) {
        time = entry.getValue();
      }
    }

    if (prevEndRow == null) {
      throw new AccumuloException("Metadata entry does not have prev row (" + metadataEntry + ")");
    } else {
      KeyExtent ke2 = new KeyExtent(metadataEntry, prevEndRow);
      if (!extent.equals(ke2)) {
        log.info("Tablet prev end row mismatch {} {}", extent, ke2.getPrevEndRow());
        return null;
      }
    }

    if (dir == null) {
      throw new AccumuloException("Metadata entry does not have directory (" + metadataEntry + ")");
    }

    if (time == null && !extent.equals(RootTable.OLD_EXTENT)) {
      throw new AccumuloException("Metadata entry does not have time (" + metadataEntry + ")");
    }

    if (future == null) {
      log.info("The master has not assigned {} to ", extent, instance);
      return null;
    }

    if (!instance.equals(future)) {
      log.info("Table {} has been assigned to {} which is not {}", extent, future, instance);
      return null;
    }

    return dir;
  }

  public String getClientAddressString() {
    if (clientAddress == null)
      return null;
    return clientAddress.getHost() + ":" + clientAddress.getPort();
  }

  public String getReplicationAddressSTring() {
    if (null == replicationAddress) {
      return null;
    }
    return replicationAddress.getHost() + ":" + replicationAddress.getPort();
  }

  public TServerInstance getTabletSession() {
    String address = getClientAddressString();
    if (address == null)
      return null;

    try {
      return new TServerInstance(address, tabletServerLock.getSessionId());
    } catch (Exception ex) {
      log.warn("Unable to read session from tablet server lock" + ex);
      return null;
    }
  }

  public void config(String hostname) {
    log.info("Tablet server starting on {}", hostname);
    majorCompactorThread = new Daemon(new LoggingRunnable(log, new MajorCompactor(getConfiguration())));
    majorCompactorThread.setName("Split/MajC initiator");
    majorCompactorThread.start();

    clientAddress = HostAndPort.fromParts(hostname, 0);
    try {
      AccumuloVFSClassLoader.getContextManager().setContextConfig(new ContextManager.DefaultContextsConfig(new Iterable<Entry<String,String>>() {
        @Override
        public Iterator<Entry<String,String>> iterator() {
          return getConfiguration().iterator();
        }
      }));
    } catch (IOException e) {
      throw new RuntimeException(e);
    }

    // A task that cleans up unused classloader contexts
    Runnable contextCleaner = new Runnable() {
      @Override
      public void run() {
        Set<String> contextProperties = getServerConfigurationFactory().getSystemConfiguration()
            .getAllPropertiesWithPrefix(Property.VFS_CONTEXT_CLASSPATH_PROPERTY).keySet();
        Set<String> configuredContexts = new HashSet<>();
        for (String prop : contextProperties) {
          configuredContexts.add(prop.substring(Property.VFS_CONTEXT_CLASSPATH_PROPERTY.name().length()));
        }

        try {
          AccumuloVFSClassLoader.getContextManager().removeUnusedContexts(configuredContexts);
        } catch (IOException e) {
          log.warn("{}", e.getMessage(), e);
        }
      }
    };

    AccumuloConfiguration aconf = getConfiguration();
    SimpleTimer.getInstance(aconf).schedule(contextCleaner, 60000, 60000);

    FileSystemMonitor.start(aconf, Property.TSERV_MONITOR_FS);

    Runnable gcDebugTask = new Runnable() {
      @Override
      public void run() {
        gcLogger.logGCInfo(getConfiguration());
      }
    };

    SimpleTimer.getInstance(aconf).schedule(gcDebugTask, 0, TIME_BETWEEN_GC_CHECKS);

    Runnable constraintTask = new Runnable() {

      @Override
      public void run() {
        ArrayList<Tablet> tablets;

        synchronized (onlineTablets) {
          tablets = new ArrayList<>(onlineTablets.values());
        }

        for (Tablet tablet : tablets) {
          tablet.checkConstraints();
        }
      }
    };

    SimpleTimer.getInstance(aconf).schedule(constraintTask, 0, 1000);
  }

  public TabletServerStatus getStats(Map<Table.ID,MapCounter<ScanRunState>> scanCounts) {
    long start = System.currentTimeMillis();
    TabletServerStatus result = new TabletServerStatus();

    Map<KeyExtent,Tablet> onlineTabletsCopy;
    synchronized (this.onlineTablets) {
      onlineTabletsCopy = new HashMap<>(this.onlineTablets);
    }
    Map<String,TableInfo> tables = new HashMap<>();

    for (Entry<KeyExtent,Tablet> entry : onlineTabletsCopy.entrySet()) {
      String tableId = entry.getKey().getTableId().canonicalID();
      TableInfo table = tables.get(tableId);
      if (table == null) {
        table = new TableInfo();
        table.minors = new Compacting();
        table.majors = new Compacting();
        tables.put(tableId, table);
      }
      Tablet tablet = entry.getValue();
      long recs = tablet.getNumEntries();
      table.tablets++;
      table.onlineTablets++;
      table.recs += recs;
      table.queryRate += tablet.queryRate();
      table.queryByteRate += tablet.queryByteRate();
      table.ingestRate += tablet.ingestRate();
      table.ingestByteRate += tablet.ingestByteRate();
      table.scanRate += tablet.scanRate();
      long recsInMemory = tablet.getNumEntriesInMemory();
      table.recsInMemory += recsInMemory;
      if (tablet.isMinorCompactionRunning())
        table.minors.running++;
      if (tablet.isMinorCompactionQueued())
        table.minors.queued++;
      if (tablet.isMajorCompactionRunning())
        table.majors.running++;
      if (tablet.isMajorCompactionQueued())
        table.majors.queued++;
    }

    for (Entry<Table.ID,MapCounter<ScanRunState>> entry : scanCounts.entrySet()) {
      TableInfo table = tables.get(entry.getKey().canonicalID());
      if (table == null) {
        table = new TableInfo();
        tables.put(entry.getKey().canonicalID(), table);
      }

      if (table.scans == null)
        table.scans = new Compacting();

      table.scans.queued += entry.getValue().get(ScanRunState.QUEUED);
      table.scans.running += entry.getValue().get(ScanRunState.RUNNING);
    }

    ArrayList<KeyExtent> offlineTabletsCopy = new ArrayList<>();
    synchronized (this.unopenedTablets) {
      synchronized (this.openingTablets) {
        offlineTabletsCopy.addAll(this.unopenedTablets);
        offlineTabletsCopy.addAll(this.openingTablets);
      }
    }

    for (KeyExtent extent : offlineTabletsCopy) {
      String tableId = extent.getTableId().canonicalID();
      TableInfo table = tables.get(tableId);
      if (table == null) {
        table = new TableInfo();
        tables.put(tableId, table);
      }
      table.tablets++;
    }

    result.lastContact = RelativeTime.currentTimeMillis();
    result.tableMap = tables;
    result.osLoad = ManagementFactory.getOperatingSystemMXBean().getSystemLoadAverage();
    result.name = getClientAddressString();
    result.holdTime = resourceManager.holdTime();
    result.lookups = seekCount.get();
    result.indexCacheHits = resourceManager.getIndexCache().getStats().hitCount();
    result.indexCacheRequest = resourceManager.getIndexCache().getStats().requestCount();
    result.dataCacheHits = resourceManager.getDataCache().getStats().hitCount();
    result.dataCacheRequest = resourceManager.getDataCache().getStats().requestCount();
    result.logSorts = logSorter.getLogSorts();
    result.flushs = flushCounter.get();
    result.syncs = syncCounter.get();
    result.bulkImports = new ArrayList<>();
    result.bulkImports.addAll(clientHandler.getBulkLoadStatus());
    result.bulkImports.addAll(bulkImportStatus.getBulkLoadStatus());
    result.version = getVersion();
    result.responseTime = System.currentTimeMillis() - start;
    return result;
  }

  public static void main(String[] args) throws IOException {
    try {
      final String app = "tserver";
      SecurityUtil.serverLogin(SiteConfiguration.getInstance());
      ServerOpts opts = new ServerOpts();
      opts.parseArgs(app, args);
      String hostname = opts.getAddress();
      Instance instance = HdfsZooInstance.getInstance();
      ServerConfigurationFactory conf = new ServerConfigurationFactory(instance);
      VolumeManager fs = VolumeManagerImpl.get();
      Accumulo.init(fs, instance, conf, app);
      final TabletServer server = new TabletServer(instance, conf, fs);
      server.config(hostname);
      DistributedTrace.enable(hostname, app, conf.getSystemConfiguration());
      if (UserGroupInformation.isSecurityEnabled()) {
        UserGroupInformation loginUser = UserGroupInformation.getLoginUser();
        loginUser.doAs(new PrivilegedExceptionAction<Void>() {
          @Override
          public Void run() {
            server.run();
            return null;
          }
        });
      } else {
        server.run();
      }
    } catch (Exception ex) {
      log.error("Uncaught exception in TabletServer.main, exiting", ex);
      System.exit(1);
    } finally {
      DistributedTrace.disable();
    }
  }

  private Durability getMincEventDurability(KeyExtent extent) {
    TableConfiguration conf;
    if (extent.isMeta()) {
      conf = confFactory.getTableConfiguration(RootTable.ID);
    } else {
      conf = confFactory.getTableConfiguration(MetadataTable.ID);
    }
    Durability durability = DurabilityImpl.fromString(conf.get(Property.TABLE_DURABILITY));
    return durability;
  }

  public void minorCompactionFinished(CommitSession tablet, String newDatafile, int walogSeq) throws IOException {
    Durability durability = getMincEventDurability(tablet.getExtent());
    totalMinorCompactions.incrementAndGet();
    logger.minorCompactionFinished(tablet, newDatafile, walogSeq, durability);
    markUnusedWALs();
  }

  public void minorCompactionStarted(CommitSession tablet, int lastUpdateSequence, String newMapfileLocation) throws IOException {
    Durability durability = getMincEventDurability(tablet.getExtent());
    logger.minorCompactionStarted(tablet, lastUpdateSequence, newMapfileLocation, durability);
  }

  public void recover(VolumeManager fs, KeyExtent extent, TableConfiguration tconf, List<LogEntry> logEntries, Set<String> tabletFiles,
      MutationReceiver mutationReceiver) throws IOException {
    List<Path> recoveryLogs = new ArrayList<>();
    List<LogEntry> sorted = new ArrayList<>(logEntries);
    Collections.sort(sorted, new Comparator<LogEntry>() {
      @Override
      public int compare(LogEntry e1, LogEntry e2) {
        return (int) (e1.timestamp - e2.timestamp);
      }
    });
    for (LogEntry entry : sorted) {
      Path recovery = null;
      Path finished = RecoveryPath.getRecoveryPath(fs, fs.getFullPath(FileType.WAL, entry.filename));
      finished = SortedLogState.getFinishedMarkerPath(finished);
      TabletServer.log.info("Looking for " + finished);
      if (fs.exists(finished)) {
        recovery = finished.getParent();
      }
      if (recovery == null)
        throw new IOException("Unable to find recovery files for extent " + extent + " logEntry: " + entry);
      recoveryLogs.add(recovery);
    }
    logger.recover(fs, extent, tconf, recoveryLogs, tabletFiles, mutationReceiver);
  }

  public int createLogId(KeyExtent tablet) {
    AccumuloConfiguration acuTableConf = getTableConfiguration(tablet);
    if (DurabilityImpl.fromString(acuTableConf.get(Property.TABLE_DURABILITY)) != Durability.NONE) {
      return logIdGenerator.incrementAndGet();
    }
    return -1;
  }

  public TableConfiguration getTableConfiguration(KeyExtent extent) {
    return confFactory.getTableConfiguration(extent.getTableId());
  }

  public DfsLogger.ServerResources getServerConfig() {
    return new DfsLogger.ServerResources() {

      @Override
      public VolumeManager getFileSystem() {
        return fs;
      }

      @Override
      public AccumuloConfiguration getConfiguration() {
        return TabletServer.this.getConfiguration();
      }
    };
  }

  public Collection<Tablet> getOnlineTablets() {
    synchronized (onlineTablets) {
      return new ArrayList<>(onlineTablets.values());
    }
  }

  public VolumeManager getFileSystem() {
    return fs;
  }

  public int getOpeningCount() {
    return openingTablets.size();
  }

  public int getUnopenedCount() {
    return unopenedTablets.size();
  }

  public long getTotalMinorCompactions() {
    return totalMinorCompactions.get();
  }

  public double getHoldTimeMillis() {
    return resourceManager.holdTime();
  }

  public SecurityOperation getSecurityOperation() {
    return security;
  }

  // avoid unnecessary redundant markings to meta
  final ConcurrentHashMap<DfsLogger,EnumSet<TabletLevel>> metadataTableLogs = new ConcurrentHashMap<>();
  final Object levelLocks[] = new Object[TabletLevel.values().length];

  {
    for (int i = 0; i < levelLocks.length; i++) {
      levelLocks[i] = new Object();
    }
  }

  // remove any meta entries after a rolled log is no longer referenced
  Set<DfsLogger> closedLogs = new HashSet<>();

  private void markUnusedWALs() {
    Set<DfsLogger> candidates;
    synchronized (closedLogs) {
      candidates = new HashSet<>(closedLogs);
    }
    for (Tablet tablet : getOnlineTablets()) {
      candidates.removeAll(tablet.getCurrentLogFiles());
    }
    try {
      TServerInstance session = this.getTabletSession();
      for (DfsLogger candidate : candidates) {
        log.info("Marking " + candidate.getPath() + " as unreferenced");
        walMarker.walUnreferenced(session, candidate.getPath());
      }
      synchronized (closedLogs) {
        closedLogs.removeAll(candidates);
      }
    } catch (WalMarkerException ex) {
      log.info(ex.toString(), ex);
    }
  }

  public void addNewLogMarker(DfsLogger copy) throws WalMarkerException {
    log.info("Writing log marker for " + copy.getPath());
    walMarker.addNewWalMarker(getTabletSession(), copy.getPath());
  }

  public void walogClosed(DfsLogger currentLog) throws WalMarkerException {
    metadataTableLogs.remove(currentLog);
    synchronized (closedLogs) {
      closedLogs.add(currentLog);
    }
    log.info("Marking " + currentLog.getPath() + " as closed");
    walMarker.closeWal(getTabletSession(), currentLog.getPath());
  }

  public void updateBulkImportState(List<String> files, BulkImportState state) {
    bulkImportStatus.updateBulkImportStatus(files, state);
  }

  public void removeBulkImportState(List<String> files) {
    bulkImportStatus.removeBulkImportStatus(files);
  }

  private static final String MAJC_READ_LIMITER_KEY = "tserv_majc_read";
  private static final String MAJC_WRITE_LIMITER_KEY = "tserv_majc_write";
  private final SharedRateLimiterFactory.RateProvider rateProvider = new SharedRateLimiterFactory.RateProvider() {
    @Override
    public long getDesiredRate() {
      return getConfiguration().getAsBytes(Property.TSERV_MAJC_THROUGHPUT);
    }
  };

  /**
   * Get the {@link RateLimiter} for reads during major compactions on this tserver. All writes performed during major compactions are throttled to conform to
   * this RateLimiter.
   */
  public final RateLimiter getMajorCompactionReadLimiter() {
    return SharedRateLimiterFactory.getInstance().create(MAJC_READ_LIMITER_KEY, rateProvider);
  }

  /**
   * Get the RateLimiter for writes during major compations on this tserver. All reads performed during major compactions are throttled to conform to this
   * RateLimiter.
   */
  public final RateLimiter getMajorCompactionWriteLimiter() {
    return SharedRateLimiterFactory.getInstance().create(MAJC_WRITE_LIMITER_KEY, rateProvider);
  }
}<|MERGE_RESOLUTION|>--- conflicted
+++ resolved
@@ -2438,15 +2438,9 @@
     } else {
       processor = new Processor<>(rpcProxy);
     }
-<<<<<<< HEAD
-    HostAndPort address = startServer(getServerConfigurationFactory().getSystemConfiguration(), clientAddress.getHostText(), Property.TSERV_CLIENTPORT,
-        processor, "Thrift Client Server");
+    HostAndPort address = startServer(getServerConfigurationFactory().getSystemConfiguration(), clientAddress.getHost(), Property.TSERV_CLIENTPORT, processor,
+        "Thrift Client Server");
     log.info("address = {}", address);
-=======
-    HostAndPort address = startServer(getServerConfigurationFactory().getConfiguration(), clientAddress.getHost(), Property.TSERV_CLIENTPORT, processor,
-        "Thrift Client Server");
-    log.info("address = " + address);
->>>>>>> 8a966a0b
     return address;
   }
 
