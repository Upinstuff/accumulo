/*
 * Licensed to the Apache Software Foundation (ASF) under one or more
 * contributor license agreements.  See the NOTICE file distributed with
 * this work for additional information regarding copyright ownership.
 * The ASF licenses this file to You under the Apache License, Version 2.0
 * (the "License"); you may not use this file except in compliance with
 * the License.  You may obtain a copy of the License at
 *
 *     http://www.apache.org/licenses/LICENSE-2.0
 *
 * Unless required by applicable law or agreed to in writing, software
 * distributed under the License is distributed on an "AS IS" BASIS,
 * WITHOUT WARRANTIES OR CONDITIONS OF ANY KIND, either express or implied.
 * See the License for the specific language governing permissions and
 * limitations under the License.
 */
package org.apache.accumulo.tserver.log;

import static org.apache.accumulo.tserver.logger.LogEvents.COMPACTION_FINISH;
import static org.apache.accumulo.tserver.logger.LogEvents.COMPACTION_START;
import static org.apache.accumulo.tserver.logger.LogEvents.DEFINE_TABLET;
import static org.apache.accumulo.tserver.logger.LogEvents.MANY_MUTATIONS;
import static org.apache.accumulo.tserver.logger.LogEvents.MUTATION;
import static org.apache.accumulo.tserver.logger.LogEvents.OPEN;

import java.io.IOException;
import java.util.HashSet;
import java.util.List;
import java.util.Set;

import org.apache.accumulo.core.data.Mutation;
import org.apache.accumulo.core.data.impl.KeyExtent;
import org.apache.accumulo.core.metadata.RootTable;
import org.apache.accumulo.server.fs.VolumeManager;
import org.apache.accumulo.tserver.logger.LogFileKey;
import org.apache.accumulo.tserver.logger.LogFileValue;
import org.apache.hadoop.fs.Path;
import org.slf4j.Logger;
import org.slf4j.LoggerFactory;

/**
 * Extract Mutations for a tablet from a set of logs that have been sorted by operation and tablet.
 *
 */
public class SortedLogRecovery {
  private static final Logger log = LoggerFactory.getLogger(SortedLogRecovery.class);

  static class EmptyMapFileException extends Exception {
    private static final long serialVersionUID = 1L;

    public EmptyMapFileException() {
      super();
    }
  }

  static class UnusedException extends Exception {
    private static final long serialVersionUID = 1L;

    public UnusedException() {
      super();
    }
  }

  private VolumeManager fs;

  public SortedLogRecovery(VolumeManager fs) {
    this.fs = fs;
  }

  private enum Status {
    INITIAL, LOOKING_FOR_FINISH, COMPLETE
  }

  private static class LastStartToFinish {
    long lastStart = -1;
    long seq = -1;
    long lastFinish = -1;
    Status compactionStatus = Status.INITIAL;
    String tserverSession = "";

    private void update(long newFinish) {
      this.seq = this.lastStart;
      if (newFinish != -1)
        lastFinish = newFinish;
    }

    private void update(int newStartFile, long newStart) {
      this.lastStart = newStart;
    }

    private void update(String newSession) {
      this.lastStart = -1;
      this.lastFinish = -1;
      this.compactionStatus = Status.INITIAL;
      this.tserverSession = newSession;
    }
  }

  public void recover(KeyExtent extent, List<Path> recoveryLogs, Set<String> tabletFiles,
      MutationReceiver mr) throws IOException {
    int[] tids = new int[recoveryLogs.size()];
    LastStartToFinish lastStartToFinish = new LastStartToFinish();
    for (int i = 0; i < recoveryLogs.size(); i++) {
      Path logfile = recoveryLogs.get(i);
      log.info("Looking at mutations from {} for {}", logfile, extent);
      MultiReader reader = new MultiReader(fs, logfile);
      try {
        try {
          tids[i] = findLastStartToFinish(reader, i, extent, tabletFiles, lastStartToFinish);
        } catch (EmptyMapFileException ex) {
          log.info("Ignoring empty map file {}", logfile);
          tids[i] = -1;
        } catch (UnusedException ex) {
          log.info("Ignoring log file {} appears to be unused by ", logfile, extent);
          tids[i] = -1;
        }
      } finally {
        try {
          reader.close();
        } catch (IOException ex) {
          log.warn("Ignoring error closing file");
        }
      }

    }

    if (lastStartToFinish.compactionStatus == Status.LOOKING_FOR_FINISH)
      throw new RuntimeException(
          "COMPACTION_FINISH (without preceding COMPACTION_START) not followed by successful minor compaction");

    for (int i = 0; i < recoveryLogs.size(); i++) {
      Path logfile = recoveryLogs.get(i);
      MultiReader reader = new MultiReader(fs, logfile);
      try {
        playbackMutations(reader, tids[i], lastStartToFinish, mr);
      } finally {
        try {
          reader.close();
        } catch (IOException ex) {
          log.warn("Ignoring error closing file");
        }
      }
      log.info("Recovery complete for {} using{} ", extent, logfile);
    }
  }

  private String getPathSuffix(String pathString) {
    Path path = new Path(pathString);
    if (path.depth() < 2)
      throw new IllegalArgumentException("Bad path " + pathString);
    return path.getParent().getName() + "/" + path.getName();
  }

  int findLastStartToFinish(MultiReader reader, int fileno, KeyExtent extent,
      Set<String> tabletFiles, LastStartToFinish lastStartToFinish)
      throws IOException, EmptyMapFileException, UnusedException {

    HashSet<String> suffixes = new HashSet<>();
    for (String path : tabletFiles)
      suffixes.add(getPathSuffix(path));

    // Scan for tableId for this extent (should always be in the log)
    LogFileKey key = new LogFileKey();
    LogFileValue value = new LogFileValue();
    int tid = -1;
    if (!reader.next(key, value))
      throw new EmptyMapFileException();
    if (key.event != OPEN)
      throw new RuntimeException("First log entry value is not OPEN");

    if (key.tserverSession.compareTo(lastStartToFinish.tserverSession) != 0) {
      if (lastStartToFinish.compactionStatus == Status.LOOKING_FOR_FINISH)
        throw new RuntimeException(
            "COMPACTION_FINISH (without preceding COMPACTION_START) is not followed by a successful minor compaction.");
      lastStartToFinish.update(key.tserverSession);
    }
    KeyExtent alternative = extent;
    if (extent.isRootTablet()) {
      alternative = RootTable.OLD_EXTENT;
    }

    LogFileKey defineKey = null;

    // find the maximum tablet id... because a tablet may leave a tserver and then come back, in
    // which case it would have a different tablet id
    // for the maximum tablet id, find the minimum sequence #... may be ok to find the max seq, but
    // just want to make the code behave like it used to
    while (reader.next(key, value)) {

      if (key.event != DEFINE_TABLET)
        break;
      if (key.tablet.equals(extent) || key.tablet.equals(alternative)) {
        if (tid != key.tid) {
          tid = key.tid;
          defineKey = key;
          key = new LogFileKey();
        }
      }
    }
    if (tid < 0) {
      throw new UnusedException();
    }

    log.debug("Found tid, seq {} {}", tid, defineKey.seq);

    // Scan start/stop events for this tablet
    key = defineKey;
    key.event = COMPACTION_START;
    reader.seek(key);
    while (reader.next(key, value)) {
      // LogFileEntry.printEntry(entry);
      if (key.tid != tid)
        break;
      if (key.event == COMPACTION_START) {
        if (lastStartToFinish.compactionStatus == Status.INITIAL)
          lastStartToFinish.compactionStatus = Status.COMPLETE;
        if (key.seq <= lastStartToFinish.lastStart)
          throw new RuntimeException("Sequence numbers are not increasing for start/stop events: "
              + key.seq + " vs " + lastStartToFinish.lastStart);
        lastStartToFinish.update(fileno, key.seq);

<<<<<<< HEAD
        // Tablet server finished the minor compaction, but didn't remove the entry from the METADATA table.
        log.debug("minor compaction into {} finished, but was still in the METADATA", key.filename);
=======
        // Tablet server finished the minor compaction, but didn't remove the entry from the
        // METADATA table.
        log.debug(
            "minor compaction into " + key.filename + " finished, but was still in the METADATA");
>>>>>>> f4f43feb
        if (suffixes.contains(getPathSuffix(key.filename)))
          lastStartToFinish.update(-1);
      } else if (key.event == COMPACTION_FINISH) {
        if (key.seq <= lastStartToFinish.lastStart)
          throw new RuntimeException("Sequence numbers are not increasing for start/stop events: "
              + key.seq + " vs " + lastStartToFinish.lastStart);
        if (lastStartToFinish.compactionStatus == Status.INITIAL)
          lastStartToFinish.compactionStatus = Status.LOOKING_FOR_FINISH;
        else if (lastStartToFinish.lastFinish > lastStartToFinish.lastStart)
          throw new RuntimeException(
              "COMPACTION_FINISH does not have preceding COMPACTION_START event.");
        else
          lastStartToFinish.compactionStatus = Status.COMPLETE;
        lastStartToFinish.update(key.seq);
      } else
        break;
    }
    return tid;
  }

  private void playbackMutations(MultiReader reader, int tid, LastStartToFinish lastStartToFinish,
      MutationReceiver mr) throws IOException {
    LogFileKey key = new LogFileKey();
    LogFileValue value = new LogFileValue();

    // Playback mutations after the last stop to finish
<<<<<<< HEAD
    log.info("Scanning for mutations starting at sequence number {} for tid {}", lastStartToFinish.seq, tid);
=======
    log.info("Scanning for mutations starting at sequence number " + lastStartToFinish.seq
        + " for tid " + tid);
>>>>>>> f4f43feb
    key.event = MUTATION;
    key.tid = tid;
    // the seq number for the minor compaction start is now the same as the
    // last update made to memory. Scan up to that mutation, but not past it.
    key.seq = lastStartToFinish.seq;
    reader.seek(key);
    while (true) {
      if (!reader.next(key, value))
        break;
      if (key.tid != tid)
        break;
      if (key.event == MUTATION) {
        mr.receive(value.mutations.get(0));
      } else if (key.event == MANY_MUTATIONS) {
        for (Mutation m : value.mutations) {
          mr.receive(m);
        }
      } else {
        throw new RuntimeException("unexpected log key type: " + key.event);
      }
    }
  }
}<|MERGE_RESOLUTION|>--- conflicted
+++ resolved
@@ -219,15 +219,9 @@
               + key.seq + " vs " + lastStartToFinish.lastStart);
         lastStartToFinish.update(fileno, key.seq);
 
-<<<<<<< HEAD
-        // Tablet server finished the minor compaction, but didn't remove the entry from the METADATA table.
-        log.debug("minor compaction into {} finished, but was still in the METADATA", key.filename);
-=======
         // Tablet server finished the minor compaction, but didn't remove the entry from the
         // METADATA table.
-        log.debug(
-            "minor compaction into " + key.filename + " finished, but was still in the METADATA");
->>>>>>> f4f43feb
+        log.debug("minor compaction into {} finished, but was still in the METADATA", key.filename);
         if (suffixes.contains(getPathSuffix(key.filename)))
           lastStartToFinish.update(-1);
       } else if (key.event == COMPACTION_FINISH) {
@@ -254,12 +248,8 @@
     LogFileValue value = new LogFileValue();
 
     // Playback mutations after the last stop to finish
-<<<<<<< HEAD
-    log.info("Scanning for mutations starting at sequence number {} for tid {}", lastStartToFinish.seq, tid);
-=======
-    log.info("Scanning for mutations starting at sequence number " + lastStartToFinish.seq
-        + " for tid " + tid);
->>>>>>> f4f43feb
+    log.info("Scanning for mutations starting at sequence number {} for tid {}",
+        lastStartToFinish.seq, tid);
     key.event = MUTATION;
     key.tid = tid;
     // the seq number for the minor compaction start is now the same as the
